--- conflicted
+++ resolved
@@ -61,10 +61,6 @@
         additional_dependencies: ["@commitlint/config-conventional"]
         language_version: 22.8.0
   - repo: https://github.com/renovatebot/pre-commit-hooks
-<<<<<<< HEAD
-    rev: 41.168.2
-=======
     rev: 42.0.3
->>>>>>> 64dbf6bc
     hooks:
       - id: renovate-config-validator