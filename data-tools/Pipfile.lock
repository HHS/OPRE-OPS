--- conflicted
+++ resolved
@@ -1,11 +1,7 @@
 {
     "_meta": {
         "hash": {
-<<<<<<< HEAD
             "sha256": "dfa979445fc6d601b09728cdd6dc27748b2229153b21014ee03dfb5eab0e8512"
-=======
-            "sha256": "672f6bc522a497ec528fe5e4ef3f1c1289fa9c4a664266dd9b0988ec6c16ffd1"
->>>>>>> e4dc62b9
         },
         "pipfile-spec": 6,
         "requires": {
@@ -76,7 +72,6 @@
             ],
             "markers": "python_version < '3.10'",
             "version": "==1.23.5"
-<<<<<<< HEAD
         },
         "orderedmultidict": {
             "hashes": [
@@ -84,8 +79,6 @@
                 "sha256:43c839a17ee3cdd62234c47deca1a8508a3f2ca1d0678a3bf791c87cf84adbf3"
             ],
             "version": "==1.0.1"
-=======
->>>>>>> e4dc62b9
         },
         "pandas": {
             "hashes": [
