--- conflicted
+++ resolved
@@ -1,11 +1,7 @@
 {
     "_meta": {
         "hash": {
-<<<<<<< HEAD
             "sha256": "9a0efee48058ccc1fcb56ce0b75f555cef168cd3dd977046422c0a2b7cb524b6"
-=======
-            "sha256": "89aff6f245dd0a24ae29db19facec65fceb1d06d3f273ce96d3b85729133d2d1"
->>>>>>> 54c23a5f
         },
         "pipfile-spec": 6,
         "requires": {
