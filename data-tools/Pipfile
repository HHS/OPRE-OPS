[[source]]
url = "https://pypi.org/simple"
verify_ssl = true
name = "pypi"

[packages]
sqlalchemy = "==1.4.45"
pandas = "==1.5.2"
json5 = "==0.9.10"
psycopg2-binary = "==2.9.5"
cfenv = "==0.5.3"

[dev-packages]
<<<<<<< HEAD
black = "==22.10.0"
nox = "==2022.8.7"
flake8 = "==6.0.0"
=======
black = "==22.12.0"
nox = "==2022.11.21"
flake8 = "==5.0.4"
>>>>>>> 54c23a5f
flake8-black = "==0.3.5"
flake8-import-order = "==0.18.2"
flake8-bugbear = "==22.12.6"
flake8-bandit = "==4.1.1"
pytest = "==7.2.0"
pytest-cov = "==4.0.0"
pytest-mock = "==3.10.0"
ipython = "==8.7.0"

[requires]
python_version = "3.9"<|MERGE_RESOLUTION|>--- conflicted
+++ resolved
@@ -11,15 +11,9 @@
 cfenv = "==0.5.3"
 
 [dev-packages]
-<<<<<<< HEAD
-black = "==22.10.0"
-nox = "==2022.8.7"
-flake8 = "==6.0.0"
-=======
 black = "==22.12.0"
 nox = "==2022.11.21"
-flake8 = "==5.0.4"
->>>>>>> 54c23a5f
+flake8 = "==6.0.0"
 flake8-black = "==0.3.5"
 flake8-import-order = "==0.18.2"
 flake8-bugbear = "==22.12.6"
