[[source]]
url = "https://pypi.org/simple"
verify_ssl = true
name = "pypi"

[packages]
<<<<<<< HEAD
Django = "==3.2.6"
psycopg2-binary = "==2.9.3"
=======
Django = "==4.0.3"
psycopg2-binary = "==2.9.1"
>>>>>>> 3434319b
cfenv = "0.5.3"

[dev-packages]
pytest-django = "==4.5.2"
pytest-cov = "==3.0.0"

[requires]
python_version = "3.9"<|MERGE_RESOLUTION|>--- conflicted
+++ resolved
@@ -4,13 +4,8 @@
 name = "pypi"
 
 [packages]
-<<<<<<< HEAD
-Django = "==3.2.6"
-psycopg2-binary = "==2.9.3"
-=======
 Django = "==4.0.3"
 psycopg2-binary = "==2.9.1"
->>>>>>> 3434319b
 cfenv = "0.5.3"
 
 [dev-packages]
