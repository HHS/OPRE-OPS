<<<<<<< HEAD
name: Dev Deployment
=======
name: Deployment DEV
>>>>>>> d45e21b9

on:
  workflow_run:
    workflows: ["Continuous Integration"]
    types:
      - completed
    branches: [main, TechDebt-dev_deploy_main_push] # extra branch for testing only during dev.
  push:
    branches: [development]

jobs:

  deployment:
    permissions:
      contents: read

    # This uses a reusable_workflow a few special rules apply
    # see ref: https://docs.github.com/en/enterprise-cloud@latest/actions/using-workflows/reusing-workflows
    name: Deploy to cloud.gov
    uses: ./.github/workflows/deploy_reusable.yml
    with:
      environment: cloud_gov_dev
      space: dev
    secrets: inherit # This will allow the jobs to inherit from the envrionment secrets; which are limited to only deployment items anyway.<|MERGE_RESOLUTION|>--- conflicted
+++ resolved
@@ -1,8 +1,4 @@
-<<<<<<< HEAD
 name: Dev Deployment
-=======
-name: Deployment DEV
->>>>>>> d45e21b9
 
 on:
   workflow_run:
