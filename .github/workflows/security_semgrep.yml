--- conflicted
+++ resolved
@@ -9,11 +9,7 @@
     name: Semgrep Analyze
     runs-on: ubuntu-latest
     container:
-<<<<<<< HEAD
-      image: returntocorp/semgrep@sha256:bab808dd7cfef7584b75c36ce4f9bd29cb421cd0a383eee925350e4645360bae # 1.47.0
-=======
       image: returntocorp/semgrep@sha256:2769f9ce8e44d2cd7d31e1d660e25b054ff3443fc5f5130fbc6d3a6e7dcec4c2 # 1.47.0
->>>>>>> 2c836d3c
     steps:
       - name: Checkout
         uses: actions/checkout@11bd71901bbe5b1630ceea73d27597364c9af683 # v4
@@ -29,11 +25,7 @@
           SEMGREP_RULES: "p/default"
 
       - name: Upload SARIF file for GitHub Advanced Security Dashboard
-<<<<<<< HEAD
-        uses: github/codeql-action/upload-sarif@d68b2d4edb4189fd2a5366ac14e72027bd4b37dd # v3
-=======
         uses: github/codeql-action/upload-sarif@ee117c905ab18f32fa0f66c2fe40ecc8013f3e04 # v3
->>>>>>> 2c836d3c
         with:
           sarif_file: ${{ env.SEMGREP_TO_UPLOAD }}
         if: always()