name: Semgrep
on:
  workflow_call:

jobs:
  semgrep:
    permissions:
      security-events: write
    name: Semgrep Analyze
    runs-on: ubuntu-latest
    container:
<<<<<<< HEAD
      image: returntocorp/semgrep

    # Skip any PR created by dependabot to avoid permission issues:
    if: (github.actor != 'dependabot[bot]')

=======
      image: returntocorp/semgrep@sha256:e7216f0ec1eaa032f470733e33d4a49d556f04b82fdce5e066599c38c1334c32 # 1.47.0
>>>>>>> 498a12ca
    steps:
      - name: Checkout
        uses: actions/checkout@b4ffde65f46336ab88eb53be808477a3936bae11 # v4

      # We've changed the behavior a little, instead of forcing a fail on `semgrep scan` step
      # we force the upload, and manage any results in the sencondary CodeQL Analysis of the
      # uploaded files. Configuration is handled in Settings --> Security --> CodeQL
      - name: Semgrep Scan
        run: |
          echo "SEMGREP_TO_UPLOAD=semgrep.sarif" >> $GITHUB_ENV
          semgrep scan --sarif --output=semgrep.sarif --exclude="frontend/src/uswds" --metrics=off
        env:
          SEMGREP_RULES: "p/default"

      - name: Upload SARIF file for GitHub Advanced Security Dashboard
        uses: github/codeql-action/upload-sarif@74483a38d39275f33fcff5f35b679b5ca4a26a99 # v2
        with:
          sarif_file: ${{ env.SEMGREP_TO_UPLOAD }}
        if: always()<|MERGE_RESOLUTION|>--- conflicted
+++ resolved
@@ -9,15 +9,7 @@
     name: Semgrep Analyze
     runs-on: ubuntu-latest
     container:
-<<<<<<< HEAD
-      image: returntocorp/semgrep
-
-    # Skip any PR created by dependabot to avoid permission issues:
-    if: (github.actor != 'dependabot[bot]')
-
-=======
       image: returntocorp/semgrep@sha256:e7216f0ec1eaa032f470733e33d4a49d556f04b82fdce5e066599c38c1334c32 # 1.47.0
->>>>>>> 498a12ca
     steps:
       - name: Checkout
         uses: actions/checkout@b4ffde65f46336ab88eb53be808477a3936bae11 # v4
