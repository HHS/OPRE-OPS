--- conflicted
+++ resolved
@@ -49,11 +49,7 @@
 
         # https://github.com/docker/build-push-action/
       - name: Build and push Docker image
-<<<<<<< HEAD
-        uses: docker/build-push-action@b32b51a8eda65d6793cd0494a773d4f6bcef32dc # v6.11.0
-=======
         uses: docker/build-push-action@67a2d409c0a876cbe6b11854e3e25193efe4e62d # v6.12.0
->>>>>>> 2c836d3c
         with:
           context: "{{defaultContext}}:backend" # https://github.com/docker/build-push-action#git-context
           push: true
