name: CodeQL
on:
  workflow_call:

jobs:
  codeql:
    name: CodeQL Analyze
    runs-on: ubuntu-latest
    permissions:
      actions: read
      contents: read
      security-events: write

    strategy:
      fail-fast: false
        # CodeQL supports [ 'cpp', 'csharp', 'go', 'java', 'javascript', 'python', 'ruby' ]
        # Learn more about CodeQL language support at https://aka.ms/codeql-docs/language-support

    steps:
      - name: Checkout repository
        uses: actions/checkout@11bd71901bbe5b1630ceea73d27597364c9af683 # v4

      # Initializes the CodeQL tools for scanning.
      - name: Initialize CodeQL
<<<<<<< HEAD
        uses: github/codeql-action/init@d68b2d4edb4189fd2a5366ac14e72027bd4b37dd # v3
=======
        uses: github/codeql-action/init@ee117c905ab18f32fa0f66c2fe40ecc8013f3e04 # v3
>>>>>>> 2c836d3c
        with:
          languages: javascript, python
          # If you wish to specify custom queries, you can do so here or in a config file.
          # By default, queries listed here will override any specified in a config file.
          # Prefix the list here with "+" to use these queries and those in the config file.
          config-file: ./.github/codeql/codeql-config.yml
          # Details on CodeQL's query packs refer to : https://docs.github.com/en/code-security/code-scanning/automatically-scanning-your-code-for-vulnerabilities-and-errors/configuring-code-scanning#using-queries-in-ql-packs
          queries: +security-extended

      - name: Perform CodeQL Analysis
<<<<<<< HEAD
        uses: github/codeql-action/analyze@d68b2d4edb4189fd2a5366ac14e72027bd4b37dd # v3
=======
        uses: github/codeql-action/analyze@ee117c905ab18f32fa0f66c2fe40ecc8013f3e04 # v3
>>>>>>> 2c836d3c
<|MERGE_RESOLUTION|>--- conflicted
+++ resolved
@@ -22,11 +22,7 @@
 
       # Initializes the CodeQL tools for scanning.
       - name: Initialize CodeQL
-<<<<<<< HEAD
-        uses: github/codeql-action/init@d68b2d4edb4189fd2a5366ac14e72027bd4b37dd # v3
-=======
         uses: github/codeql-action/init@ee117c905ab18f32fa0f66c2fe40ecc8013f3e04 # v3
->>>>>>> 2c836d3c
         with:
           languages: javascript, python
           # If you wish to specify custom queries, you can do so here or in a config file.
@@ -37,8 +33,4 @@
           queries: +security-extended
 
       - name: Perform CodeQL Analysis
-<<<<<<< HEAD
-        uses: github/codeql-action/analyze@d68b2d4edb4189fd2a5366ac14e72027bd4b37dd # v3
-=======
-        uses: github/codeql-action/analyze@ee117c905ab18f32fa0f66c2fe40ecc8013f3e04 # v3
->>>>>>> 2c836d3c
+        uses: github/codeql-action/analyze@ee117c905ab18f32fa0f66c2fe40ecc8013f3e04 # v3