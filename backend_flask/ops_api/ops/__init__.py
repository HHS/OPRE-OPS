--- conflicted
+++ resolved
@@ -7,14 +7,6 @@
 import ops.auth.urls
 from ops.auth.utils import jwtMgr
 from ops.auth.utils import oauth
-<<<<<<< HEAD
-from ops.can.models import BudgetLineItem
-from ops.can.models import BudgetLineItemStatus
-from ops.can.models import CAN
-from ops.can.models import CANFiscalYear
-from ops.can.models import FundingPartner
-=======
->>>>>>> 5fc67d9d
 import ops.can.urls
 from ops.home_page.views import home
 import ops.portfolio.urls
@@ -70,72 +62,6 @@
     with app.app_context():
         db.drop_all()
         db.create_all()
-<<<<<<< HEAD
-        db.session.add(User(email="BWayne@gmail.com", username="batman"))
-        db.session.add(User(email="aTan@gmail.com", username="panther"))
-        db.session.add(User(email="whoyaknow@gmail.com", username="little_sapphire"))
-        db.session.add(
-            Portfolio(
-                name="WRGB (CCE)",
-                description="",
-                status_id=1,
-            )
-        )
-        db.session.add(FundingPartner(name="Funder1", nickname="Funder1"))
-        db.session.add(
-            CAN(
-                number="G99WRGB",
-                description="Secondary Analyses Data On Child Care & Early Edu",
-                purpose="Secondary Analyses of Child Care and Early Education Data (2022)",
-                nickname="CCE",
-                arrangement_type_id="1",
-                authorizer_id=1,
-                managing_portfolio_id=1,
-            )
-        )
-        db.session.add(
-            BudgetLineItem(
-                name="Line-Item-1",
-                fiscal_year=2022,
-                can_id=1,
-                funding=1222222,
-                status_id=1,
-            )
-        )
-        db.session.add(
-            BudgetLineItem(
-                name="Line-Item-1",
-                fiscal_year=2022,
-                can_id=1,
-                funding=22222,
-                status_id=1,
-            )
-        )
-        db.session.add(
-            CANFiscalYear(
-                can_id=1,
-                fiscal_year=2022,
-                total_fiscal_year_funding=12333123,
-                potential_additional_funding=89000,
-                can_lead="Tim",
-                notes="No notes here.",
-            )
-        )
-        db.session.add(
-            CANFiscalYear(
-                can_id=1,
-                fiscal_year=2023,
-                total_fiscal_year_funding=44333123,
-                potential_additional_funding=12000,
-                can_lead="John",
-                notes="No notes here.",
-            )
-        )
-        db.session.add(BudgetLineItemStatus(status="Planned"))
-        db.session.add(BudgetLineItemStatus(status="In Execution"))
-        db.session.add(BudgetLineItemStatus(status="Obligated"))
-=======
->>>>>>> 5fc67d9d
         db.session.commit()
 
     return app