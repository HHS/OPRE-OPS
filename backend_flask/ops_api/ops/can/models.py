--- conflicted
+++ resolved
@@ -135,9 +135,7 @@
     can = db.relationship("CAN", back_populates="budget_line_items")
     funding = db.Column(db.Numeric(12, 2))
     status_id = db.Column(db.Integer, db.ForeignKey("budget_line_item_status.id"))
-    status = db.relationship(
-        "BudgetLineItemStatus", back_populates="budget_line_item"
-    )
+    status = db.relationship("BudgetLineItemStatus", back_populates="budget_line_item")
 
 
 class BudgetLineItemStatus(db.Model):
@@ -224,7 +222,7 @@
     agreements = db.relationship(
         Agreement, secondary=agreement_cans, back_populates="cans"
     )
-<<<<<<< HEAD
+    # fiscal_years = db.relationship("CANFiscalYear", back_populates="can")
 
     def __repr__(self):
         return f"""CAN(
@@ -241,7 +239,4 @@
                     budget_line_items={self.budget_line_items!r},
                     agreements={self.agreements!r}
                 )
-        """
-=======
-    fiscal_years = db.relationship("CANFiscalYear", back_populates="can")
->>>>>>> 5fc67d9d
+        """