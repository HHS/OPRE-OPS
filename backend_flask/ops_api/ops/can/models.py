from ops.portfolio.models import Portfolio
from ops.portfolio.models import portfolio_cans
from ops.utils import db
from sqlalchemy.engine import Connection

can_funding_sources = db.Table(
    "can_funding_sources",
    db.Model.metadata,
    db.Column("can_id", db.ForeignKey("can.id"), primary_key=True),
    db.Column(
        "funding_source_id",
        db.ForeignKey("funding_source.id"),
        primary_key=True,
    ),
)


class FundingSource(db.Model):
    """The Funding Source (Source) for the CAN.

    From: https://docs.google.com/spreadsheets/d/18FP-ZDnvjtKakj0DDGL9lLXPry8xkqNt/

    > Instead of ""Source,"" consider ""Funding Source""
        Instead of ""Agency,"" consider ""Funding Partner""
    """

    __tablename__ = "funding_source"
    id = db.Column(db.Integer, primary_key=True)
    name = db.Column(db.String(100), nullable=False)
    nickname = db.Column(db.String(100))
    cans = db.relationship(
        "CAN",
        secondary=can_funding_sources,
        back_populates="funding_sources",
    )


class FundingPartner(db.Model):
    """The Funding Partner (Agency) for the CAN.

    See docstring for FundingSource
    """

    __tablename__ = "funding_partner"
    id = db.Column(db.Integer, primary_key=True)
    name = db.Column(db.String(100), nullable=False)
    nickname = db.Column(db.String(100))


class AgreementType(db.Model):
    __tablename__ = "agreement_type"
    id = db.Column(db.Integer, primary_key=True)
    name = db.Column(db.String, nullable=False)

    @staticmethod
    def initial_data(
        target: db.Table,
        connection: Connection,
        **kwargs: dict,
    ) -> None:
        connection.execute(
            target.insert(),
            {"id": 1, "name": "Contract"},
            {"id": 2, "name": "Grant"},
            {"id": 3, "name": "Direct Allocation"},
            {"id": 4, "name": "IAA"},
            {"id": 5, "name": "Miscellaneous"},
        )


db.event.listen(
    AgreementType.__table__,
    "after_create",
    AgreementType.initial_data,
)


agreement_cans = db.Table(
    "agreement_cans",
    db.Model.metadata,
    db.Column(
        "agreement_id",
        db.ForeignKey("agreement.id"),
        primary_key=True,
    ),
    db.Column("can_id", db.ForeignKey("can.id"), primary_key=True),
)


class CANFiscalYear(db.Model):
    """Contains the relevant financial info by fiscal year for a given CAN."""

    __tablename__ = "can_fiscal_year"
    id = db.Column(db.Integer, primary_key=True)
    can_id = db.Column(db.Integer, db.ForeignKey("can.id"))
    can = db.relationship("CAN", lazy="joined")
    fiscal_year = db.Column(db.Integer)
    total_fiscal_year_funding = db.Column(db.Numeric(12, 2))
    potential_additional_funding = db.Column(db.Numeric(12, 2))
    can_lead = db.Column(db.String)
    notes = db.Column(db.String, default="")


class Agreement(db.Model):
    __tablename__ = "agreement"
    id = db.Column(db.Integer, primary_key=True)
    name = db.Column(db.String, nullable=False)
    agreement_type_id = db.Column(
        db.Integer,
        db.ForeignKey("agreement_type.id"),
    )
    agreement_type = db.relationship("AgreementType")
    cans = db.relationship("CAN", secondary=agreement_cans, back_populates="agreements")


<<<<<<< HEAD
class BudgetLineItem(db.Model):
    __tablename__ = "budget_line_item"
    id = db.Column(db.Integer, primary_key=True)
    name = db.Column(db.String, nullable=False)
    fiscal_year = db.Column(db.Integer)
    agreement_id = db.Column(db.Integer, db.ForeignKey("agreement.id"))
    agreement = db.relationship(Agreement)
    can_id = db.Column(db.Integer, db.ForeignKey("can.id"))
    can = db.relationship("CAN", back_populates="budget_line_items")
    funding = db.Column(db.Numeric(12, 2))
    status_id = db.Column(db.Integer, db.ForeignKey("budget_line_item_status.id"))
    status = db.relationship(
        "BudgetLineItemStatus", back_populates="budget_line_item"
    )


=======
>>>>>>> c9d75ef5
class BudgetLineItemStatus(db.Model):
    __tablename__ = "budget_line_item_status"
    id = db.Column(db.Integer, primary_key=True)
    status = db.Column(db.String, nullable=False, unique=True)
    budget_line_item = db.relationship("BudgetLineItem")

    @staticmethod
    def initial_data(
        target: db.Table,
        connection: Connection,
        **kwargs: dict,
    ) -> None:
        connection.execute(
            target.insert(),
            {"id": 1, "status": "Planned"},
            {"id": 2, "status": "In Execution"},
            {"id": 3, "status": "Obligated"},
        )


class BudgetLineItem(db.Model):
    __tablename__ = "budget_line_item"
    id = db.Column(db.Integer, primary_key=True)
    name = db.Column(db.String, nullable=False)
    fiscal_year = db.Column(db.Integer)
    agreement_id = db.Column(db.Integer, db.ForeignKey("agreement.id"))
    agreement = db.relationship(Agreement)
    can_id = db.Column(db.Integer, db.ForeignKey("can.id"))
    can = db.relationship("CAN", back_populates="budget_line_items", lazy="joined")
    funding = db.Column(db.Numeric(12, 2))
    status_id = db.Column(db.Integer, db.ForeignKey("budget_line_item_status.id"))
    status = db.relationship(BudgetLineItemStatus)


class CANArrangementType(db.Model):
    __tablename__ = "can_arrangement_type"
    id = db.Column(db.Integer, primary_key=True)
    name = db.Column(db.String(), nullable=False, unique=True)

    @staticmethod
    def initial_data(
        target: db.Table,
        connection: Connection,
        **kwargs: dict,
    ) -> None:
        connection.execute(
            target.insert(),
            {"id": 1, "name": "OPRE Appropriation"},
            {"id": 2, "name": "Cost Share"},
            {"id": 3, "name": "IAA"},
            {"id": 4, "name": "IDDA"},
            {"id": 5, "name": "MOU"},
        )


db.event.listen(
    CANArrangementType.__table__,
    "after_create",
    CANArrangementType.initial_data,
)


class CAN(db.Model):
    """
    A CAN is a Common Accounting Number, which is
    used to track money coming into OPRE

    This model contains all the relevant
    descriptive information about a given CAN
    """

    __tablename__ = "can"
    id = db.Column(db.Integer, primary_key=True)
    number = db.Column(db.String(30), nullable=False)
    description = db.Column(db.String)
    purpose = db.Column(db.String, default="")
    nickname = db.Column(db.String(30))
    arrangement_type_id = db.Column(
        db.Integer,
        db.ForeignKey("can_arrangement_type.id"),
    )
    arrangement_type = db.relationship(CANArrangementType)
    funding_sources = db.relationship(
        FundingSource,
        secondary=can_funding_sources,
        back_populates="cans",
    )
    authorizer_id = db.Column(db.Integer, db.ForeignKey("funding_partner.id"))
    authorizer = db.relationship(FundingPartner)
    managing_portfolio_id = db.Column(db.Integer, db.ForeignKey("portfolio.id"))
    managing_portfolios = db.relationship(Portfolio, back_populates="cans")
    shared_portfolios = db.relationship(
        Portfolio, secondary=portfolio_cans, back_populates="cans"
    )
    budget_line_items = db.relationship("BudgetLineItem", back_populates="can")
    agreements = db.relationship(
        Agreement, secondary=agreement_cans, back_populates="cans"
    )<|MERGE_RESOLUTION|>--- conflicted
+++ resolved
@@ -113,7 +113,6 @@
     cans = db.relationship("CAN", secondary=agreement_cans, back_populates="agreements")
 
 
-<<<<<<< HEAD
 class BudgetLineItem(db.Model):
     __tablename__ = "budget_line_item"
     id = db.Column(db.Integer, primary_key=True)
@@ -124,14 +123,12 @@
     can_id = db.Column(db.Integer, db.ForeignKey("can.id"))
     can = db.relationship("CAN", back_populates="budget_line_items")
     funding = db.Column(db.Numeric(12, 2))
-    status_id = db.Column(db.Integer, db.ForeignKey("budget_line_item_status.id"))
+    status_id = db.Column(db.Integer, db.ForeignKey("status.id"))
     status = db.relationship(
-        "BudgetLineItemStatus", back_populates="budget_line_item"
-    )
-
-
-=======
->>>>>>> c9d75ef5
+        "BudgetLineItemStatus", back_pupulates="budget_line_item_status"
+    )
+
+
 class BudgetLineItemStatus(db.Model):
     __tablename__ = "budget_line_item_status"
     id = db.Column(db.Integer, primary_key=True)
@@ -150,20 +147,6 @@
             {"id": 2, "status": "In Execution"},
             {"id": 3, "status": "Obligated"},
         )
-
-
-class BudgetLineItem(db.Model):
-    __tablename__ = "budget_line_item"
-    id = db.Column(db.Integer, primary_key=True)
-    name = db.Column(db.String, nullable=False)
-    fiscal_year = db.Column(db.Integer)
-    agreement_id = db.Column(db.Integer, db.ForeignKey("agreement.id"))
-    agreement = db.relationship(Agreement)
-    can_id = db.Column(db.Integer, db.ForeignKey("can.id"))
-    can = db.relationship("CAN", back_populates="budget_line_items", lazy="joined")
-    funding = db.Column(db.Numeric(12, 2))
-    status_id = db.Column(db.Integer, db.ForeignKey("budget_line_item_status.id"))
-    status = db.relationship(BudgetLineItemStatus)
 
 
 class CANArrangementType(db.Model):
@@ -229,4 +212,5 @@
     budget_line_items = db.relationship("BudgetLineItem", back_populates="can")
     agreements = db.relationship(
         Agreement, secondary=agreement_cans, back_populates="cans"
-    )+    )
+    fiscal_years = db.relationship("CANFiscalYear", back_populates="can")