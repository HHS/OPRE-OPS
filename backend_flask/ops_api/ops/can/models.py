--- conflicted
+++ resolved
@@ -88,7 +88,7 @@
 class CANFiscalYear(db.Model):
     """Contains the relevant financial info by fiscal year for a given CAN."""
 
-    __tablename__ = "ops_can_fiscal_year"
+    __tablename__ = "can_fiscal_year"
     id = db.Column(db.Integer, primary_key=True)
     can_id = db.Column(db.Integer, db.ForeignKey("can.id"))
     can = db.relationship("CAN", back_populates="fiscal_years")
@@ -108,12 +108,6 @@
     )
     agreement_type = db.relationship("AgreementType")
     cans = db.relationship("CAN", secondary=agreement_cans, back_populates="agreements")
-
-
-class BudgetLineItemStatus(db.Model):
-    __tablename__ = "budget_line_item_status"
-    id = db.Column(db.Integer, primary_key=True)
-    status = db.Column(db.String, nullable=False)
 
 
 class BudgetLineItem(db.Model):
@@ -126,12 +120,9 @@
     can_id = db.Column(db.Integer, db.ForeignKey("can.id"))
     can = db.relationship("CAN", back_populates="budget_line_items")
     funding = db.Column(db.Numeric(12, 2))
-<<<<<<< HEAD
     status_id = db.Column(db.Integer, db.ForeignKey("budget_line_item_status.id"))
-=======
-    status_id = db.Column(db.Integer, db.ForeignKey("status.id"))
     status = db.relationship(
-        "BudgetLineItemStatus", back_pupulates="budget_line_item_status"
+        "BudgetLineItemStatus", back_populates="budget_line_item_status"
     )
 
 
@@ -152,7 +143,6 @@
             {"id": 2, "status": "In Execution"},
             {"id": 3, "status": "Obligated"},
         )
->>>>>>> afa02ccf
 
 
 class CANArrangementType(db.Model):
@@ -216,17 +206,4 @@
     agreements = db.relationship(
         "Agreement", secondary=agreement_cans, back_populates="cans"
     )
-<<<<<<< HEAD
-
-
-class CANFiscalYear(db.Model):
-    __tablename__ = "can_fiscal_year"
-    id = db.Column(db.Integer, primary_key=True)
-    can_id = db.Column(db.Integer, db.ForeignKey("can.id"))
-    fiscal_year = db.Column(db.Integer)
-    total_fiscal_year_funding = db.Column(db.Numeric)
-    potential_additional_funding = db.Column(db.Numeric)
-    notes = db.Column(db.Text)
-=======
-    fiscal_years = db.relationship("CANFiscalYear", back_populates="can")
->>>>>>> afa02ccf
+    fiscal_years = db.relationship("CANFiscalYear", back_populates="can")