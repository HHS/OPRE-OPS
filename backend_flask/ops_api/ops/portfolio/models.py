--- conflicted
+++ resolved
@@ -65,7 +65,9 @@
     cans = db.relationship(
         "CAN", back_populates="shared_portfolios", secondary=portfolio_cans
     )
-<<<<<<< HEAD
+    division_id = db.Column(db.Integer, db.ForeignKey("division.id"))
+    division = db.relationship("Division", back_populates="portfolio")
+    urls = db.relationship("PortfolioUrl")
 
     def __repr__(self):
         return f"""
@@ -74,11 +76,8 @@
                         name={self.name!r},
                         description={self.description!r},
                         status={self.status!r},
-                        shared_cans={self.cans!r}
+                        shared_cans={self.cans!r},
+                        division={self.division!r},
+                        urls={self.urls!r}
                     )
-                """
-=======
-    division_id = db.Column(db.Integer, db.ForeignKey("division.id"))
-    division = db.relationship("Division", back_populates="portfolio")
-    urls = db.relationship("PortfolioUrl")
->>>>>>> 5fc67d9d
+                """