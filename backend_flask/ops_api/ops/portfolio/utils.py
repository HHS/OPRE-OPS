from typing import Optional, TypedDict

from ops.can.models import BudgetLineItem
from ops.can.models import BudgetLineItemStatus
from ops.can.models import CAN
from ops.can.models import CANFiscalYear
from ops.portfolio.models import Portfolio
<<<<<<< HEAD
from ops.portfolio.models import PortfolioDescriptionText
from sqlalchemy import func
=======
>>>>>>> bda722ab


class PortfolioDict(TypedDict):
    id: int
    name: str
    description: Optional[str]
    status: Optional[str]
    cans: list[CAN]


class FundingLineItem(TypedDict):
    """Dict type hint for line items in total funding."""

    amount: float
    label: str


class TotalFunding(TypedDict):
    """Dict type hint for total finding"""

    total_funding: FundingLineItem
    planned_funding: FundingLineItem
    obligated_funding: FundingLineItem
    in_execution_funding: FundingLineItem
    available_funding: FundingLineItem


class PortfolioDescriptionTextDict(TypedDict):
    """Dict type hint for total finding"""

    id: int
    portfolio_id: int
    paragraph_number: int
    text: str


def portfolio_dumper(portfolio: Portfolio) -> PortfolioDict:
    return {
        "id": portfolio.id,
        "name": portfolio.name,
        "description": [portfolio_descriptio_text_dumper(pd) for pd in portfolio.description],
        "status": portfolio.status.name,
        "cans": portfolio.cans,
    }


def portfolio_descriptio_text_dumper(portfolio_description_text: PortfolioDescriptionText) -> PortfolioDescriptionTextDict:
    return {
        "id": portfolio_description_text.id,
        "portfolio_id": portfolio_description_text.portfolio_id,
        "description": portfolio_description_text.paragraph_number,
        "text": portfolio_description_text.text,
    }


def get_total_funding(
    portfolio: Portfolio, fiscal_year: Optional[int] = None
) -> TotalFunding:

    can_fiscal_year_query = CANFiscalYear.query.filter(
        CANFiscalYear.can.has(CAN.managing_portfolio == portfolio)
    )

    if fiscal_year:
        can_fiscal_year_query = can_fiscal_year_query.filter(
            CANFiscalYear.fiscal_year == fiscal_year
        ).all()

    total_funding = (
        sum([c.total_fiscal_year_funding for c in can_fiscal_year_query]) or 0
    )

    # Amount available to a Portfolio budget is the sum of the BLI minus the Portfolio total (above)
    budget_line_items = BudgetLineItem.query.filter(
        BudgetLineItem.can.has(CAN.managing_portfolio == portfolio)
    )

    if fiscal_year:
        budget_line_items = budget_line_items.filter(
            BudgetLineItem.fiscal_year == fiscal_year
        )

    planned_budget_line_items = budget_line_items.filter(
        BudgetLineItem.status
        == BudgetLineItemStatus.query.filter(
            BudgetLineItemStatus.status == "Planned"
        ).one()
    ).all()

    planned_funding = sum([b.funding for b in planned_budget_line_items]) or 0

    obligated_budget_line_items = budget_line_items.filter(
        BudgetLineItem.status
        == BudgetLineItemStatus.query.filter(
            BudgetLineItemStatus.status == "Obligated"
        ).one()
    ).all()
    obligated_funding = sum([b.funding for b in obligated_budget_line_items]) or 0

    in_execution_budget_line_items = budget_line_items.filter(
        BudgetLineItem.status
        == BudgetLineItemStatus.query.filter(
            BudgetLineItemStatus.status == "In Execution"
        ).one()
    ).all()
    in_execution_funding = sum([b.funding for b in in_execution_budget_line_items]) or 0

    total_accounted_for = sum(
        (
            planned_funding,
            obligated_funding,
            in_execution_funding,
        )
    )

    available_funding = float(total_funding) - float(total_accounted_for)

    planned_funding_result = (
        0
        if total_funding == 0
        else f"{round(float(planned_funding) / float(total_funding), 2) * 100}"
    )
    obligated_funding_result = (
        0
        if total_funding == 0
        else f"{round(float(obligated_funding) / float(total_funding), 2) * 100}"
    )
    in_execution_funding_result = (
        0
        if total_funding == 0
        else f"{round(float(in_execution_funding) / float(total_funding), 2) * 100}"
    )
    available_funding_result = (
        0
        if total_funding == 0
        else f"{round(float(available_funding) / float(total_funding), 2) * 100}"
    )

    return {
        "total_funding": {
            "amount": float(total_funding),
            "percent": "Total",
        },
        "planned_funding": {
            "amount": planned_funding,
            "percent": planned_funding_result,
        },
        "obligated_funding": {
            "amount": obligated_funding,
            "percent": obligated_funding_result,
        },
        "in_execution_funding": {
            "amount": in_execution_funding,
            "percent": in_execution_funding_result,
        },
        "available_funding": {
            "amount": available_funding,
            "percent": available_funding_result,
        },
    }<|MERGE_RESOLUTION|>--- conflicted
+++ resolved
@@ -1,3 +1,4 @@
+from decimal import Decimal
 from typing import Optional, TypedDict
 
 from ops.can.models import BudgetLineItem
@@ -5,11 +6,7 @@
 from ops.can.models import CAN
 from ops.can.models import CANFiscalYear
 from ops.portfolio.models import Portfolio
-<<<<<<< HEAD
 from ops.portfolio.models import PortfolioDescriptionText
-from sqlalchemy import func
-=======
->>>>>>> bda722ab
 
 
 class PortfolioDict(TypedDict):
@@ -18,6 +15,7 @@
     description: Optional[str]
     status: Optional[str]
     cans: list[CAN]
+    current_fiscal_year_funding: Decimal
 
 
 class FundingLineItem(TypedDict):
@@ -50,13 +48,17 @@
     return {
         "id": portfolio.id,
         "name": portfolio.name,
-        "description": [portfolio_descriptio_text_dumper(pd) for pd in portfolio.description],
+        "description": [
+            portfolio_descriptio_text_dumper(pd) for pd in portfolio.description
+        ],
         "status": portfolio.status.name,
         "cans": portfolio.cans,
     }
 
 
-def portfolio_descriptio_text_dumper(portfolio_description_text: PortfolioDescriptionText) -> PortfolioDescriptionTextDict:
+def portfolio_descriptio_text_dumper(
+    portfolio_description_text: PortfolioDescriptionText,
+) -> PortfolioDescriptionTextDict:
     return {
         "id": portfolio_description_text.id,
         "portfolio_id": portfolio_description_text.portfolio_id,
