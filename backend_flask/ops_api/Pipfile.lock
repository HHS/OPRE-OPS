--- conflicted
+++ resolved
@@ -1,11 +1,7 @@
 {
     "_meta": {
         "hash": {
-<<<<<<< HEAD
             "sha256": "687518e7eba866186eda1fdf73fc164ce4c52c3eb08dd83b7e7f243c2f58a07c"
-=======
-            "sha256": "e83e53fd107af8486c03ccc13e3fed68243ed26dc5da04666db49f1569345c4d"
->>>>>>> b733fc24
         },
         "pipfile-spec": 6,
         "requires": {
@@ -188,7 +184,7 @@
             "index": "pypi",
             "version": "==2.5.1"
         },
-<<<<<<< HEAD
+
         "greenlet": {
             "hashes": [
                 "sha256:0109af1138afbfb8ae647e31a2b1ab030f58b21dd8528c27beaeb0093b7938a9",
@@ -251,7 +247,7 @@
             ],
             "markers": "python_version >= '3' and platform_machine == 'aarch64' or (platform_machine == 'ppc64le' or (platform_machine == 'x86_64' or (platform_machine == 'amd64' or (platform_machine == 'AMD64' or (platform_machine == 'win32' or platform_machine == 'WIN32')))))",
             "version": "==2.0.1"
-=======
+
         "gunicorn": {
             "hashes": [
                 "sha256:9dcc4547dbb1cb284accfb15ab5667a0e5d1881cc443e0677b4882a4067a807e",
@@ -259,7 +255,7 @@
             ],
             "index": "pypi",
             "version": "==20.1.0"
->>>>>>> b733fc24
+
         },
         "idna": {
             "hashes": [
