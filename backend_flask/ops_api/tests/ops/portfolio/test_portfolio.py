<<<<<<< HEAD
=======
import json

>>>>>>> 789f4a51
from ops.portfolio.models import Portfolio
import pytest

# @pytest.fixture(scope="module")
# def new_portfolio():
#     return Portfolio(
#         name="WRGB (CCE)",
#         description="",
#         status_id=1,
#     )


# @pytest.fixture(scope="session")
# def portfolio_table(db_engine):
#     Portfolio.metadata.create_all(db_engine)
#     yield
#     Portfolio.metadata.drop_all(db_engine)


@pytest.mark.usefixtures("app_ctx")
def test_portfolio_retrieve(loaded_db):
    portfolio = (
        loaded_db.session.query(Portfolio).filter(Portfolio.name == "WRGB (CCE)").one()
    )

    assert portfolio is not None
    assert portfolio.name == "WRGB (CCE)"
    assert portfolio.status_id == 1


@pytest.mark.usefixtures("app_ctx")
def test_portfolio_get(client, loaded_db):
    assert loaded_db.session.query(Portfolio).count() == 2

    response = client.get("/ops/portfolios/")
    print(json.loads(response.data.decode("utf8")))
    assert response.status_code == 200<|MERGE_RESOLUTION|>--- conflicted
+++ resolved
@@ -1,8 +1,5 @@
-<<<<<<< HEAD
-=======
 import json
 
->>>>>>> 789f4a51
 from ops.portfolio.models import Portfolio
 import pytest
 
