import { combineReducers, configureStore, getDefaultMiddleware } from "@reduxjs/toolkit";
import canListSlice from "./pages/cans/list/canListSlice";
import canDetailSlice from "./pages/cans/detail/canDetailSlice";
import portfolioListSlice from "./pages/portfolios/list/portfolioListSlice";
import portfolioBudgetSummarySlice from "./components/Portfolios/PortfolioBudgetSummary/portfolioBudgetSummarySlice";
// eslint-disable-next-line import/no-named-as-default
import authSlice from "./components/Auth/authSlice";
import userSlice from "./pages/users/detail/userSlice";
import portfolioSlice from "./pages/portfolios/detail/portfolioSlice";
import researchProjectSlice from "./pages/researchProjects/detail/researchProjectSlice";
import ResearchProjectFundingSlice from "./components/Portfolios/ResearchProjects/ResearchProjectFundingSlice";
import createBudgetLineSlice from "./pages/budgetLines/createBudgetLineSlice";
import createAgreementSlice from "./pages/agreements/createAgreementSlice";
import { opsApi } from "./api/opsAPI";

const rootReducer = combineReducers({
    [opsApi.reducerPath]: opsApi.reducer,
    canList: canListSlice,
    canDetail: canDetailSlice,
    portfolioList: portfolioListSlice,
    portfolioBudgetSummary: portfolioBudgetSummarySlice,
    auth: authSlice,
    portfolio: portfolioSlice,
    userDetail: userSlice,
    researchProject: researchProjectSlice,
    researchProjectFunding: ResearchProjectFundingSlice,
    createBudgetLine: createBudgetLineSlice,
    createAgreement: createAgreementSlice,
    createProject: createProjectSlice,
});

export const setupStore = (preloadedState = {}) => {
    return configureStore({
        reducer: rootReducer,
        middleware: (getDefaultMiddleware) => getDefaultMiddleware().concat(opsApi.middleware),
        preloadedState,
    });
};

export default configureStore({
<<<<<<< HEAD
    reducer: rootReducer,
=======
    reducer: {
        [opsApi.reducerPath]: opsApi.reducer,
        canList: canListSlice,
        canDetail: canDetailSlice,
        portfolioList: portfolioListSlice,
        portfolioBudgetSummary: portfolioBudgetSummarySlice,
        auth: authSlice,
        portfolio: portfolioSlice,
        userDetail: userSlice,
        researchProject: researchProjectSlice,
        researchProjectFunding: ResearchProjectFundingSlice,
        createBudgetLine: createBudgetLineSlice,
        createAgreement: createAgreementSlice,
    },
>>>>>>> d017ab2e
    middleware: (getDefaultMiddleware) => getDefaultMiddleware().concat(opsApi.middleware),
});<|MERGE_RESOLUTION|>--- conflicted
+++ resolved
@@ -9,6 +9,7 @@
 import portfolioSlice from "./pages/portfolios/detail/portfolioSlice";
 import researchProjectSlice from "./pages/researchProjects/detail/researchProjectSlice";
 import ResearchProjectFundingSlice from "./components/Portfolios/ResearchProjects/ResearchProjectFundingSlice";
+import createProjectSlice from "./pages/researchProjects/createProjectSlice";
 import createBudgetLineSlice from "./pages/budgetLines/createBudgetLineSlice";
 import createAgreementSlice from "./pages/agreements/createAgreementSlice";
 import { opsApi } from "./api/opsAPI";
@@ -38,23 +39,6 @@
 };
 
 export default configureStore({
-<<<<<<< HEAD
     reducer: rootReducer,
-=======
-    reducer: {
-        [opsApi.reducerPath]: opsApi.reducer,
-        canList: canListSlice,
-        canDetail: canDetailSlice,
-        portfolioList: portfolioListSlice,
-        portfolioBudgetSummary: portfolioBudgetSummarySlice,
-        auth: authSlice,
-        portfolio: portfolioSlice,
-        userDetail: userSlice,
-        researchProject: researchProjectSlice,
-        researchProjectFunding: ResearchProjectFundingSlice,
-        createBudgetLine: createBudgetLineSlice,
-        createAgreement: createAgreementSlice,
-    },
->>>>>>> d017ab2e
     middleware: (getDefaultMiddleware) => getDefaultMiddleware().concat(opsApi.middleware),
 });