--- conflicted
+++ resolved
@@ -4,11 +4,8 @@
 import canFiscalYearSlice from "./pages/cans/detail/budgetSummary/canFiscalYearSlice";
 import portfolioListSlice from "./pages/portfolios/list/portfolioListSlice";
 import portfolioDetailSlice from "./pages/portfolios/detail/portfolioDetailSlice";
-<<<<<<< HEAD
 import portfolioFundingSummarySlice from "./components/PortfolioFundingSummary/portfolioFundingSummarySlice";
-=======
 import authSlice from "./components/Auth/authSlice";
->>>>>>> 00959701
 
 export default configureStore({
     reducer: {
@@ -17,10 +14,7 @@
         canFiscalYearDetail: canFiscalYearSlice,
         portfolioList: portfolioListSlice,
         portfolioDetail: portfolioDetailSlice,
-<<<<<<< HEAD
         portfolioFundingSummary: portfolioFundingSummarySlice,
-=======
         auth: authSlice,
->>>>>>> 00959701
     },
 });