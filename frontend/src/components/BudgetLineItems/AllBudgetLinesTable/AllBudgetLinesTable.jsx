--- conflicted
+++ resolved
@@ -1,24 +1,14 @@
-<<<<<<< HEAD
-import _ from "lodash";
-import { useState } from "react";
 import { useNavigate } from "react-router-dom";
 import { SORT_TYPES, useSortData } from "../../../hooks/use-sortable-data.hooks";
 import ConfirmationModal from "../../UI/Modals/ConfirmationModal";
 import PaginationNav from "../../UI/PaginationNav/PaginationNav";
-=======
-import { useNavigate } from "react-router-dom";
->>>>>>> cd470477
 import Table from "../../UI/Table";
 import { useSetSortConditions } from "../../UI/Table/Table.hooks";
 import AllBLIRow from "./AllBLIRow";
 import { All_BUDGET_LINES_TABLE_HEADINGS_LIST, BLIS_PER_PAGE } from "./AllBudgetLinesTable.constants";
 import useAllBudgetLinesTable from "./AllBudgetLinesTable.hooks";
-<<<<<<< HEAD
-=======
-import ConfirmationModal from "../../UI/Modals/ConfirmationModal";
 
 import App from "../../../App.jsx";
->>>>>>> cd470477
 /**
  * @component
  * @param {Object} props
@@ -37,15 +27,6 @@
     budgetLineItemsIsLoading
 }) => {
     const navigate = useNavigate();
-<<<<<<< HEAD
-    const [currentPage, setCurrentPage] = useState(1);
-    let budgetLinesPage = _.cloneDeep(budgetLines);
-    const { sortDescending, sortCondition, setSortConditions } = useSetSortConditions();
-
-    budgetLinesPage = useSortData(budgetLinesPage, sortDescending, sortCondition, SORT_TYPES.ALL_BUDGET_LINES);
-    budgetLinesPage = budgetLinesPage.slice((currentPage - 1) * BLIS_PER_PAGE, currentPage * BLIS_PER_PAGE);
-    const { showModal, setShowModal, modalProps, handleDeleteBudgetLine } = useAllBudgetLinesTable(budgetLines);
-=======
     const { showModal, setShowModal, modalProps, handleDeleteBudgetLine } = useAllBudgetLinesTable(
         budgetLineItems || []
     );
@@ -67,7 +48,12 @@
     }
 
     const totalPages = budgetLineItems?.length > 0 ? budgetLineItems[0]._meta.number_of_pages : 0;
->>>>>>> cd470477
+    // let budgetLinesPage = _.cloneDeep(budgetLines);
+    const { sortDescending, sortCondition, setSortConditions } = useSetSortConditions();
+
+    const budgetLinesPage = useSortData([], sortDescending, sortCondition, SORT_TYPES.ALL_BUDGET_LINES);
+    // budgetLinesPage = budgetLinesPage.slice((currentPage - 1) * BLIS_PER_PAGE, currentPage * BLIS_PER_PAGE);
+    console.log('holding this to fix linting: ' + budgetLinesPage)
 
     return (
         <>
@@ -80,29 +66,12 @@
                     handleConfirm={modalProps.handleConfirm}
                 />
             )}
-<<<<<<< HEAD
             <Table
                 tableHeadings={All_BUDGET_LINES_TABLE_HEADINGS_LIST}
                 selectedHeader={sortCondition}
                 onClickHeader={setSortConditions}
                 sortDescending={sortDescending}
             >
-                {budgetLinesPage.map((budgetLine) => (
-                    <AllBLIRow
-                        key={budgetLine?.id}
-                        budgetLine={budgetLine}
-                        handleDeleteBudgetLine={handleDeleteBudgetLine}
-                        handleSetBudgetLineForEditing={() => {
-                            navigate(
-                                `/agreements/${budgetLine.agreement_id}/budget-lines?mode=edit&budget-line-id=${budgetLine.id}#budget-lines-header`
-                            );
-                        }}
-                        isReviewMode={false}
-                        readOnly={false}
-                    />
-                ))}
-=======
-            <Table tableHeadings={All_BUDGET_LINES_TABLE_HEADINGS}>
                 {budgetLineItems?.length > 0 &&
                     budgetLineItems.map((budgetLine) => (
                         <AllBLIRow
@@ -118,7 +87,6 @@
                             readOnly={false}
                         />
                     ))}
->>>>>>> cd470477
             </Table>
             {budgetLineItems?.length > 0 && (
                 <PaginationNav
@@ -129,11 +97,7 @@
                     totalPages={totalPages}
                 />
             )}
-<<<<<<< HEAD
-            {budgetLinesPage.length === 0 && (
-=======
             {budgetLineItems?.length === 0 && (
->>>>>>> cd470477
                 <div
                     id="budget-line-items-table-zero-results"
                     className="padding-top-5 display-flex flex-justify-center"
