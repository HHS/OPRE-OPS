import { Provider } from "react-redux";
import { render, screen, within } from "@testing-library/react";
import userEvent from "@testing-library/user-event";
import { vi } from "vitest";
import { Router } from "react-router-dom";
import { configureStore } from "@reduxjs/toolkit";
import {
    useGetUserByIdQuery,
    useGetAgreementByIdQuery,
    useGetCansQuery,
    useGetProcurementShopsQuery
} from "../../../api/opsAPI";
import TestApplicationContext from "../../../applicationContext/TestApplicationContext";
import authSlice from "../../../components/Auth/authSlice";
import BLIRow from "./BLIRow";
import { budgetLine, agreement } from "../../../tests/data";
import { USER_ROLES } from "../../Users/User.constants";

const mockFn = TestApplicationContext.helpers().mockFn;

const createMockStore = (userRoles = []) => {
    return configureStore({
        reducer: {
            auth: authSlice
        },
        preloadedState: {
            auth: {
                activeUser: {
                    id: 1,
                    roles: userRoles
                }
            }
        }
    });
};

const renderComponent = (userRoles = [], canUserEditBudgetLines = true, budgetLineOverrides = {}) => {
    useGetUserByIdQuery.mockReturnValue({ data: { full_name: "John Doe" } });
    useGetAgreementByIdQuery.mockReturnValue({ data: agreement });
    useGetCansQuery.mockReturnValue({ data: [{ id: 1, code: "CAN 1", name: "CAN 1" }] });
    useGetProcurementShopsQuery.mockReturnValue({ data: [], isSuccess: true });

    const mockStore = createMockStore(userRoles);
    const handleDeleteBudgetLine = mockFn;
    const handleDuplicateBudgetLine = mockFn;
    const handleSetBudgetLineForEditing = mockFn;

    const testBli = { ...budgetLine, fees: 1.23456, ...budgetLineOverrides };
    render(
        <Router location="/">
            <Provider store={mockStore}>
                <BLIRow
                    budgetLine={testBli}
                    isEditable={canUserEditBudgetLines}
                    handleDeleteBudgetLine={handleDeleteBudgetLine}
                    handleDuplicateBudgetLine={handleDuplicateBudgetLine}
                    handleSetBudgetLineForEditing={handleSetBudgetLineForEditing}
                    isBLIInCurrentWorkflow={false}
                    isReviewMode={false}
                    readOnly={false}
                    duplicateIcon={true}
                />
            </Provider>
        </Router>
    );
};

vi.mock("../../../api/opsAPI", () => ({
    useGetUserByIdQuery: vi.fn(),
    useGetAgreementByIdQuery: vi.fn(),
    useGetCansQuery: vi.fn(),
    useGetProcurementShopsQuery: vi.fn()
}));
describe("BLIRow", () => {
    it("should render the BLIRow component", () => {
        renderComponent();

        const needByDate = screen.getByRole("cell", { name: "6/13/2043" });
        const FY = screen.getByRole("cell", { name: "2043" });
        const status = screen.getByRole("cell", { name: "Draft" });
        const dollarAmount = screen.queryAllByText("$1,000,000.00");

        expect(needByDate).toBeInTheDocument();
        expect(FY).toBeInTheDocument();
        expect(status).toBeInTheDocument();
        expect(dollarAmount).toHaveLength(1);
    });

    it("should be expandable", async () => {
        renderComponent();

        const user = userEvent.setup();
        const expandButton = screen.getByTestId("expand-row");
        await user.click(expandButton);
        const expandedRow = screen.getByTestId("expanded-data");
        const createdBy = screen.getByText("TBD");
        const createdDate = screen.getByText("May 27, 2024");
        const notes = screen.getByText(/li 1/i);

        expect(expandedRow).toBeInTheDocument();
        expect(createdBy).toBeInTheDocument();
        expect(createdDate).toBeInTheDocument();
        expect(notes).toBeInTheDocument();
    });

    it("should render edit icons when mouse over when agreement is not read-only", async () => {
        renderComponent();

        const user = userEvent.setup();
        const tag = screen.getByText("Draft");
        expect(tag).toBeInTheDocument();
        await user.hover(tag);

        const editBtn = screen.getByTestId("edit-row");
        const deleteBtn = screen.getByTestId("delete-row");
        const duplicateBtn = screen.getByTestId("duplicate-row");

        expect(tag).not.toBeInTheDocument();
        expect(editBtn).toBeInTheDocument();
        expect(deleteBtn).toBeInTheDocument();
        expect(duplicateBtn).toBeInTheDocument();
    });

    it("should allow super user to edit budget lines regardless of agreement edit permissions when not in review", async () => {
<<<<<<< HEAD
        renderComponent([{ id: 7, name: USER_ROLES.SUPER_USER, is_superuser: true }], false, { in_review: false, _meta: {isEditable: true} }); // Super user with no agreement edit permissions, not in review
=======
        renderComponent([USER_ROLES.SUPER_USER], false, { in_review: false, _meta: { isEditable: true } }); // Super user with no agreement edit permissions, not in review
>>>>>>> 4b9a6d89

        const user = userEvent.setup();
        const tag = screen.getByText("Draft");
        await user.hover(tag);

        const editBtn = screen.getByTestId("edit-row");
        expect(editBtn).toBeInTheDocument();
        expect(editBtn).not.toBeDisabled();
    });

    it("should not allow super user to edit budget lines when in review", async () => {
        renderComponent([USER_ROLES.SUPER_USER], false, { in_review: true, _meta: { isEditable: false } }); // Super user with budget line in review

        const user = userEvent.setup();
        const tag = screen.getByText("In Review");
        await user.hover(tag);

        const editBtn = screen.getByTestId("edit-row");
        expect(editBtn).toBeInTheDocument();
        expect(editBtn).toBeDisabled();
    });

    it("should allow super user to edit budget lines when not in review", async () => {
        renderComponent([USER_ROLES.SUPER_USER], true, { in_review: false }); // Super user with budget line not in review

        const user = userEvent.setup();
        const tag = screen.getByText("Draft");
        await user.hover(tag);

        const editBtn = screen.getByTestId("edit-row");
        expect(editBtn).toBeInTheDocument();
        expect(editBtn).not.toBeDisabled();
    });

    it("should not allow regular user to edit when agreement edit permissions are false", async () => {
        renderComponent([USER_ROLES.VIEWER_EDITOR], false, { _meta: { isEditable: false } }); // Regular user with no agreement edit permissions

        const user = userEvent.setup();
        const tag = screen.getByText("Draft");
        await user.hover(tag);

        // Edit button should be disabled for regular users without edit permissions
        const editBtn = screen.getByTestId("edit-row");
        expect(editBtn).toBeDisabled();
    });

    it("should allow regular user to edit when they have agreement edit permissions and budget line is editable", async () => {
        renderComponent([USER_ROLES.VIEWER_EDITOR], true, { in_review: false }); // Regular user with agreement edit permissions

        const user = userEvent.setup();
        const tag = screen.getByText("Draft");
        await user.hover(tag);

        const editBtn = screen.getByTestId("edit-row");
        expect(editBtn).toBeInTheDocument();
        expect(editBtn).not.toBeDisabled();
    });

    it("should not allow regular user to edit when budget line is in review", async () => {
        renderComponent([USER_ROLES.VIEWER_EDITOR], true, { in_review: true, _meta: { isEditable: false } }); // Regular user with budget line in review

        const user = userEvent.setup();
        const tag = screen.getByText("In Review");
        await user.hover(tag);

        const editBtn = screen.getByTestId("edit-row");
        expect(editBtn).toBeInTheDocument();
        expect(editBtn).toBeDisabled();
    });

    it("should allow super user to edit budget lines with any status when not in review", async () => {
        // Create a budget line with executed status (normally not editable) but not in review
        const executedBudgetLine = {
            ...budgetLine,
            status: "IN_EXECUTION",
            in_review: false,
            _meta: { isEditable: true }
        };

        useGetUserByIdQuery.mockReturnValue({ data: { full_name: "John Doe" } });
        useGetAgreementByIdQuery.mockReturnValue({ data: agreement });
        useGetCansQuery.mockReturnValue({ data: [{ id: 1, code: "CAN 1", name: "CAN 1" }] });
        useGetProcurementShopsQuery.mockReturnValue({ data: [], isSuccess: true });

        const mockStore = createMockStore([{ id: 7, name: USER_ROLES.SUPER_USER, is_superuser: true }]);
        const handleDeleteBudgetLine = mockFn;
        const handleDuplicateBudgetLine = mockFn;
        const handleSetBudgetLineForEditing = mockFn;

        render(
            <Router location="/">
                <Provider store={mockStore}>
                    <BLIRow
                        budgetLine={executedBudgetLine}
                        isEditable={true}
                        handleDeleteBudgetLine={handleDeleteBudgetLine}
                        handleDuplicateBudgetLine={handleDuplicateBudgetLine}
                        handleSetBudgetLineForEditing={handleSetBudgetLineForEditing}
                        isBLIInCurrentWorkflow={false}
                        isReviewMode={false}
                        readOnly={false}
                        duplicateIcon={true}
                    />
                </Provider>
            </Router>
        );

        const user = userEvent.setup();
        const tag = screen.getByText("Executing");
        await user.hover(tag);

        // Super user should be able to edit even executed budget lines when not in review
        const editBtn = screen.getByTestId("edit-row");
        expect(editBtn).toBeInTheDocument();
        expect(editBtn).not.toBeDisabled();
    });

    it("should not allow super user to edit budget lines with any status when in review", async () => {
        // Create a budget line with executed status and in review
        const executedBudgetLineInReview = {
            ...budgetLine,
            status: "IN_EXECUTION",
            in_review: true,
            _meta: { isEditable: false }
        };

        useGetUserByIdQuery.mockReturnValue({ data: { full_name: "John Doe" } });
        useGetAgreementByIdQuery.mockReturnValue({ data: agreement });
        useGetCansQuery.mockReturnValue({ data: [{ id: 1, code: "CAN 1", name: "CAN 1" }] });
        useGetProcurementShopsQuery.mockReturnValue({ data: [], isSuccess: true });

        const mockStore = createMockStore([USER_ROLES.SUPER_USER]);
        const handleDeleteBudgetLine = mockFn;
        const handleDuplicateBudgetLine = mockFn;
        const handleSetBudgetLineForEditing = mockFn;

        render(
            <Router location="/">
                <Provider store={mockStore}>
                    <BLIRow
                        budgetLine={executedBudgetLineInReview}
                        isEditable={true}
                        handleDeleteBudgetLine={handleDeleteBudgetLine}
                        handleDuplicateBudgetLine={handleDuplicateBudgetLine}
                        handleSetBudgetLineForEditing={handleSetBudgetLineForEditing}
                        isBLIInCurrentWorkflow={false}
                        isReviewMode={false}
                        readOnly={false}
                        duplicateIcon={true}
                    />
                </Provider>
            </Router>
        );

        const user = userEvent.setup();
        const tag = screen.getByText("In Review");
        await user.hover(tag);

        // Super user should NOT be able to edit budget lines when in review, even with executed status
        const editBtn = screen.getByTestId("edit-row");
        expect(editBtn).toBeInTheDocument();
        expect(editBtn).toBeDisabled();
    });
    it("should display all BIL amount with correct rounded decimal", async () => {
        renderComponent();

        const bliRow = screen.getByTestId("budget-line-row-1");
        const cells = within(bliRow).getAllByRole("cell");
        const amountCell = cells[4];
        const feeCell = cells[5];
        const totalCell = cells[6];

        expect(amountCell).toHaveTextContent(/\$1,000,000\.00/);
        expect(feeCell).toHaveTextContent(/\$1\.23/);
        expect(totalCell).toHaveTextContent(/\$1,000,001\.23/);
    });
});<|MERGE_RESOLUTION|>--- conflicted
+++ resolved
@@ -122,11 +122,7 @@
     });
 
     it("should allow super user to edit budget lines regardless of agreement edit permissions when not in review", async () => {
-<<<<<<< HEAD
-        renderComponent([{ id: 7, name: USER_ROLES.SUPER_USER, is_superuser: true }], false, { in_review: false, _meta: {isEditable: true} }); // Super user with no agreement edit permissions, not in review
-=======
-        renderComponent([USER_ROLES.SUPER_USER], false, { in_review: false, _meta: { isEditable: true } }); // Super user with no agreement edit permissions, not in review
->>>>>>> 4b9a6d89
+        renderComponent([{ id: 7, name: USER_ROLES.SUPER_USER, is_superuser: true }], false, { in_review: false, _meta: { isEditable: true } }); // Super user with no agreement edit permissions, not in review
 
         const user = userEvent.setup();
         const tag = screen.getByText("Draft");
