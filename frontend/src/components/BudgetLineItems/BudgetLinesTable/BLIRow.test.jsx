--- conflicted
+++ resolved
@@ -57,11 +57,7 @@
     const handleDuplicateBudgetLine = mockFn;
     const handleSetBudgetLineForEditing = mockFn;
 
-<<<<<<< HEAD
     const testBli = {...budgetLine, fees: 1.23456, total: budgetLine.amount + 1.23456, ...budgetLineOverrides};
-=======
-    const testBli = { ...budgetLine, fees: 1.23456, ...budgetLineOverrides };
->>>>>>> b06679d2
     render(
         <Router location="/">
             <Provider store={mockStore}>
