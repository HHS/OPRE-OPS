--- conflicted
+++ resolved
@@ -102,17 +102,9 @@
                     </Tooltip>
                 )}
                 {sendToReviewIcon && (
-<<<<<<< HEAD
                     <Tooltip
                         label="Submit for Approval"
                         className="line-height-body-1"
-=======
-                    <svg
-                        id={`submit-for-approval-${item.id}`}
-                        data-cy="submit-row"
-                        className="usa-icon text-primary height-205 width-205 cursor-pointer margin-left-0 margin-right-05"
-                        onClick={() => handleSubmitItemForApproval(item.id)}
->>>>>>> 9b7b3f1d
                     >
                         <button>
                             <svg
