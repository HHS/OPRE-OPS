<<<<<<< HEAD
import { BasicCAN } from "../CANs/CANTypes";
=======
import { CAN } from "../CANs/CANTypes";
>>>>>>> 3d356814
import { ChangeRequest } from "../ChangeRequests/ChangeRequestsTypes";
import { SafeUser } from "../Users/UserTypes";

export type BudgetLine = {
    agreement_id: number;
<<<<<<< HEAD
    amount: number;
    can: BasicCAN;
    can_id: number;
    change_requests_in_review: ChangeRequest[];
    comments: string;
    created_by: number;
    created_on: Date;
    date_needed: Date;
    fiscal_year: number;
=======
    amount?: number;
    can?: CAN;
    can_id?: number;
    change_requests_in_review?: ChangeRequest[];
    comments?: string;
    date_needed?: string;
    fiscal_year?: number;
>>>>>>> 3d356814
    id: number;
    in_review: boolean;
    line_description?: string;
    portfolio_id: number;
    proc_shop_fee_percentage: number;
    requestor_notes?: string;
    services_component_id?: number;
    status: string;
    team_members: SafeUser[];
    created_on: any;
    updated_on: any;
    created_by: any;
    updated_by: any;
    created_by_user: any;
    updated_by_user: any;
};<|MERGE_RESOLUTION|>--- conflicted
+++ resolved
@@ -1,24 +1,9 @@
-<<<<<<< HEAD
-import { BasicCAN } from "../CANs/CANTypes";
-=======
 import { CAN } from "../CANs/CANTypes";
->>>>>>> 3d356814
 import { ChangeRequest } from "../ChangeRequests/ChangeRequestsTypes";
 import { SafeUser } from "../Users/UserTypes";
 
 export type BudgetLine = {
     agreement_id: number;
-<<<<<<< HEAD
-    amount: number;
-    can: BasicCAN;
-    can_id: number;
-    change_requests_in_review: ChangeRequest[];
-    comments: string;
-    created_by: number;
-    created_on: Date;
-    date_needed: Date;
-    fiscal_year: number;
-=======
     amount?: number;
     can?: CAN;
     can_id?: number;
@@ -26,7 +11,6 @@
     comments?: string;
     date_needed?: string;
     fiscal_year?: number;
->>>>>>> 3d356814
     id: number;
     in_review: boolean;
     line_description?: string;
