import cryptoRandomString from "crypto-random-string";
import React from "react";
import { useBlocker, useNavigate } from "react-router-dom";
import {
    useAddAgreementMutation,
    useAddBudgetLineItemMutation,
    useAddServicesComponentMutation,
    useDeleteAgreementMutation,
    useDeleteBudgetLineItemMutation,
    useDeleteServicesComponentMutation,
    useUpdateBudgetLineItemMutation,
    useUpdateServicesComponentMutation
} from "../../../api/opsAPI";
import { useGetAllCans } from "../../../hooks/useGetAllCans";
import {
    cleanAgreementForApi,
    formatTeamMember,
    getProcurementShopSubTotal,
    isNotDevelopedYet
} from "../../../helpers/agreement.helpers";
import {
    BLI_STATUS,
    BLILabel,
    budgetLinesTotal,
    getNonDRAFTBudgetLines,
    groupByServicesComponent
} from "../../../helpers/budgetLines.helpers";
import { formatDateForApi, formatDateForScreen, renderField } from "../../../helpers/utils";
import useAlert from "../../../hooks/use-alert.hooks";
import { useGetLoggedInUserFullName } from "../../../hooks/user.hooks";
import datePickerSuite from "../BudgetLinesForm/datePickerSuite";
import budgetFormSuite from "../BudgetLinesForm/suite";
import suite from "./suite";
import { scrollToTop } from "../../../helpers/scrollToTop.helper";
import { useSelector } from "react-redux";
import { useEditAgreement } from "../../Agreements/AgreementEditor/AgreementEditorContext.hooks";

/**
 * Custom hook to manage the creation and manipulation of Budget Line Items and Service Components.
 *
 * @param {Function} setIsEditMode - Function to set the edit mode.
 * @param {boolean} isReviewMode - Flag to indicate if the component is in review mode.
 * @param {boolean} isEditMode - Flag to indicate if the component is in edit mode.
 * @param {import("../../../types/BudgetLineTypes").BudgetLine[]} budgetLines - Array of budget lines.
 * @param {Function} goToNext - Function to navigate to the next step.
 * @param {Function} goBack - Function to navigate to the previous step.
 * @param {Function} continueOverRide - Function to override the continue action.
 * @param {import("../../../types/AgreementTypes").Agreement} selectedAgreement - Selected agreement object.
 * @param {import("../../../types/AgreementTypes").ProcurementShop} selectedProcurementShop - Selected procurement shop object.
 * @param {"agreement" | "none"} workflow - The workflow type
 * @param {boolean} includeDrafts - Flag to include drafts budget lines.
 * @param {boolean} canUserEditBudgetLines - Flag to indicate if the user can edit budget lines.
 * @param {string} continueBtnText - The text to display on the "Continue" button.
 * @param {number} currentStep - The index of the current step in the wizard steps.
 *
 */
const useCreateBLIsAndSCs = (
    isEditMode,
    isReviewMode,
    budgetLines,
    goToNext,
    goBack,
    continueOverRide,
    selectedAgreement,
    selectedProcurementShop,
    setIsEditMode,
    workflow,
    includeDrafts,
    canUserEditBudgetLines,
    continueBtnText,
    currentStep
) => {
    const [showModal, setShowModal] = React.useState(false);
    const [modalProps, setModalProps] = React.useState({});
    const [showSaveChangesModal, setShowSaveChangesModal] = React.useState(false);
    const [servicesComponentNumber, setServicesComponentNumber] = React.useState(null);
    const [selectedCan, setSelectedCan] = React.useState(null);
    const [enteredAmount, setEnteredAmount] = React.useState(null);
    const [needByDate, setNeedByDate] = React.useState(null);
    const [enteredDescription, setEnteredDescription] = React.useState(null);
    const [isEditing, setIsEditing] = React.useState(false);
    const [budgetLineBeingEdited, setBudgetLineBeingEdited] = React.useState(null);
    const [tempBudgetLines, setTempBudgetLines] = React.useState([]);
    const [groupedBudgetLinesByServicesComponent, setGroupedBudgetLinesByServicesComponent] = React.useState([]);
    const [deletedBudgetLines, setDeletedBudgetLines] = React.useState([]);
    const [isBudgetLineNotDraft, setIsBudgetLineNotDraft] = React.useState(false);
    const navigate = useNavigate();
    const { setAlert } = useAlert();
    const [addAgreement] = useAddAgreementMutation();
    const [deleteAgreement] = useDeleteAgreementMutation();
    const [updateBudgetLineItem] = useUpdateBudgetLineItemMutation();
    const [addBudgetLineItem] = useAddBudgetLineItemMutation();
    const [deleteBudgetLineItem] = useDeleteBudgetLineItemMutation();
    const [hasUnsavedChanges, setHasUnsavedChanges] = React.useState(false);
    const [blockerDisabledForCreateAgreement, setBlockerDisabledForCreateAgreement] = React.useState(false);
    const [deleteServicesComponent] = useDeleteServicesComponentMutation();
    const [addServicesComponent] = useAddServicesComponentMutation();
    const [updateServicesComponent] = useUpdateServicesComponentMutation();
    const loggedInUserFullName = useGetLoggedInUserFullName();
    const { cans } = useGetAllCans();
    const isAgreementNotYetDeveloped = isNotDevelopedYet(selectedAgreement.agreement_type);
    const {
        agreement,
        services_components: servicesComponents,
        deleted_services_components_ids: deletedServicesComponentsIds
    } = useEditAgreement();

    const activeUser = useSelector((state) => state.auth.activeUser);
    const isSuperUser = activeUser?.is_superuser ?? false;

    React.useEffect(() => {
        if (currentStep != 0) {
            setBlockerDisabledForCreateAgreement(true);
        }
    }, [currentStep]);

    const blocker = useBlocker(
        ({ currentLocation, nextLocation }) =>
            !blockerDisabledForCreateAgreement &&
            hasUnsavedChanges &&
            currentLocation.pathname !== nextLocation.pathname
    );

    React.useEffect(() => {
        if (blocker.state === "blocked") {
            setShowSaveChangesModal(true);
            setModalProps({
                heading: "Save changes before closing?",
                description: "You have unsaved changes. If you continue without saving, these changes will be lost.",
                actionButtonText: "Save and Exit",
                secondaryButtonText: "Exit Without Saving",
                handleConfirm: async () => {
                    handleSave(true);
                    setShowSaveChangesModal(false);
                    setHasUnsavedChanges(false);
                    blocker.proceed();
                },
                handleSecondary: () => {
                    setHasUnsavedChanges(false);
                    setShowSaveChangesModal(false);
                    setIsEditMode(false);
                    blocker.proceed();
                },
                closeModal: () => {
                    blocker.reset();
                }
            });
        }
    }, [blocker.state, setModalProps]);

    React.useEffect(() => {
        let newTempBudgetLines = (budgetLines && budgetLines.length > 0 ? budgetLines : null) ?? [];
        newTempBudgetLines = newTempBudgetLines.map((bli) => {
            const budgetLineServicesComponent = servicesComponents?.find((sc) => sc.id === bli.services_component_id);
            const serviceComponentNumber = budgetLineServicesComponent?.number ?? 0;
            const serviceComponentGroupingLabel = budgetLineServicesComponent?.sub_component
                ? `${serviceComponentNumber}-${budgetLineServicesComponent?.sub_component}`
                : `${serviceComponentNumber}`;
            return { ...bli, services_component_number: serviceComponentNumber, serviceComponentGroupingLabel };
        });

        setTempBudgetLines(newTempBudgetLines);
        // eslint-disable-next-line react-hooks/exhaustive-deps
    }, []);

    React.useEffect(() => {
        setGroupedBudgetLinesByServicesComponent(groupByServicesComponent(tempBudgetLines));
    }, [tempBudgetLines, servicesComponents]);

    // Validation
    let res = suite.get();
    const pageErrors = res.getErrors();

    if (isReviewMode) {
        suite({
            budgetLines: tempBudgetLines
        });
    }
    // Filter page errors to only include "Budget line item" errors and consolidate into single message
    const budgetLineErrors = Object.entries(pageErrors).filter((error) => error[0].includes("Budget line item"));

    const budgetLinePageErrors = budgetLineErrors.length > 0 ? [["This is required information"]] : [];
    const budgetLinePageErrorsExist = budgetLinePageErrors.length > 0;
    // card data
    const notDraftBLIs = getNonDRAFTBudgetLines(tempBudgetLines);
    const budgetLinesForCards = includeDrafts ? tempBudgetLines : notDraftBLIs;
    /**
     * Get the total fees for the cards
     * @param {import("../../../types/BudgetLineTypes").BudgetLine[]} budgetLines - The budget lines
     * @returns {number} - The total fees
     */
    const feesForCards = (budgetLines) =>
        budgetLines.reduce((totalFees, budgetLine) => totalFees + (budgetLine.fees || 0), 0);

    /**
     * Get the sub total for the cards
     * @param {Object[]} budgetLines - The budget lines
     * @returns {number} - The sub total
     * */
    const subTotalForCards = (budgetLines) => budgetLinesTotal(budgetLines);
    /**
     * Get the totals for the cards
     * @param {number} subTotal - The sub total
     * @param {Object[]} budgetLines - The budget lines
     * @returns {number} - The total
     * */
    const totalsForCards = (subTotal, budgetLines) =>
        subTotal + getProcurementShopSubTotal(selectedAgreement, budgetLines);

    /**
     * NOTE: 1st useCallback in this file
     * Handle cleaning up BLIs and updating to the API
     * @param {import("../../../types/BudgetLineTypes").BudgetLine[]} existingBudgetLineItems - The existing budget line items
     * @returns {Promise<any>[]} - The promise
     */
    const handleUpdateBLIsToAPI = React.useCallback(
        (existingBudgetLineItems) => {
            const promises = existingBudgetLineItems.map(async (existingBudgetLineItem) => {
                const { id, data: cleanExistingBLI } = cleanBudgetLineItemForApi(existingBudgetLineItem);

                const unchangedBudgetLineItem = budgetLines.find((bli) => bli.id === existingBudgetLineItem.id);
                let budgetLineHasChanged =
                    JSON.stringify(existingBudgetLineItem) !== JSON.stringify(unchangedBudgetLineItem); // We have to check every single property to see if there's ANY change
                if (budgetLineHasChanged) {
                    return updateBudgetLineItem({ id, data: cleanExistingBLI }).unwrap();
                }
            });
            return promises;
        },
        [budgetLines, updateBudgetLineItem]
    );

    /**
     * NOTE: 2nd useCallback in this file
     * Handle deletions of budget lines and service components
     * @returns {Promise<void>} - The promise
     */
    const handleDeletions = React.useCallback(async () => {
        try {
            const serviceComponentDeletionPromises = deletedServicesComponentsIds.map((id) =>
                deleteServicesComponent(id).unwrap()
            );
            const blisDeletionPromises = deletedBudgetLines.map((deletedBudgetLine) =>
                deleteBudgetLineItem(deletedBudgetLine.id).unwrap()
            );

            await Promise.all(blisDeletionPromises);
            await Promise.all(serviceComponentDeletionPromises);
        } catch (error) {
            console.error("Error deleting budget lines:", error);
            setAlert({
                type: "error",
                heading: "Error",
                message: "An error occurred while deleting budget lines. Please try again."
            });
        }
    }, [deletedServicesComponentsIds, deletedBudgetLines, deleteServicesComponent, deleteBudgetLineItem, setAlert]);

    /**
     * NOTE: 3rd useCallback in this file
     * function to create a message for the alert
     * @param {import("../../../types/BudgetLineTypes").BudgetLine[]} tempBudgetLines - The temporary budget lines
     * @returns {string} - The message(s) to display in the Alert in bullet points
     */
    const createBudgetChangeMessages = React.useCallback(
        (tempBudgetLines) => {
            const budgetChangeMessages = new Set();
            const fieldsToCheck = ["date_needed", "can_id", "amount"];

            tempBudgetLines.forEach((tempBudgetLine) => {
                const bliId = `\u2022 BL ${tempBudgetLine?.id || "Unknown"}`;
                const { financialSnapshot, tempChangeRequest } = tempBudgetLine;

                fieldsToCheck.forEach((field) => {
                    if (tempChangeRequest && tempChangeRequest[field] !== undefined) {
                        let oldValue, newValue;

                        switch (field) {
                            case "amount":
                                oldValue = renderField(
                                    "ContractBudgetLineItem",
                                    "amount",
                                    financialSnapshot.originalAmount
                                );
                                newValue = renderField("ContractBudgetLineItem", "amount", tempChangeRequest.amount);
                                budgetChangeMessages.add(`${bliId} Amount: ${oldValue} to ${newValue}`);
                                break;
                            case "date_needed":
                                oldValue = renderField(
                                    "ContractBudgetLineItem",
                                    "date_needed",
                                    financialSnapshot.originalDateNeeded
                                );
                                newValue = renderField(
                                    "ContractBudgetLineItem",
                                    "date_needed",
                                    tempChangeRequest.date_needed
                                );
                                budgetChangeMessages.add(`${bliId} Obligate By Date: ${oldValue} to ${newValue}`);
                                break;
                            case "can_id":
                                oldValue =
                                    cans?.find((can) => can.id === financialSnapshot.originalCanID)?.display_name ||
                                    "Unknown";
                                newValue =
                                    cans?.find((can) => can.id === tempChangeRequest.can_id)?.display_name || "Unknown";
                                budgetChangeMessages.add(`${bliId} CAN: ${oldValue} to ${newValue}`);
                                break;
                        }
                    }
                });
            });

            return Array.from(budgetChangeMessages).join("\n");
        },
        [cans]
    );

    /**
     * NOTE: 4th useCallback in this file
     * Handle saving the budget lines without financial snapshot changes
     * @param {import("../../../types/BudgetLineTypes").BudgetLine[]} existingBudgetLineItems - The existing budget line items
     * @returns {Promise<void>} - The promise
     */
    const handleRegularUpdates = React.useCallback(
        async (existingBudgetLineItems) => {
            try {
                const updatePromises = handleUpdateBLIsToAPI(existingBudgetLineItems);

                const results = await Promise.all(updatePromises);
                console.log(`${results.filter(Boolean).length} budget lines updated successfully`);
            } catch (error) {
                console.error("Error updating budget lines:", error);
                setAlert({
                    type: "error",
                    heading: "Error",
                    message: "An error occurred while updating budget lines. Please try again."
                });
                throw error; // Re-throw the error to be caught in handleSave
            }
        },
        [handleUpdateBLIsToAPI, setAlert]
    );

    const resetForm = React.useCallback(() => {
        setIsEditing(false);
        setServicesComponentNumber(null);
        setSelectedCan(null);
        setEnteredAmount(null);
        setNeedByDate(null);
        setEnteredDescription(null);
        setBudgetLineBeingEdited(null);
        suite.reset();
        budgetFormSuite.reset();
        datePickerSuite.reset();
    }, []);
    /**
     * NOTE: 5th useCallback in this file
     * Handle saving the budget lines with financial snapshot changes
     * @param {import("../../../types/BudgetLineTypes").BudgetLine[]} existingBudgetLineItems - The existing budget line items
     * @returns {Promise<void>} - The promise
     */
    const handleFinancialSnapshotChanges = React.useCallback(
        async (existingBudgetLineItems) => {
            return new Promise((resolve, reject) => {
                setShowModal(true);
                setModalProps({
                    heading:
                        "Budget changes require approval from your Division Director. Do you want to send it to approval?",
                    actionButtonText: "Send to Approval",
                    secondaryButtonText: "Continue Editing",
                    handleConfirm: async () => {
                        try {
                            const updatePromises = handleUpdateBLIsToAPI(existingBudgetLineItems);

                            const results = await Promise.allSettled(updatePromises);

                            resetForm();

                            const rejected = results.filter((result) => result.status === "rejected");
                            if (rejected.length > 0) {
                                console.error(rejected[0].reason);
                                setAlert({
                                    type: "error",
                                    heading: "Error Sending Agreement Edits",
                                    message: "There was an error sending your edits for approval. Please try again.",
                                    redirectUrl: "/error"
                                });
                                reject(new Error("Error sending agreement edits"));
                            } else {
                                setAlert({
                                    type: "success",
                                    heading: "Changes Sent to Approval",
                                    message:
                                        "Your changes have been successfully sent to your Division Director to review. Once approved, they will update on the agreement.",
                                    redirectUrl: `/agreements/${selectedAgreement?.id}`
                                });
                                resolve();
                            }
                        } catch (error) {
                            console.error("Error updating budget lines:", error);
                            setAlert({
                                type: "error",
                                heading: "Error",
                                message: "An error occurred while updating budget lines. Please try again.",
                                redirectUrl: "/error"
                            });
                            reject(error);
                        } finally {
                            setIsEditMode(false);
                            scrollToTop();
                        }
                    },
                    handleSecondary: () => {
                        resolve(); // Resolve without making changes if user chooses to continue editing
                    }
                });
            });
        },
        [handleUpdateBLIsToAPI, resetForm, setAlert, selectedAgreement?.id, setIsEditMode, setShowModal, setModalProps]
    );

    /**
     * NOTE: 6th useCallback in this file
     * Show the success message
     * @param {boolean} isThereAnyBLIsFinancialSnapshotChanged - Flag to indicate if there are financial snapshot changes
     * @returns {void}
     */
    const showSuccessMessage = React.useCallback(
        (isThereAnyBLIsFinancialSnapshotChanged, savedViaModal) => {
            const budgetChangeMessages = createBudgetChangeMessages(tempBudgetLines);
            if (continueOverRide) {
                continueOverRide();
            } else if (isThereAnyBLIsFinancialSnapshotChanged && !isSuperUser) {
                setAlert({
                    type: "success",
                    heading: "Changes Sent to Approval",
                    message:
                        `Your changes have been successfully sent to your Division Director to review. Once approved, they will update on the agreement.\n\n` +
                        `<strong>Pending Changes:</strong>\n` +
                        `${budgetChangeMessages}`,
                    redirectUrl: savedViaModal ? blocker.nextLocation : `/agreements/${selectedAgreement?.id}`
                });
            } else {
                setAlert({
                    type: "success",
                    heading: "Agreement Updated",
                    message: `The agreement ${selectedAgreement?.display_name} has been successfully updated.`,
                    redirectUrl: savedViaModal ? blocker.nextLocation : `/agreements/${selectedAgreement?.id}`
                });
            }
        },
        [
            tempBudgetLines,
            continueOverRide,
            isSuperUser,
            setAlert,
            selectedAgreement?.id,
            selectedAgreement?.display_name,
            createBudgetChangeMessages,
            blocker.nextLocation
        ]
    );
    /**
     * Handle adding a budget line
     * @param {Event} e - The event object
     * @returns {void}
     */
    const handleAddBLI = (e) => {
        e.preventDefault();

        const newBudgetLine = {
            id: cryptoRandomString({ length: 10 }),
            services_component_number: servicesComponentNumber,
            line_description: enteredDescription || "",
            can_id: selectedCan?.id || null,
            can: selectedCan || null,
            canDisplayName: selectedCan?.display_name || null,
            agreement_id: selectedAgreement?.id || null,
            amount: enteredAmount || 0,
            status: BLI_STATUS.DRAFT,
            date_needed: formatDateForApi(needByDate),
            proc_shop_fee_percentage: selectedProcurementShop?.fee_percentage || null,
            fees: (enteredAmount ?? 0) * ((selectedProcurementShop?.fee_percentage ?? 0) / 100),
            _meta: { isEditable: true }
        };
        setTempBudgetLines([...tempBudgetLines, newBudgetLine]);
        setHasUnsavedChanges(true);
        setAlert({
            type: "success",
            message: `Budget line ${BLILabel(newBudgetLine)} was updated. When you're done editing, click ${continueBtnText} below.`,
            isCloseable: false,
            isToastMessage: true
        });
        resetForm();
    };
    /**
     * Handle editing a budget line
     * @param {Event} e - The event object
     * @returns {void}
     */
    const handleEditBLI = (e) => {
        e.preventDefault();

        if (!tempBudgetLines || !Array.isArray(tempBudgetLines)) {
            console.error("tempBudgetLines is not defined or not an array");
            return;
        }

        if (
            budgetLineBeingEdited == null ||
            budgetLineBeingEdited < 0 ||
            budgetLineBeingEdited >= tempBudgetLines.length
        ) {
            console.error("Invalid budgetLineBeingEdited index");
            return;
        }

        const currentBudgetLine = tempBudgetLines[budgetLineBeingEdited];
        const originalBudgetLine = budgetLines[budgetLineBeingEdited];

        // Initialize financialSnapshot
        const financialSnapshot = {
            originalAmount: originalBudgetLine?.amount,
            originalDateNeeded: originalBudgetLine?.date_needed,
            originalCanID: originalBudgetLine?.can_id,
            enteredAmount: enteredAmount,
            needByDate: needByDate,
            selectedCanId: selectedCan?.id
        };

        // Initialize tempChangeRequest
        let tempChangeRequest = currentBudgetLine.tempChangeRequest || {};

        // Compare with the original values in financialSnapshot
        if (enteredAmount !== financialSnapshot.originalAmount) {
            tempChangeRequest.amount = enteredAmount;
        } else {
            delete tempChangeRequest.amount;
        }

        if (formatDateForApi(needByDate) !== financialSnapshot.originalDateNeeded) {
            tempChangeRequest.date_needed = formatDateForApi(needByDate);
        } else {
            delete tempChangeRequest.date_needed;
        }

        if (selectedCan?.id !== financialSnapshot.originalCanID) {
            tempChangeRequest.can_id = selectedCan?.id;
        } else {
            delete tempChangeRequest.can_id;
        }

        const financialSnapshotChanged = Object.keys(tempChangeRequest).length > 0;
        const BLIStatusIsPlannedOrExecuting =
            currentBudgetLine.status === BLI_STATUS.PLANNED || currentBudgetLine.status === BLI_STATUS.EXECUTING;

        const payload = {
            ...currentBudgetLine,
            services_component_number: servicesComponentNumber,
            serviceComponentGroupingLabel: servicesComponentNumber.toString(),
            line_description: enteredDescription || "",
            can_id: selectedCan?.id || null,
            can: selectedCan || null,
            canDisplayName: selectedCan?.display_name || null,
            agreement_id: selectedAgreement?.id || null,
            amount: enteredAmount || 0,
            status: currentBudgetLine.status || BLI_STATUS.DRAFT,
            date_needed: formatDateForApi(needByDate),
            proc_shop_fee_percentage: selectedProcurementShop?.fee_percentage || null,
            financialSnapshot: {
                ...financialSnapshot,
                enteredAmount: enteredAmount,
                needByDate: formatDateForApi(needByDate),
                selectedCanId: selectedCan?.id
            },
            fees: ((enteredAmount ?? 0) * (selectedProcurementShop?.fee_percentage ?? 0)) / 100
        };

        if (financialSnapshotChanged && BLIStatusIsPlannedOrExecuting) {
            payload.financialSnapshotChanged = true;
            payload.tempChangeRequest = tempChangeRequest;
        } else {
            delete payload.financialSnapshotChanged;
            delete payload.tempChangeRequest;
        }
        /**
         * Update the tempBudgetLines array with the new payload of the budgetLineBeingEdited
         * @type {Object[]} updatedBudgetLines
         * @returns {void}
         */
        const updatedBudgetLines = tempBudgetLines.map((budgetLine, index) => {
            if (index === budgetLineBeingEdited) {
                return payload; // Replace the edited budget line with the new payload
            }
            return budgetLine; // Keep other budget lines unchanged
        });
        setTempBudgetLines(updatedBudgetLines);
        setHasUnsavedChanges(true);

        setAlert({
            type: "success",
            message: `Budget line ${BLILabel(currentBudgetLine)} was updated.  When you’re done editing, click Save & Exit below.`,
            isCloseable: false,
            isToastMessage: true
        });
        resetForm();
    };
    /**
     * Handle deleting a budget line
     * @param {number} budgetLineId - The ID of the budget line to delete
     * @returns {void}
     */
    const handleDeleteBudgetLine = (budgetLineId) => {
        const budgetLine = tempBudgetLines.find((bl) => bl.id === budgetLineId);
        setShowModal(true);
        setModalProps({
            heading: `Are you sure you want to delete budget line ${BLILabel(budgetLine)}?`,
            actionButtonText: "Delete",
            handleConfirm: () => {
                const BLIToDelete = tempBudgetLines.filter((bl) => bl.id === budgetLineId);
                setDeletedBudgetLines([...deletedBudgetLines, BLIToDelete[0]]);
                setTempBudgetLines(tempBudgetLines.filter((bl) => bl.id !== budgetLineId));
                setHasUnsavedChanges(true);
                setAlert({
                    type: "success",
                    message: `The budget line ${BLILabel(budgetLine)} has been successfully deleted.`,
                    isCloseable: false,
                    isToastMessage: true
                });
                resetForm();
            }
        });
    };

    /**
     *
     * @param {import("../../../types/BudgetLineTypes").BudgetLine} budgetLineItem
     * @param {Array<import("../../../types/ServicesComponents").ServicesComponents>} createdServiceComponents
     */
    const addServiceComponentIdToBLI = (budgetLineItem, createdServiceComponents) => {
        let matchServiceComponent;
        // for new BLIs without a grouping label, match only on number
        if (!budgetLineItem.serviceComponentGroupingLabel) {
            matchServiceComponent = createdServiceComponents
                .filter((serviceComponent) => !serviceComponent.sub_component)
                .find((sC) => sC.number === budgetLineItem.services_component_number);
        } else {
            // for existing BLIs with a grouping label, match on full grouping label
            matchServiceComponent = createdServiceComponents.find((sc) => {
                const scGroupingLabel = sc.sub_component ? `${sc.number}-${sc.sub_component}` : `${sc.number}`;
                return scGroupingLabel === budgetLineItem.serviceComponentGroupingLabel;
            });
        }

        return {
            ...budgetLineItem,
            services_component_id: matchServiceComponent?.id ?? null,
            services_component_number: undefined, // Remove this property immutably
            serviceComponentGroupingLabel: undefined // Remove this property immutably
        };
    };

    const cleanBudgetLineItemForApi = (data) => {
        const cleanData = { ...data };
        if (data.services_component_id === 0) {
            cleanData.services_component_id = null;
        }
        if (cleanData.date_needed === "--") {
            cleanData.date_needed = null;
        }
        const budgetLineId = cleanData.id;
        delete cleanData.created_by;
        delete cleanData.created_on;
        delete cleanData.updated_on;
        delete cleanData.can;
        delete cleanData.id;
        delete cleanData.in_review;
        delete cleanData.canDisplayName;
        delete cleanData.versions;
        delete cleanData.clin;
        delete cleanData.agreement;
        delete cleanData.financialSnapshotChanged;
        delete cleanData.fees;
        delete cleanData.display_title;
        delete cleanData.services_component_number;
        delete cleanData._meta;
        delete cleanData.tempChangeRequest;
        delete cleanData.financialSnapshot;
        delete cleanData.serviceComponentGroupingLabel;

        return { id: budgetLineId, data: cleanData };
    };

    /**
     * Set the budget line for editing by its ID
     * @param {number} budgetLineId - The ID of the budget line to edit
     * @returns {void}
     */
    const handleSetBudgetLineForEditingById = (budgetLineId) => {
        resetForm();
        const index = tempBudgetLines.findIndex((budgetLine) => budgetLine.id === budgetLineId);
        if (index !== -1) {
            const {
                services_component_number: serviceComponentNumber,
                line_description,
                can,
                amount,
                date_needed
            } = tempBudgetLines[index];
            const dateForScreen = formatDateForScreen(date_needed);
            setBudgetLineBeingEdited(index);
            setServicesComponentNumber(serviceComponentNumber);
            setSelectedCan(can);
            setEnteredAmount(amount);
            setNeedByDate(dateForScreen);
            setEnteredDescription(line_description);
            setIsEditing(true);
            setIsBudgetLineNotDraft(tempBudgetLines[index].status !== BLI_STATUS.DRAFT);
        }
    };
    /**
     * Handle duplicating a budget line
     * @param {number} budgetLineId - The ID of the budget line to duplicate
     * @returns {void}
     */
    const handleDuplicateBudgetLine = (budgetLineId) => {
        const budgetLine = tempBudgetLines.find((bl) => bl.id === budgetLineId);
        if (!budgetLine) {
            return;
        }
        const {
            services_component_id,
            services_component_number,
            line_description,
            can_id,
            can,
            agreement_id,
            amount,
            date_needed,
            proc_shop_fee_percentage
        } = budgetLine;
        const payload = {
            id: cryptoRandomString({ length: 10 }),
            services_component_id,
            services_component_number,
            line_description,
            can_id,
            can,
            canDisplayName: can?.display_name || null,
            agreement_id,
            amount,
            date_needed,
            proc_shop_fee_percentage,
            status: BLI_STATUS.DRAFT,
            created_by: loggedInUserFullName
        };
        setTempBudgetLines([...tempBudgetLines, payload]);
        resetForm();
    };

    const handleCancel = () => {
        const isCreatingNewAgreement = !isEditMode && !isReviewMode && canUserEditBudgetLines;
        const heading = isCreatingNewAgreement
            ? "Are you sure you want to cancel creating a new agreement? Your progress will not be saved."
            : "Are you sure you want to cancel editing? Your changes will not be saved.";

        const actionButtonText = isCreatingNewAgreement ? "Cancel Agreement" : "Cancel Edits";

        setShowModal(true);
        setModalProps({
            heading,
            actionButtonText,
            secondaryButtonText: "Continue Editing",
            handleConfirm: () => {
                if (isCreatingNewAgreement) {
                    // Only allow deleting the agreement if creating a new one
                    deleteAgreement(selectedAgreement?.id)
                        .unwrap()
                        .then((fulfilled) => {
                            console.log(`DELETE agreement success: ${JSON.stringify(fulfilled, null, 2)}`);
                            setAlert({
                                type: "success",
                                heading: "Create New Agreement Cancelled",
                                message: "Your agreement has been cancelled.",
                                redirectUrl: "/agreements"
                            });
                        })
                        .catch((rejected) => {
                            console.error(`DELETE agreement rejected: ${JSON.stringify(rejected, null, 2)}`);
                            setAlert({
                                type: "error",
                                heading: "Error",
                                message: "An error occurred while deleting the agreement.",
                                redirectUrl: "/error"
                            });
                        })
                        .finally(() => {
                            resetForm();
                        });
                } else {
                    // For editing existing agreements or when user can't edit
                    resetForm();
                    setTempBudgetLines([]);
                    setIsEditMode(false);
                    navigate(`/agreements/${selectedAgreement?.id}/budget-lines`);
                    scrollToTop();
                }
            }
        });
    };

    const handleGoBack = () => {
        if (workflow === "none") {
            setIsEditMode(false);
            navigate(`/agreements/${selectedAgreement?.id}`);
        } else {
            goBack({ tempBudgetLines });
        }
    };

    const handleSave = React.useCallback(
        async (savedViaModal) => {
            try {
                let isThereAnyBLIsFinancialSnapshotChanged = false;
                if (!agreement.id) {
                    // creating new agreement
                    const newServicesComponents = servicesComponents
                        .filter((sc) => !("created_on" in sc))
                        .map(({ display_title, ...sc }) => ({
                            ...sc,
                            ref: display_title
                        }));

                    const newBudgetLineItems = tempBudgetLines
                        .filter((budgetLineItem) => !("created_on" in budgetLineItem))
                        .map((bli) => {
                            const matchedServiceComponent = newServicesComponents.find(
                                (sc) => sc.number === bli.services_component_number
                            );

                            // Create new object without services_component_number
                            // eslint-disable-next-line
                            const { services_component_number, ...bliWithoutScNumber } = bli;

                            return {
                                ...bliWithoutScNumber,
                                services_component_ref: matchedServiceComponent?.ref ?? null
                            };
                        });

<<<<<<< HEAD
                    const data = {
                        ...agreement,
                        team_members: (agreement.team_members ?? []).map((team_member) => {
                            return formatTeamMember(team_member);
                        }),
                        requesting_agency_id: agreement.requesting_agency?.id ?? null,
                        servicing_agency_id: agreement.servicing_agency?.id ?? null
                    };
                    const { cleanData } = cleanAgreementForApi(data);
                    const createAgreementPayload = {
                        ...cleanData,
                        budget_line_items: newBudgetLineItems,
                        services_components: newServicesComponents
                    };

                    await addAgreement(createAgreementPayload)
                        .unwrap()
                        .then((fulfilled) => {
                            console.log(`CREATE: agreement success: ${JSON.stringify(fulfilled, null, 2)}`);
                        })
                        .catch((rejected) => {
                            console.error(`CREATE: agreement failed: ${JSON.stringify(rejected, null, 2)}`);
                            setAlert({
                                type: "error",
                                heading: "Error",
                                message: "An error occurred while creating the agreement.",
                                redirectUrl: "/error"
                            });
                            return; // Prevent further execution on error
                        });
                } else {
                    // editing existing agreement
                    const newServicesComponents = servicesComponents.filter((sc) => !("created_on" in sc));
=======
                const data = {
                    ...agreement,
                    team_members: (agreement.team_members ?? []).map((team_member) => {
                        return formatTeamMember(team_member);
                    }),
                    requesting_agency_id: agreement.requesting_agency?.id ?? null,
                    servicing_agency_id: agreement.servicing_agency?.id ?? null
                };
                const { cleanData } = cleanAgreementForApi(data);
                const createAgreementPayload = {
                    ...cleanData,
                    budget_line_items: newBudgetLineItems,
                    services_components: newServicesComponents
                };

                const fulfilled = await addAgreement(createAgreementPayload).unwrap();
                console.log(`CREATE: agreement success: ${JSON.stringify(fulfilled, null, 2)}`);
            } else {
                // editing existing agreement
                const newServicesComponents = servicesComponents.filter((sc) => !("created_on" in sc));
>>>>>>> a1bb7092

                    const existingServicesComponents = servicesComponents.filter((sc) => "created_on" in sc);
                    const changedServicesComponents = existingServicesComponents.filter((sc) => sc.has_changed);

                    const serviceComponentsCreationPromises = newServicesComponents.map((sc) => {
                        return addServicesComponent(sc).unwrap();
                    });
                    const serviceComponentsUpdatePromises = changedServicesComponents.map((sc) => {
                        return updateServicesComponent({ id: sc.id, data: sc }).unwrap();
                    });

                    const createdServiceComponents = await Promise.all(serviceComponentsCreationPromises);
                    await Promise.all(serviceComponentsUpdatePromises);

                    const newBudgetLineItems = tempBudgetLines.filter(
                        (budgetLineItem) => !("created_on" in budgetLineItem)
                    );
                    const existingBudgetLineItems = tempBudgetLines.filter(
                        (budgetLineItem) => "created_on" in budgetLineItem
                    );
                    const allServicesComponents = [...createdServiceComponents, ...existingServicesComponents];

                    const newBudgetLineItemsWithIds = newBudgetLineItems.map((newBLI) =>
                        addServiceComponentIdToBLI(newBLI, allServicesComponents)
                    );

                    const existingBudgetLineItemsWithIds = existingBudgetLineItems.map((existingBLI) =>
                        addServiceComponentIdToBLI(existingBLI, allServicesComponents)
                    );

                    // Create new budget line items
                    const creationPromises = newBudgetLineItemsWithIds.map((newBudgetLineItem) => {
                        const { data: cleanNewBLI } = cleanBudgetLineItemForApi(newBudgetLineItem);
                        return addBudgetLineItem(cleanNewBLI).unwrap();
                    });

                    await Promise.all(creationPromises);
                    console.log(`${creationPromises.length} new budget lines created successfully`);

                    isThereAnyBLIsFinancialSnapshotChanged = tempBudgetLines.some(
                        (tempBudgetLine) => tempBudgetLine.financialSnapshotChanged
                    );

                    if (isThereAnyBLIsFinancialSnapshotChanged && !isSuperUser) {
                        await handleFinancialSnapshotChanges(existingBudgetLineItemsWithIds);
                    } else {
                        await handleRegularUpdates(existingBudgetLineItemsWithIds);
                    }

                    await handleDeletions();
                }

                suite.reset();
                budgetFormSuite.reset();
                datePickerSuite.reset();
                resetForm();
                setIsEditMode(false);
                showSuccessMessage(isThereAnyBLIsFinancialSnapshotChanged, savedViaModal);
            } catch (error) {
                console.error("Error:", error);
                setAlert({
                    type: "error",
                    heading: "Error",
                    message: "An error occurred while saving. Please try again.",
                    redirectUrl: "/error"
                });
            } finally {
                setIsEditMode(false);
                scrollToTop();
            }
        },
        [
            servicesComponents,
            tempBudgetLines,
            addServicesComponent,
            updateServicesComponent,
            addBudgetLineItem,
            setAlert,
            isSuperUser,
            handleFinancialSnapshotChanges,
            handleRegularUpdates,
            handleDeletions,
            setIsEditMode,
            showSuccessMessage,
            resetForm,
            agreement,
            addAgreement
        ]
    );

    return {
        blocker,
        budgetFormSuite,
        budgetLineBeingEdited,
        budgetLinePageErrorsExist,
        budgetLines,
        budgetLinesForCards,
        datePickerSuite,
        deletedBudgetLines,
        enteredAmount,
        enteredDescription,
        feesForCards,
        groupedBudgetLinesByServicesComponent,
        handleAddBLI,
        handleCancel,
        handleDeleteBudgetLine,
        handleDuplicateBudgetLine,
        handleEditBLI,
        hasUnsavedChanges,
        setHasUnsavedChanges,
        handleGoBack,
        handleResetForm: resetForm,
        handleSave,
        handleSetBudgetLineForEditingById,
        isBudgetLineNotDraft,
        isEditing,
        modalProps,
        needByDate,
        pageErrors: budgetLinePageErrors,
        res,
        selectedCan,
        servicesComponents,
        servicesComponentNumber,
        setEnteredAmount,
        setEnteredDescription,
        setModalProps,
        setNeedByDate,
        setSelectedCan,
        setServicesComponentNumber,
        setShowModal,
        showSaveChangesModal,
        setShowSaveChangesModal,
        showModal,
        subTotalForCards,
        tempBudgetLines,
        totalsForCards,
        isAgreementNotYetDeveloped
    };
};

export default useCreateBLIsAndSCs;<|MERGE_RESOLUTION|>--- conflicted
+++ resolved
@@ -849,7 +849,6 @@
                             };
                         });
 
-<<<<<<< HEAD
                     const data = {
                         ...agreement,
                         team_members: (agreement.team_members ?? []).map((team_member) => {
@@ -865,46 +864,11 @@
                         services_components: newServicesComponents
                     };
 
-                    await addAgreement(createAgreementPayload)
-                        .unwrap()
-                        .then((fulfilled) => {
-                            console.log(`CREATE: agreement success: ${JSON.stringify(fulfilled, null, 2)}`);
-                        })
-                        .catch((rejected) => {
-                            console.error(`CREATE: agreement failed: ${JSON.stringify(rejected, null, 2)}`);
-                            setAlert({
-                                type: "error",
-                                heading: "Error",
-                                message: "An error occurred while creating the agreement.",
-                                redirectUrl: "/error"
-                            });
-                            return; // Prevent further execution on error
-                        });
-                } else {
-                    // editing existing agreement
-                    const newServicesComponents = servicesComponents.filter((sc) => !("created_on" in sc));
-=======
-                const data = {
-                    ...agreement,
-                    team_members: (agreement.team_members ?? []).map((team_member) => {
-                        return formatTeamMember(team_member);
-                    }),
-                    requesting_agency_id: agreement.requesting_agency?.id ?? null,
-                    servicing_agency_id: agreement.servicing_agency?.id ?? null
-                };
-                const { cleanData } = cleanAgreementForApi(data);
-                const createAgreementPayload = {
-                    ...cleanData,
-                    budget_line_items: newBudgetLineItems,
-                    services_components: newServicesComponents
-                };
-
                 const fulfilled = await addAgreement(createAgreementPayload).unwrap();
                 console.log(`CREATE: agreement success: ${JSON.stringify(fulfilled, null, 2)}`);
             } else {
                 // editing existing agreement
                 const newServicesComponents = servicesComponents.filter((sc) => !("created_on" in sc));
->>>>>>> a1bb7092
 
                     const existingServicesComponents = servicesComponents.filter((sc) => "created_on" in sc);
                     const changedServicesComponents = existingServicesComponents.filter((sc) => sc.has_changed);
