import cryptoRandomString from "crypto-random-string";
import React from "react";
import { useNavigate } from "react-router-dom";
import {
    useAddBudgetLineItemMutation,
    useDeleteAgreementMutation,
    useDeleteBudgetLineItemMutation,
    useGetCansQuery,
    useUpdateBudgetLineItemMutation
} from "../../../api/opsAPI";
import { getProcurementShopSubTotal, isNotDevelopedYet } from "../../../helpers/agreement.helpers";
import {
    BLI_STATUS,
    BLILabel,
    budgetLinesTotal,
    getNonDRAFTBudgetLines,
    groupByServicesComponent
} from "../../../helpers/budgetLines.helpers";
import { formatDateForApi, formatDateForScreen, renderField } from "../../../helpers/utils";
import useAlert from "../../../hooks/use-alert.hooks";
import { useGetLoggedInUserFullName } from "../../../hooks/user.hooks";
import datePickerSuite from "../BudgetLinesForm/datePickerSuite";
import budgetFormSuite from "../BudgetLinesForm/suite";
import suite from "./suite";
import { scrollToTop } from "../../../helpers/scrollToTop.helper";
import { useSelector } from "react-redux";
import { USER_ROLES } from "../../Users/User.constants";

/**
 * Custom hook to manage the creation and manipulation of Budget Line Items and Service Components.
 *
 * @param {Function} setIsEditMode - Function to set the edit mode.
 * @param {boolean} isReviewMode - Flag to indicate if the component is in review mode.
 * @param {boolean} isEditMode - Flag to indicate if the component is in edit mode.
 * @param {import("../../../types/BudgetLineTypes").BudgetLine[]} budgetLines - Array of budget lines.
 * @param {Function} goToNext - Function to navigate to the next step.
 * @param {Function} goBack - Function to navigate to the previous step.
 * @param {Function} continueOverRide - Function to override the continue action.
 * @param {import("../../../types/AgreementTypes").Agreement} selectedAgreement - Selected agreement object.
 * @param {import("../../../types/AgreementTypes").ProcurementShop} selectedProcurementShop - Selected procurement shop object.
 * @param {"agreement" | "none"} workflow - The workflow type
 * @param {Object} formData - The form data.
 * @param {boolean} includeDrafts - Flag to include drafts budget lines.
 * @param {boolean} canUserEditBudgetLines - Flag to indicate if the user can edit budget lines.
 *
 */
const useCreateBLIsAndSCs = (
    isEditMode,
    isReviewMode,
    budgetLines,
    goToNext,
    goBack,
    continueOverRide,
    selectedAgreement,
    selectedProcurementShop,
    setIsEditMode,
    workflow,
    formData,
    includeDrafts,
    canUserEditBudgetLines
) => {
    const [showModal, setShowModal] = React.useState(false);
    const [modalProps, setModalProps] = React.useState({});
    const [servicesComponentId, setServicesComponentId] = React.useState(null);
    const [selectedCan, setSelectedCan] = React.useState(null);
    const [enteredAmount, setEnteredAmount] = React.useState(null);
    const [needByDate, setNeedByDate] = React.useState(null);
    const [enteredDescription, setEnteredDescription] = React.useState(null);
    const [isEditing, setIsEditing] = React.useState(false);
    const [budgetLineBeingEdited, setBudgetLineBeingEdited] = React.useState(null);

    const [tempBudgetLines, setTempBudgetLines] = React.useState([]);
    const [groupedBudgetLinesByServicesComponent, setGroupedBudgetLinesByServicesComponent] = React.useState([]);
    const [deletedBudgetLines, setDeletedBudgetLines] = React.useState([]);
    const [isBudgetLineNotDraft, setIsBudgetLineNotDraft] = React.useState(false);
    const [isSaving, setIsSaving] = React.useState(false);
    const navigate = useNavigate();
    const { setAlert } = useAlert();
    const [deleteAgreement] = useDeleteAgreementMutation();
    const [updateBudgetLineItem] = useUpdateBudgetLineItemMutation();
    const [addBudgetLineItem] = useAddBudgetLineItemMutation();
    const [deleteBudgetLineItem] = useDeleteBudgetLineItemMutation();
    const loggedInUserFullName = useGetLoggedInUserFullName();
    const { data: cans } = useGetCansQuery({});
    const isAgreementNotYetDeveloped = isNotDevelopedYet(selectedAgreement.agreement_type);

    const activeUser = useSelector((state) => state.auth.activeUser);
    const userRoles = activeUser?.roles ?? [];
    const isSuperUser = userRoles.includes(USER_ROLES.SUPER_USER);

    React.useEffect(() => {
        let newTempBudgetLines =
            (budgetLines && budgetLines.length > 0 ? budgetLines : null) ??
            (formData && formData.tempBudgetLines && formData.tempBudgetLines.length > 0
                ? formData.tempBudgetLines
                : null) ??
            [];
        setTempBudgetLines(newTempBudgetLines);
    }, [formData, budgetLines]);

    React.useEffect(() => {
        setGroupedBudgetLinesByServicesComponent(groupByServicesComponent(tempBudgetLines));
    }, [tempBudgetLines]);

    // Validation
    let res = suite.get();
    const pageErrors = res.getErrors();

    if (isReviewMode) {
        suite({
            budgetLines: tempBudgetLines
        });
    }
    const budgetLinePageErrors = Object.entries(pageErrors).filter((error) => error[0].includes("Budget line item"));
    const budgetLinePageErrorsExist = budgetLinePageErrors.length > 0;
    // card data
    const notDraftBLIs = getNonDRAFTBudgetLines(tempBudgetLines);
    const budgetLinesForCards = includeDrafts ? tempBudgetLines : notDraftBLIs;
    /**
     * Get the total fees for the cards
     * @param {import("../../../types/BudgetLineTypes").BudgetLine[]} budgetLines - The budget lines
     * @returns {number} - The total fees
     */
    const feesForCards = (budgetLines) =>
        budgetLines.reduce((totalFees, budgetLine) => totalFees + (budgetLine.fees || 0), 0);

    /**
     * Get the sub total for the cards
     * @param {Object[]} budgetLines - The budget lines
     * @returns {number} - The sub total
     * */
    const subTotalForCards = (budgetLines) => budgetLinesTotal(budgetLines);
    /**
     * Get the totals for the cards
     * @param {number} subTotal - The sub total
     * @param {Object[]} budgetLines - The budget lines
     * @returns {number} - The total
     * */
    const totalsForCards = (subTotal, budgetLines) =>
        subTotal + getProcurementShopSubTotal(selectedAgreement, budgetLines);

    const handleSave = async () => {
        try {
            setIsSaving(true); // May use this later
            const newBudgetLineItems = tempBudgetLines.filter((budgetLineItem) => !("created_on" in budgetLineItem));
            const existingBudgetLineItems = tempBudgetLines.filter((budgetLineItem) => "created_on" in budgetLineItem);

            // Create new budget line items
            const creationPromises = newBudgetLineItems.map((newBudgetLineItem) => {
                const { data: cleanNewBLI } = cleanBudgetLineItemForApi(newBudgetLineItem);
                return addBudgetLineItem(cleanNewBLI).unwrap();
            });

            await Promise.all(creationPromises);
            console.log(`${creationPromises.length} new budget lines created successfully`);

            const isThereAnyBLIsFinancialSnapshotChanged = tempBudgetLines.some(
                (tempBudgetLine) => tempBudgetLine.financialSnapshotChanged
            );

            if (isThereAnyBLIsFinancialSnapshotChanged && !isSuperUser) {
                await handleFinancialSnapshotChanges(existingBudgetLineItems);
            } else {
                await handleRegularUpdates(existingBudgetLineItems);
            }

            await handleDeletions();

            suite.reset();
            budgetFormSuite.reset();
            datePickerSuite.reset();
            resetForm();
            setIsEditMode(false);
            showSuccessMessage(isThereAnyBLIsFinancialSnapshotChanged);
        } catch (error) {
            console.error("Error saving budget lines:", error);
            setAlert({
                type: "error",
                heading: "Error",
                message: "An error occurred while saving. Please try again.",
                redirectUrl: "/error"
            });
        } finally {
            setIsSaving(false);
            setIsEditMode(false);
            scrollToTop();
        }
    };
    /**
     * Handle saving the budget lines with financial snapshot changes
     * @param {import("../../../types/BudgetLineTypes").BudgetLine[]} existingBudgetLineItems - The existing budget line items
     * @returns {Promise<void>} - The promise
     */
    const handleFinancialSnapshotChanges = async (existingBudgetLineItems) => {
        return new Promise((resolve, reject) => {
            setShowModal(true);
            setModalProps({
                heading:
                    "Budget changes require approval from your Division Director. Do you want to send it to approval?",
                actionButtonText: "Send to Approval",
                secondaryButtonText: "Continue Editing",
                handleConfirm: async () => {
                    try {
                        const updatePromises = existingBudgetLineItems.map(async (existingBudgetLineItem) => {
                            let budgetLineHasChanged =
                                JSON.stringify(existingBudgetLineItem) !==
                                JSON.stringify(budgetLines.find((bli) => bli.id === existingBudgetLineItem.id));
                            if (budgetLineHasChanged) {
                                const { id, data: cleanExistingBLI } =
                                    cleanBudgetLineItemForApi(existingBudgetLineItem);
                                return updateBudgetLineItem({ id, data: cleanExistingBLI }).unwrap();
                            }
                        });

                        const results = await Promise.allSettled(updatePromises);

                        resetForm();

                        const rejected = results.filter((result) => result.status === "rejected");
                        if (rejected.length > 0) {
                            console.error(rejected[0].reason);
                            setAlert({
                                type: "error",
                                heading: "Error Sending Agreement Edits",
                                message: "There was an error sending your edits for approval. Please try again.",
                                redirectUrl: "/error"
                            });
                            reject(new Error("Error sending agreement edits"));
                        } else {
                            setAlert({
                                type: "success",
                                heading: "Changes Sent to Approval",
                                message:
                                    "Your changes have been successfully sent to your Division Director to review. Once approved, they will update on the agreement.",
                                redirectUrl: `/agreements/${selectedAgreement?.id}`
                            });
                            resolve();
                        }
                    } catch (error) {
                        console.error("Error updating budget lines:", error);
                        setAlert({
                            type: "error",
                            heading: "Error",
                            message: "An error occurred while updating budget lines. Please try again.",
                            redirectUrl: "/error"
                        });
                        reject(error);
                    } finally {
                        setIsEditMode(false);
                        scrollToTop();
                    }
                },
                handleSecondary: () => {
                    resolve(); // Resolve without making changes if user chooses to continue editing
                }
            });
        });
    };
    /**
     * Handle saving the budget lines without financial snapshot changes
     * @param {import("../../../types/BudgetLineTypes").BudgetLine[]} existingBudgetLineItems - The existing budget line items
     * @returns {Promise<void>} - The promise
     */
    const handleRegularUpdates = async (existingBudgetLineItems) => {
        try {
            const updatePromises = existingBudgetLineItems.map(async (existingBudgetLineItem) => {
                let budgetLineHasChanged =
                    JSON.stringify(existingBudgetLineItem) !==
                    JSON.stringify(budgetLines.find((bli) => bli.id === existingBudgetLineItem.id));

                if (budgetLineHasChanged) {
                    const { id, data: cleanExistingBLI } = cleanBudgetLineItemForApi(existingBudgetLineItem);
                    return updateBudgetLineItem({ id, data: cleanExistingBLI }).unwrap();
                }
            });

            const results = await Promise.all(updatePromises);
            console.log(`${results.filter(Boolean).length} budget lines updated successfully`);
        } catch (error) {
            console.error("Error updating budget lines:", error);
            setAlert({
                type: "error",
                heading: "Error",
                message: "An error occurred while updating budget lines. Please try again."
            });
            throw error; // Re-throw the error to be caught in handleSave
        }
    };

    const handleDeletions = async () => {
        try {
            const deletionPromises = deletedBudgetLines.map((deletedBudgetLine) =>
                deleteBudgetLineItem(deletedBudgetLine.id).unwrap()
            );

            await Promise.all(deletionPromises);
        } catch (error) {
            console.error("Error deleting budget lines:", error);
            setAlert({
                type: "error",
                heading: "Error",
                message: "An error occurred while deleting budget lines. Please try again."
            });
        }
    };

    /**
     * function to create a message for the alert
     * @param {import("../../../types/BudgetLineTypes").BudgetLine[]} tempBudgetLines - The temporary budget lines
     * @returns {string} - The message(s) to display in the Alert in bullet points
     */
    const createBudgetChangeMessages = (tempBudgetLines) => {
        const budgetChangeMessages = new Set();
        const fieldsToCheck = ["date_needed", "can_id", "amount"];

        tempBudgetLines.forEach((tempBudgetLine) => {
            const bliId = `\u2022 BL ${tempBudgetLine?.id || "Unknown"}`;
            const { financialSnapshot, tempChangeRequest } = tempBudgetLine;

            fieldsToCheck.forEach((field) => {
                if (tempChangeRequest && tempChangeRequest[field] !== undefined) {
                    let oldValue, newValue;

                    switch (field) {
                        case "amount":
                            oldValue = renderField(
                                "ContractBudgetLineItem",
                                "amount",
                                financialSnapshot.originalAmount
                            );
                            newValue = renderField("ContractBudgetLineItem", "amount", tempChangeRequest.amount);
                            budgetChangeMessages.add(`${bliId} Amount: ${oldValue} to ${newValue}`);
                            break;
                        case "date_needed":
                            oldValue = renderField(
                                "ContractBudgetLineItem",
                                "date_needed",
                                financialSnapshot.originalDateNeeded
                            );
                            newValue = renderField(
                                "ContractBudgetLineItem",
                                "date_needed",
                                tempChangeRequest.date_needed
                            );
                            budgetChangeMessages.add(`${bliId} Obligate By Date: ${oldValue} to ${newValue}`);
                            break;
                        case "can_id":
                            oldValue =
                                cans?.find((can) => can.id === financialSnapshot.originalCanID)?.display_name ||
                                "Unknown";
                            newValue =
                                cans?.find((can) => can.id === tempChangeRequest.can_id)?.display_name || "Unknown";
                            budgetChangeMessages.add(`${bliId} CAN: ${oldValue} to ${newValue}`);
                            break;
                    }
                }
            });
        });

        return Array.from(budgetChangeMessages).join("\n");
    };

    /**
     * Show the success message
     * @param {boolean} isThereAnyBLIsFinancialSnapshotChanged - Flag to indicate if there are financial snapshot changes
     * @returns {void}
     */
    const showSuccessMessage = (isThereAnyBLIsFinancialSnapshotChanged) => {
        const budgetChangeMessages = createBudgetChangeMessages(tempBudgetLines);
        if (continueOverRide) {
            continueOverRide();
        } else if (isThereAnyBLIsFinancialSnapshotChanged && !isSuperUser) {
            setAlert({
                type: "success",
                heading: "Changes Sent to Approval",
                message:
                    `Your changes have been successfully sent to your Division Director to review. Once approved, they will update on the agreement.\n\n` +
                    `<strong>Pending Changes:</strong>\n` +
                    `${budgetChangeMessages}`,
                redirectUrl: `/agreements/${selectedAgreement?.id}`
            });
        } else {
            setAlert({
                type: "success",
                heading: "Agreement Updated",
                message: `The agreement ${selectedAgreement?.display_name} has been successfully updated.`,
                redirectUrl: `/agreements/${selectedAgreement?.id}`
            });
        }
    };
    /**
     * Handle adding a budget line
     * @param {Event} e - The event object
     * @returns {void}
     */
    const handleAddBLI = (e) => {
        e.preventDefault();
        const newBudgetLine = {
            id: cryptoRandomString({ length: 10 }),
            services_component_id: servicesComponentId,
            line_description: enteredDescription || "",
            can_id: selectedCan?.id || null,
            can: selectedCan || null,
            canDisplayName: selectedCan?.display_name || null,
            agreement_id: selectedAgreement?.id || null,
            amount: enteredAmount || 0,
            status: BLI_STATUS.DRAFT,
            date_needed: formatDateForApi(needByDate),
            proc_shop_fee_percentage: selectedProcurementShop?.fee_percentage || null,
<<<<<<< HEAD
            fees: (enteredAmount ?? 0) * ((selectedProcurementShop?.fee_percentage ?? 0) / 100),
            _meta: {isEditable: true}
=======
            fees: (enteredAmount ?? 0) * (selectedProcurementShop?.fee_percentage ?? 0) / 100
>>>>>>> b729df79
        };
        setTempBudgetLines([...tempBudgetLines, newBudgetLine]);
        setAlert({
            type: "success",
            heading: "Budget Line Added",
            message: `The budget line ${BLILabel(newBudgetLine)} has been successfully added.`
        });
        resetForm();
    };
    /**
     * Handle editing a budget line
     * @param {Event} e - The event object
     * @returns {void}
     */
    const handleEditBLI = (e) => {
        e.preventDefault();

        if (!tempBudgetLines || !Array.isArray(tempBudgetLines)) {
            console.error("tempBudgetLines is not defined or not an array");
            return;
        }

        if (
            budgetLineBeingEdited == null ||
            budgetLineBeingEdited < 0 ||
            budgetLineBeingEdited >= tempBudgetLines.length
        ) {
            console.error("Invalid budgetLineBeingEdited index");
            return;
        }

        const currentBudgetLine = tempBudgetLines[budgetLineBeingEdited];
        const originalBudgetLine = budgetLines[budgetLineBeingEdited];

        // Initialize financialSnapshot
        const financialSnapshot = {
            originalAmount: originalBudgetLine?.amount,
            originalDateNeeded: originalBudgetLine?.date_needed,
            originalCanID: originalBudgetLine?.can_id,
            enteredAmount: enteredAmount,
            needByDate: needByDate,
            selectedCanId: selectedCan?.id
        };

        // Initialize tempChangeRequest
        let tempChangeRequest = currentBudgetLine.tempChangeRequest || {};

        // Compare with the original values in financialSnapshot
        if (enteredAmount !== financialSnapshot.originalAmount) {
            tempChangeRequest.amount = enteredAmount;
        } else {
            delete tempChangeRequest.amount;
        }

        if (formatDateForApi(needByDate) !== financialSnapshot.originalDateNeeded) {
            tempChangeRequest.date_needed = formatDateForApi(needByDate);
        } else {
            delete tempChangeRequest.date_needed;
        }

        if (selectedCan?.id !== financialSnapshot.originalCanID) {
            tempChangeRequest.can_id = selectedCan?.id;
        } else {
            delete tempChangeRequest.can_id;
        }

        const financialSnapshotChanged = Object.keys(tempChangeRequest).length > 0;
        const BLIStatusIsPlannedOrExecuting =
            currentBudgetLine.status === BLI_STATUS.PLANNED || currentBudgetLine.status === BLI_STATUS.EXECUTING;

        const payload = {
            ...currentBudgetLine,
            services_component_id: servicesComponentId,
            line_description: enteredDescription || "",
            can_id: selectedCan?.id || null,
            can: selectedCan || null,
            canDisplayName: selectedCan?.display_name || null,
            agreement_id: selectedAgreement?.id || null,
            amount: enteredAmount || 0,
            status: currentBudgetLine.status || BLI_STATUS.DRAFT,
            date_needed: formatDateForApi(needByDate),
            proc_shop_fee_percentage: selectedProcurementShop?.fee_percentage || null,
            financialSnapshot: {
                ...financialSnapshot,
                enteredAmount: enteredAmount,
                needByDate: formatDateForApi(needByDate),
                selectedCanId: selectedCan?.id
            },
            fees: (enteredAmount ?? 0) * (selectedProcurementShop?.fee_percentage ?? 0) / 100
        };

        if (financialSnapshotChanged && BLIStatusIsPlannedOrExecuting) {
            payload.financialSnapshotChanged = true;
            payload.tempChangeRequest = tempChangeRequest;
        } else {
            delete payload.financialSnapshotChanged;
            delete payload.tempChangeRequest;
        }
        /**
         * Update the tempBudgetLines array with the new payload of the budgetLineBeingEdited
         * @type {Object[]} updatedBudgetLines
         * @returns {void}
         */
        const updatedBudgetLines = tempBudgetLines.map((budgetLine, index) => {
            if (index === budgetLineBeingEdited) {
                return payload; // Replace the edited budget line with the new payload
            }
            return budgetLine; // Keep other budget lines unchanged
        });
        setTempBudgetLines(updatedBudgetLines);

        setAlert({
            type: "success",
            heading: "Budget Line Updated",
            message: `The budget line ${BLILabel(currentBudgetLine)} has been successfully edited.`
        });
        resetForm();
    };
    /**
     * Handle deleting a budget line
     * @param {number} budgetLineId - The ID of the budget line to delete
     * @returns {void}
     */
    const handleDeleteBudgetLine = (budgetLineId) => {
        const budgetLine = tempBudgetLines.find((bl) => bl.id === budgetLineId);
        setShowModal(true);
        setModalProps({
            heading: `Are you sure you want to delete budget line ${BLILabel(budgetLine)}?`,
            actionButtonText: "Delete",
            handleConfirm: () => {
                const BLIToDelete = tempBudgetLines.filter((bl) => bl.id === budgetLineId);
                setDeletedBudgetLines([...deletedBudgetLines, BLIToDelete[0]]);
                setTempBudgetLines(tempBudgetLines.filter((bl) => bl.id !== budgetLineId));
                setAlert({
                    type: "success",
                    heading: "Budget Line Deleted",
                    message: `The budget line ${BLILabel(budgetLine)} has been successfully deleted.`
                });
                resetForm();
            }
        });
    };

    const cleanBudgetLineItemForApi = (data) => {
        const cleanData = { ...data };
        if (data.services_component_id === 0) {
            cleanData.services_component_id = null;
        }
        if (cleanData.date_needed === "--") {
            cleanData.date_needed = null;
        }
        const budgetLineId = cleanData.id;
        delete cleanData.created_by;
        delete cleanData.created_on;
        delete cleanData.updated_on;
        delete cleanData.can;
        delete cleanData.id;
        delete cleanData.in_review;
        delete cleanData.canDisplayName;
        delete cleanData.versions;
        delete cleanData.clin;
        delete cleanData.agreement;
        delete cleanData.financialSnapshotChanged;
        delete cleanData.fees;

        return { id: budgetLineId, data: cleanData };
    };

    /**
     * Set the budget line for editing by its ID
     * @param {number} budgetLineId - The ID of the budget line to edit
     * @returns {void}
     */
    const handleSetBudgetLineForEditingById = (budgetLineId) => {
        resetForm();
        const index = tempBudgetLines.findIndex((budgetLine) => budgetLine.id === budgetLineId);
        if (index !== -1) {
            const { services_component_id, line_description, can, amount, date_needed } = tempBudgetLines[index];
            const dateForScreen = formatDateForScreen(date_needed);

            setBudgetLineBeingEdited(index);
            setServicesComponentId(services_component_id);
            setSelectedCan(can);
            setEnteredAmount(amount);
            setNeedByDate(dateForScreen);
            setEnteredDescription(line_description);
            setIsEditing(true);
            setIsBudgetLineNotDraft(tempBudgetLines[index].status !== BLI_STATUS.DRAFT);
        }
    };
    /**
     * Handle duplicating a budget line
     * @param {number} budgetLineId - The ID of the budget line to duplicate
     * @returns {void}
     */
    const handleDuplicateBudgetLine = (budgetLineId) => {
        const budgetLine = tempBudgetLines.find((bl) => bl.id === budgetLineId);
        if (!budgetLine) {
            return;
        }
        const {
            services_component_id,
            line_description,
            can_id,
            can,
            agreement_id,
            amount,
            date_needed,
            proc_shop_fee_percentage
        } = budgetLine;
        const payload = {
            id: cryptoRandomString({ length: 10 }),
            services_component_id,
            line_description,
            can_id,
            can,
            canDisplayName: can?.display_name || null,
            agreement_id,
            amount,
            date_needed,
            proc_shop_fee_percentage,
            status: BLI_STATUS.DRAFT,
            created_by: loggedInUserFullName
        };
        setTempBudgetLines([...tempBudgetLines, payload]);
        resetForm();
    };

    const handleCancel = () => {
        const isCreatingNewAgreement = !isEditMode && !isReviewMode && canUserEditBudgetLines;

        const heading = isCreatingNewAgreement
            ? "Are you sure you want to cancel creating a new agreement? Your progress will not be saved."
            : "Are you sure you want to cancel editing? Your changes will not be saved.";

        const actionButtonText = isCreatingNewAgreement ? "Cancel Agreement" : "Cancel Edits";

        setShowModal(true);
        setModalProps({
            heading,
            actionButtonText,
            secondaryButtonText: "Continue Editing",
            handleConfirm: () => {
                if (isCreatingNewAgreement) {
                    // Only allow deleting the agreement if creating a new one
                    deleteAgreement(selectedAgreement?.id)
                        .unwrap()
                        .then((fulfilled) => {
                            console.log(`DELETE agreement success: ${JSON.stringify(fulfilled, null, 2)}`);
                            setAlert({
                                type: "success",
                                heading: "Create New Agreement Cancelled",
                                message: "Your agreement has been cancelled.",
                                redirectUrl: "/agreements"
                            });
                        })
                        .catch((rejected) => {
                            console.error(`DELETE agreement rejected: ${JSON.stringify(rejected, null, 2)}`);
                            setAlert({
                                type: "error",
                                heading: "Error",
                                message: "An error occurred while deleting the agreement.",
                                redirectUrl: "/error"
                            });
                        })
                        .finally(() => {
                            resetForm();
                        });
                } else {
                    // For editing existing agreements or when user can't edit
                    resetForm();
                    setTempBudgetLines([]);
                    setIsEditMode(false);
                    navigate(`/agreements/${selectedAgreement?.id}/budget-lines`);
                    scrollToTop();
                }
            }
        });
    };

    const handleGoBack = () => {
        if (workflow === "none") {
            setIsEditMode(false);
            navigate(`/agreements/${selectedAgreement?.id}`);
        } else {
            goBack({ tempBudgetLines });
        }
    };

    const resetForm = () => {
        setIsEditing(false);
        setServicesComponentId(null);
        setSelectedCan(null);
        setEnteredAmount(null);
        setNeedByDate(null);
        setEnteredDescription(null);
        setBudgetLineBeingEdited(null);
        suite.reset();
        budgetFormSuite.reset();
        datePickerSuite.reset();
    };

    return {
        budgetFormSuite,
        budgetLineBeingEdited,
        budgetLinePageErrorsExist,
        budgetLines,
        budgetLinesForCards,
        datePickerSuite,
        deletedBudgetLines,
        enteredAmount,
        enteredDescription,
        feesForCards,
        groupedBudgetLinesByServicesComponent,
        handleAddBLI,
        handleCancel,
        handleDeleteBudgetLine,
        handleDuplicateBudgetLine,
        handleEditBLI,
        handleGoBack,
        handleResetForm: resetForm,
        handleSave,
        handleSetBudgetLineForEditingById,
        isBudgetLineNotDraft,
        isEditing,
        isSaving,
        modalProps,
        needByDate,
        pageErrors,
        res,
        selectedCan,
        servicesComponentId,
        setEnteredAmount,
        setEnteredDescription,
        setModalProps,
        setNeedByDate,
        setSelectedCan,
        setServicesComponentId,
        setShowModal,
        showModal,
        subTotalForCards,
        tempBudgetLines,
        totalsForCards,
        isAgreementNotYetDeveloped
    };
};

export default useCreateBLIsAndSCs;<|MERGE_RESOLUTION|>--- conflicted
+++ resolved
@@ -407,12 +407,8 @@
             status: BLI_STATUS.DRAFT,
             date_needed: formatDateForApi(needByDate),
             proc_shop_fee_percentage: selectedProcurementShop?.fee_percentage || null,
-<<<<<<< HEAD
             fees: (enteredAmount ?? 0) * ((selectedProcurementShop?.fee_percentage ?? 0) / 100),
             _meta: {isEditable: true}
-=======
-            fees: (enteredAmount ?? 0) * (selectedProcurementShop?.fee_percentage ?? 0) / 100
->>>>>>> b729df79
         };
         setTempBudgetLines([...tempBudgetLines, newBudgetLine]);
         setAlert({
