import cryptoRandomString from "crypto-random-string";
import React from "react";
import { useBlocker, useNavigate } from "react-router-dom";
import {
    useAddAgreementMutation,
    useAddBudgetLineItemMutation,
    useAddServicesComponentMutation,
    useDeleteAgreementMutation,
    useDeleteBudgetLineItemMutation,
    useDeleteServicesComponentMutation,
    useUpdateBudgetLineItemMutation,
    useUpdateServicesComponentMutation
} from "../../../api/opsAPI";
import { useGetAllCans } from "../../../hooks/useGetAllCans";
import {
    cleanAgreementForApi,
    cleanBudgetLineItemsForApi,
    cleanBudgetLineItemForApi,
    formatTeamMember,
    getProcurementShopSubTotal,
    isNotDevelopedYet
} from "../../../helpers/agreement.helpers";
import {
    BLI_STATUS,
    BLILabel,
    budgetLinesTotal,
    getNonDRAFTBudgetLines,
    groupByServicesComponent
} from "../../../helpers/budgetLines.helpers";
import { formatDateForApi, formatDateForScreen, renderField } from "../../../helpers/utils";
import useAlert from "../../../hooks/use-alert.hooks";
import { useGetLoggedInUserFullName } from "../../../hooks/user.hooks";
import datePickerSuite from "../BudgetLinesForm/datePickerSuite";
import budgetFormSuite from "../BudgetLinesForm/suite";
import suite from "./suite";
import { scrollToTop } from "../../../helpers/scrollToTop.helper";
import { useSelector } from "react-redux";
import { useEditAgreement } from "../../Agreements/AgreementEditor/AgreementEditorContext.hooks";

/**
 * Custom hook to manage the creation and manipulation of Budget Line Items and Service Components.
 *
 * @param {Function} setIsEditMode - Function to set the edit mode.
 * @param {boolean} isReviewMode - Flag to indicate if the component is in review mode.
 * @param {boolean} isEditMode - Flag to indicate if the component is in edit mode.
 * @param {import("../../../types/BudgetLineTypes").BudgetLine[]} budgetLines - Array of budget lines.
 * @param {Function} goToNext - Function to navigate to the next step.
 * @param {Function} goBack - Function to navigate to the previous step.
 * @param {Function} continueOverRide - Function to override the continue action.
 * @param {import("../../../types/AgreementTypes").Agreement} selectedAgreement - Selected agreement object.
 * @param {import("../../../types/AgreementTypes").ProcurementShop} selectedProcurementShop - Selected procurement shop object.
 * @param {"agreement" | "none"} workflow - The workflow type
 * @param {boolean} includeDrafts - Flag to include drafts budget lines.
 * @param {boolean} canUserEditBudgetLines - Flag to indicate if the user can edit budget lines.
 * @param {string} continueBtnText - The text to display on the "Continue" button.
 * @param {number} currentStep - The index of the current step in the wizard steps.
 *
 */
const useCreateBLIsAndSCs = (
    isEditMode,
    isReviewMode,
    budgetLines,
    goToNext,
    goBack,
    continueOverRide,
    selectedAgreement,
    selectedProcurementShop,
    setIsEditMode,
    workflow,
    includeDrafts,
    canUserEditBudgetLines,
    continueBtnText,
    currentStep
) => {
    const [showModal, setShowModal] = React.useState(false);
    const [modalProps, setModalProps] = React.useState({});
    const [showSaveChangesModal, setShowSaveChangesModal] = React.useState(false);
    const [servicesComponentNumber, setServicesComponentNumber] = React.useState(null);
    const [selectedCan, setSelectedCan] = React.useState(null);
    const [enteredAmount, setEnteredAmount] = React.useState(null);
    const [needByDate, setNeedByDate] = React.useState(null);
    const [enteredDescription, setEnteredDescription] = React.useState(null);
    const [isEditing, setIsEditing] = React.useState(false);
    const [budgetLineBeingEdited, setBudgetLineBeingEdited] = React.useState(null);
    const [tempBudgetLines, setTempBudgetLines] = React.useState([]);
    const [groupedBudgetLinesByServicesComponent, setGroupedBudgetLinesByServicesComponent] = React.useState([]);
    const [deletedBudgetLines, setDeletedBudgetLines] = React.useState([]);
    const [isBudgetLineNotDraft, setIsBudgetLineNotDraft] = React.useState(false);
    const navigate = useNavigate();
    const { setAlert } = useAlert();
    const [addAgreement] = useAddAgreementMutation();
    const [deleteAgreement] = useDeleteAgreementMutation();
    const [updateBudgetLineItem] = useUpdateBudgetLineItemMutation();
    const [addBudgetLineItem] = useAddBudgetLineItemMutation();
    const [deleteBudgetLineItem] = useDeleteBudgetLineItemMutation();
    const [hasUnsavedChanges, setHasUnsavedChanges] = React.useState(false);
    const [blockerDisabledForCreateAgreement, setBlockerDisabledForCreateAgreement] = React.useState(false);
    const [deleteServicesComponent] = useDeleteServicesComponentMutation();
    const [addServicesComponent] = useAddServicesComponentMutation();
    const [updateServicesComponent] = useUpdateServicesComponentMutation();
    const loggedInUserFullName = useGetLoggedInUserFullName();
    const { cans } = useGetAllCans();
    const isAgreementNotYetDeveloped = isNotDevelopedYet(selectedAgreement.agreement_type);
    const {
        agreement,
        services_components: servicesComponents,
        deleted_services_components_ids: deletedServicesComponentsIds
    } = useEditAgreement();

    const activeUser = useSelector((state) => state.auth.activeUser);
    const isSuperUser = activeUser?.is_superuser ?? false;

    React.useEffect(() => {
        if (currentStep != 0) {
            setBlockerDisabledForCreateAgreement(true);
        }
    }, [currentStep]);

    const blocker = useBlocker(
        ({ currentLocation, nextLocation }) =>
            !blockerDisabledForCreateAgreement &&
            hasUnsavedChanges &&
            currentLocation.pathname !== nextLocation.pathname
    );

    React.useEffect(() => {
        if (blocker.state === "blocked") {
            setShowSaveChangesModal(true);
            setModalProps({
                heading: "Save changes before closing?",
                description: "You have unsaved changes. If you continue without saving, these changes will be lost.",
                actionButtonText: "Save and Exit",
                secondaryButtonText: "Exit Without Saving",
                handleConfirm: async () => {
                    handleSave(true);
                    setShowSaveChangesModal(false);
                    setHasUnsavedChanges(false);
                    blocker.proceed();
                },
                handleSecondary: () => {
                    setHasUnsavedChanges(false);
                    setShowSaveChangesModal(false);
                    setIsEditMode(false);
                    blocker.proceed();
                },
                closeModal: () => {
                    blocker.reset();
                }
            });
        }
    }, [blocker.state, setModalProps]);

    React.useEffect(() => {
        let newTempBudgetLines = (budgetLines && budgetLines.length > 0 ? budgetLines : null) ?? [];
        newTempBudgetLines = newTempBudgetLines.map((bli) => {
            const budgetLineServicesComponent = servicesComponents?.find((sc) => sc.id === bli.services_component_id);
            const serviceComponentNumber = budgetLineServicesComponent?.number ?? 0;
            const serviceComponentGroupingLabel = budgetLineServicesComponent?.sub_component
                ? `${serviceComponentNumber}-${budgetLineServicesComponent?.sub_component}`
                : `${serviceComponentNumber}`;
            return { ...bli, services_component_number: serviceComponentNumber, serviceComponentGroupingLabel };
        });

        setTempBudgetLines(newTempBudgetLines);
        // eslint-disable-next-line react-hooks/exhaustive-deps
    }, []);

    React.useEffect(() => {
        setGroupedBudgetLinesByServicesComponent(groupByServicesComponent(tempBudgetLines));
    }, [tempBudgetLines, servicesComponents]);

    // Validation
    let res = suite.get();
    const pageErrors = res.getErrors();

    if (isReviewMode) {
        suite({
            budgetLines: tempBudgetLines
        });
    }
    // Filter page errors to only include "Budget line item" errors and consolidate into single message
    const budgetLineErrors = Object.entries(pageErrors).filter((error) => error[0].includes("Budget line item"));

    const budgetLinePageErrors = budgetLineErrors.length > 0 ? [["This is required information"]] : [];
    const budgetLinePageErrorsExist = budgetLinePageErrors.length > 0;
    // card data
    const notDraftBLIs = getNonDRAFTBudgetLines(tempBudgetLines);
    const budgetLinesForCards = includeDrafts ? tempBudgetLines : notDraftBLIs;
    /**
     * Get the total fees for the cards
     * @param {import("../../../types/BudgetLineTypes").BudgetLine[]} budgetLines - The budget lines
     * @returns {number} - The total fees
     */
    const feesForCards = (budgetLines) =>
        budgetLines.reduce((totalFees, budgetLine) => totalFees + (budgetLine.fees || 0), 0);

    /**
     * Get the sub total for the cards
     * @param {Object[]} budgetLines - The budget lines
     * @returns {number} - The sub total
     * */
    const subTotalForCards = (budgetLines) => budgetLinesTotal(budgetLines);
    /**
     * Get the totals for the cards
     * @param {number} subTotal - The sub total
     * @param {Object[]} budgetLines - The budget lines
     * @returns {number} - The total
     * */
    const totalsForCards = (subTotal, budgetLines) =>
        subTotal + getProcurementShopSubTotal(selectedAgreement, budgetLines);

    /**
     * NOTE: 1st useCallback in this file
     * Handle cleaning up BLIs and updating to the API
     * @param {import("../../../types/BudgetLineTypes").BudgetLine[]} existingBudgetLineItems - The existing budget line items
     * @returns {Promise<any>[]} - The promise
     */
    const handleUpdateBLIsToAPI = React.useCallback(
        (existingBudgetLineItems) => {
            const promises = existingBudgetLineItems.map(async (existingBudgetLineItem) => {
                const { id, data: cleanExistingBLI } = cleanBudgetLineItemForApi(existingBudgetLineItem);

                const unchangedBudgetLineItem = budgetLines.find((bli) => bli.id === existingBudgetLineItem.id);
                let budgetLineHasChanged =
                    JSON.stringify(existingBudgetLineItem) !== JSON.stringify(unchangedBudgetLineItem); // We have to check every single property to see if there's ANY change
                if (budgetLineHasChanged) {
                    return updateBudgetLineItem({ id, data: cleanExistingBLI }).unwrap();
                }
            });
            return promises;
        },
        [budgetLines, updateBudgetLineItem]
    );

    /**
     * NOTE: 2nd useCallback in this file
     * Handle deletions of budget lines and service components
     * @returns {Promise<void>} - The promise
     */
    const handleDeletions = React.useCallback(async () => {
        try {
            const serviceComponentDeletionPromises = deletedServicesComponentsIds.map((id) =>
                deleteServicesComponent(id).unwrap()
            );
            const blisDeletionPromises = deletedBudgetLines.map((deletedBudgetLine) =>
                deleteBudgetLineItem(deletedBudgetLine.id).unwrap()
            );

            await Promise.all(blisDeletionPromises);
            await Promise.all(serviceComponentDeletionPromises);
        } catch (error) {
            console.error("Error deleting budget lines:", error);
            setAlert({
                type: "error",
                heading: "Error",
                message: "An error occurred while deleting budget lines. Please try again."
            });
        }
    }, [deletedServicesComponentsIds, deletedBudgetLines, deleteServicesComponent, deleteBudgetLineItem, setAlert]);

    /**
     * NOTE: 3rd useCallback in this file
     * function to create a message for the alert
     * @param {import("../../../types/BudgetLineTypes").BudgetLine[]} tempBudgetLines - The temporary budget lines
     * @returns {string} - The message(s) to display in the Alert in bullet points
     */
    const createBudgetChangeMessages = React.useCallback(
        (tempBudgetLines) => {
            const budgetChangeMessages = new Set();
            const fieldsToCheck = ["date_needed", "can_id", "amount"];

            tempBudgetLines.forEach((tempBudgetLine) => {
                const bliId = `\u2022 BL ${tempBudgetLine?.id || "Unknown"}`;
                const { financialSnapshot, tempChangeRequest } = tempBudgetLine;

                fieldsToCheck.forEach((field) => {
                    if (tempChangeRequest && tempChangeRequest[field] !== undefined) {
                        let oldValue, newValue;

                        switch (field) {
                            case "amount":
                                oldValue = renderField(
                                    "ContractBudgetLineItem",
                                    "amount",
                                    financialSnapshot.originalAmount
                                );
                                newValue = renderField("ContractBudgetLineItem", "amount", tempChangeRequest.amount);
                                budgetChangeMessages.add(`${bliId} Amount: ${oldValue} to ${newValue}`);
                                break;
                            case "date_needed":
                                oldValue = renderField(
                                    "ContractBudgetLineItem",
                                    "date_needed",
                                    financialSnapshot.originalDateNeeded
                                );
                                newValue = renderField(
                                    "ContractBudgetLineItem",
                                    "date_needed",
                                    tempChangeRequest.date_needed
                                );
                                budgetChangeMessages.add(`${bliId} Obligate By Date: ${oldValue} to ${newValue}`);
                                break;
                            case "can_id":
                                oldValue =
                                    cans?.find((can) => can.id === financialSnapshot.originalCanID)?.display_name ||
                                    "Unknown";
                                newValue =
                                    cans?.find((can) => can.id === tempChangeRequest.can_id)?.display_name || "Unknown";
                                budgetChangeMessages.add(`${bliId} CAN: ${oldValue} to ${newValue}`);
                                break;
                        }
                    }
                });
            });

            return Array.from(budgetChangeMessages).join("\n");
        },
        [cans]
    );

    /**
     * NOTE: 4th useCallback in this file
     * Handle saving the budget lines without financial snapshot changes
     * @param {import("../../../types/BudgetLineTypes").BudgetLine[]} existingBudgetLineItems - The existing budget line items
     * @returns {Promise<void>} - The promise
     */
    const handleRegularUpdates = React.useCallback(
        async (existingBudgetLineItems) => {
            try {
                const updatePromises = handleUpdateBLIsToAPI(existingBudgetLineItems);

                const results = await Promise.all(updatePromises);
                console.log(`${results.filter(Boolean).length} budget lines updated successfully`);
            } catch (error) {
                console.error("Error updating budget lines:", error);
                setAlert({
                    type: "error",
                    heading: "Error",
                    message: "An error occurred while updating budget lines. Please try again."
                });
                throw error; // Re-throw the error to be caught in handleSave
            }
        },
        [handleUpdateBLIsToAPI, setAlert]
    );

    const resetForm = React.useCallback(() => {
        setIsEditing(false);
        setServicesComponentNumber(null);
        setSelectedCan(null);
        setEnteredAmount(null);
        setNeedByDate(null);
        setEnteredDescription(null);
        setBudgetLineBeingEdited(null);
        suite.reset();
        budgetFormSuite.reset();
        datePickerSuite.reset();
    }, []);
    /**
     * NOTE: 5th useCallback in this file
     * Handle saving the budget lines with financial snapshot changes
     * @param {import("../../../types/BudgetLineTypes").BudgetLine[]} existingBudgetLineItems - The existing budget line items
     * @returns {Promise<void>} - The promise
     */
    const handleFinancialSnapshotChanges = React.useCallback(
        async (existingBudgetLineItems) => {
            return new Promise((resolve, reject) => {
                setShowModal(true);
                setModalProps({
                    heading:
                        "Budget changes require approval from your Division Director. Do you want to send it to approval?",
                    actionButtonText: "Send to Approval",
                    secondaryButtonText: "Continue Editing",
                    handleConfirm: async () => {
                        try {
                            const updatePromises = handleUpdateBLIsToAPI(existingBudgetLineItems);

                            const results = await Promise.allSettled(updatePromises);

                            resetForm();

                            const rejected = results.filter((result) => result.status === "rejected");
                            if (rejected.length > 0) {
                                console.error(rejected[0].reason);
                                setAlert({
                                    type: "error",
                                    heading: "Error Sending Agreement Edits",
                                    message: "There was an error sending your edits for approval. Please try again.",
                                    redirectUrl: "/error"
                                });
                                reject(new Error("Error sending agreement edits"));
                            } else {
                                setAlert({
                                    type: "success",
                                    heading: "Changes Sent to Approval",
                                    message:
                                        "Your changes have been successfully sent to your Division Director to review. Once approved, they will update on the agreement.",
                                    redirectUrl: `/agreements/${selectedAgreement?.id}`
                                });
                                resolve();
                            }
                        } catch (error) {
                            console.error("Error updating budget lines:", error);
                            setAlert({
                                type: "error",
                                heading: "Error",
                                message: "An error occurred while updating budget lines. Please try again.",
                                redirectUrl: "/error"
                            });
                            reject(error);
                        } finally {
                            setIsEditMode(false);
                            scrollToTop();
                        }
                    },
                    handleSecondary: () => {
                        resolve(); // Resolve without making changes if user chooses to continue editing
                    }
                });
            });
        },
        [handleUpdateBLIsToAPI, resetForm, setAlert, selectedAgreement?.id, setIsEditMode, setShowModal, setModalProps]
    );

    /**
     * NOTE: 6th useCallback in this file
     * Show the success message
     * @param {boolean} isThereAnyBLIsFinancialSnapshotChanged - Flag to indicate if there are financial snapshot changes
     * @returns {void}
     */
    const showSuccessMessage = React.useCallback(
        (isThereAnyBLIsFinancialSnapshotChanged, savedViaModal) => {
            const budgetChangeMessages = createBudgetChangeMessages(tempBudgetLines);
            if (continueOverRide) {
                continueOverRide();
            } else if (isThereAnyBLIsFinancialSnapshotChanged && !isSuperUser) {
                setAlert({
                    type: "success",
                    heading: "Changes Sent to Approval",
                    message:
                        `Your changes have been successfully sent to your Division Director to review. Once approved, they will update on the agreement.\n\n` +
                        `<strong>Pending Changes:</strong>\n` +
                        `${budgetChangeMessages}`,
                    redirectUrl: savedViaModal ? blocker.nextLocation : `/agreements/${selectedAgreement?.id}`
                });
            } else {
                setAlert({
                    type: "success",
                    heading: "Agreement Updated",
                    message: `The agreement ${selectedAgreement?.display_name} has been successfully updated.`,
                    redirectUrl: savedViaModal ? blocker.nextLocation : `/agreements/${selectedAgreement?.id}`
                });
            }
        },
        [
            tempBudgetLines,
            continueOverRide,
            isSuperUser,
            setAlert,
            selectedAgreement?.id,
            selectedAgreement?.display_name,
            createBudgetChangeMessages,
            blocker.nextLocation
        ]
    );
    /**
     * Handle adding a budget line
     * @param {Event} e - The event object
     * @returns {void}
     */
    const handleAddBLI = (e) => {
        e.preventDefault();

        const newBudgetLine = {
            id: cryptoRandomString({ length: 10 }),
            services_component_number: servicesComponentNumber,
            line_description: enteredDescription || "",
            can_id: selectedCan?.id || null,
            can: selectedCan || null,
            canDisplayName: selectedCan?.display_name || null,
            agreement_id: selectedAgreement?.id || null,
            amount: enteredAmount || 0,
            status: BLI_STATUS.DRAFT,
            date_needed: formatDateForApi(needByDate),
            proc_shop_fee_percentage: selectedProcurementShop?.fee_percentage || null,
            fees: (enteredAmount ?? 0) * ((selectedProcurementShop?.fee_percentage ?? 0) / 100),
            _meta: { isEditable: true }
        };
        setTempBudgetLines([...tempBudgetLines, newBudgetLine]);
        setHasUnsavedChanges(true);
        setAlert({
            type: "success",
            message: `Budget line ${BLILabel(newBudgetLine)} was updated. When you're done editing, click ${continueBtnText} below.`,
            isCloseable: false,
            isToastMessage: true
        });
        resetForm();
    };
    /**
     * Handle editing a budget line
     * @param {Event} e - The event object
     * @returns {void}
     */
    const handleEditBLI = (e) => {
        e.preventDefault();

        if (!tempBudgetLines || !Array.isArray(tempBudgetLines)) {
            console.error("tempBudgetLines is not defined or not an array");
            return;
        }

        if (
            budgetLineBeingEdited == null ||
            budgetLineBeingEdited < 0 ||
            budgetLineBeingEdited >= tempBudgetLines.length
        ) {
            console.error("Invalid budgetLineBeingEdited index");
            return;
        }

        const currentBudgetLine = tempBudgetLines[budgetLineBeingEdited];
        const originalBudgetLine = budgetLines[budgetLineBeingEdited];

        // Initialize financialSnapshot
        const financialSnapshot = {
            originalAmount: originalBudgetLine?.amount,
            originalDateNeeded: originalBudgetLine?.date_needed,
            originalCanID: originalBudgetLine?.can_id,
            enteredAmount: enteredAmount,
            needByDate: needByDate,
            selectedCanId: selectedCan?.id
        };

        // Initialize tempChangeRequest
        let tempChangeRequest = currentBudgetLine.tempChangeRequest || {};

        // Compare with the original values in financialSnapshot
        if (enteredAmount !== financialSnapshot.originalAmount) {
            tempChangeRequest.amount = enteredAmount;
        } else {
            delete tempChangeRequest.amount;
        }

        if (formatDateForApi(needByDate) !== financialSnapshot.originalDateNeeded) {
            tempChangeRequest.date_needed = formatDateForApi(needByDate);
        } else {
            delete tempChangeRequest.date_needed;
        }

        if (selectedCan?.id !== financialSnapshot.originalCanID) {
            tempChangeRequest.can_id = selectedCan?.id;
        } else {
            delete tempChangeRequest.can_id;
        }

        const financialSnapshotChanged = Object.keys(tempChangeRequest).length > 0;
        const BLIStatusIsPlannedOrExecuting =
            currentBudgetLine.status === BLI_STATUS.PLANNED || currentBudgetLine.status === BLI_STATUS.EXECUTING;

        const payload = {
            ...currentBudgetLine,
            services_component_number: servicesComponentNumber,
            serviceComponentGroupingLabel: servicesComponentNumber.toString(),
            line_description: enteredDescription || "",
            can_id: selectedCan?.id || null,
            can: selectedCan || null,
            canDisplayName: selectedCan?.display_name || null,
            agreement_id: selectedAgreement?.id || null,
            amount: enteredAmount || 0,
            status: currentBudgetLine.status || BLI_STATUS.DRAFT,
            date_needed: formatDateForApi(needByDate),
            proc_shop_fee_percentage: selectedProcurementShop?.fee_percentage || null,
            financialSnapshot: {
                ...financialSnapshot,
                enteredAmount: enteredAmount,
                needByDate: formatDateForApi(needByDate),
                selectedCanId: selectedCan?.id
            },
            fees: ((enteredAmount ?? 0) * (selectedProcurementShop?.fee_percentage ?? 0)) / 100
        };

        if (financialSnapshotChanged && BLIStatusIsPlannedOrExecuting) {
            payload.financialSnapshotChanged = true;
            payload.tempChangeRequest = tempChangeRequest;
        } else {
            delete payload.financialSnapshotChanged;
            delete payload.tempChangeRequest;
        }
        /**
         * Update the tempBudgetLines array with the new payload of the budgetLineBeingEdited
         * @type {Object[]} updatedBudgetLines
         * @returns {void}
         */
        const updatedBudgetLines = tempBudgetLines.map((budgetLine, index) => {
            if (index === budgetLineBeingEdited) {
                return payload; // Replace the edited budget line with the new payload
            }
            return budgetLine; // Keep other budget lines unchanged
        });
        setTempBudgetLines(updatedBudgetLines);
        setHasUnsavedChanges(true);

        setAlert({
            type: "success",
            message: `Budget line ${BLILabel(currentBudgetLine)} was updated.  When you’re done editing, click Save & Exit below.`,
            isCloseable: false,
            isToastMessage: true
        });
        resetForm();
    };
    /**
     * Handle deleting a budget line
     * @param {number} budgetLineId - The ID of the budget line to delete
     * @returns {void}
     */
    const handleDeleteBudgetLine = (budgetLineId) => {
        const budgetLine = tempBudgetLines.find((bl) => bl.id === budgetLineId);
        setShowModal(true);
        setModalProps({
            heading: `Are you sure you want to delete budget line ${BLILabel(budgetLine)}?`,
            actionButtonText: "Delete",
            handleConfirm: () => {
                const BLIToDelete = tempBudgetLines.filter((bl) => bl.id === budgetLineId);
                setDeletedBudgetLines([...deletedBudgetLines, BLIToDelete[0]]);
                setTempBudgetLines(tempBudgetLines.filter((bl) => bl.id !== budgetLineId));
                setHasUnsavedChanges(true);
                setAlert({
                    type: "success",
                    message: `The budget line ${BLILabel(budgetLine)} has been successfully deleted.`,
                    isCloseable: false,
                    isToastMessage: true
                });
                resetForm();
            }
        });
    };

    /**
     *
     * @param {import("../../../types/BudgetLineTypes").BudgetLine} budgetLineItem
     * @param {Array<import("../../../types/ServicesComponents").ServicesComponents>} createdServiceComponents
     */
    const addServiceComponentIdToBLI = (budgetLineItem, createdServiceComponents) => {
        let matchServiceComponent;
        // for new BLIs without a grouping label, match only on number
        if (!budgetLineItem.serviceComponentGroupingLabel) {
            matchServiceComponent = createdServiceComponents
                .filter((serviceComponent) => !serviceComponent.sub_component)
                .find((sC) => sC.number === budgetLineItem.services_component_number);
        } else {
            // for existing BLIs with a grouping label, match on full grouping label
            matchServiceComponent = createdServiceComponents.find((sc) => {
                const scGroupingLabel = sc.sub_component ? `${sc.number}-${sc.sub_component}` : `${sc.number}`;
                return scGroupingLabel === budgetLineItem.serviceComponentGroupingLabel;
            });
        }

        return {
            ...budgetLineItem,
            services_component_id: matchServiceComponent?.id ?? null,
            services_component_number: undefined, // Remove this property immutably
            serviceComponentGroupingLabel: undefined // Remove this property immutably
        };
    };

    /**
     * Set the budget line for editing by its ID
     * @param {number} budgetLineId - The ID of the budget line to edit
     * @returns {void}
     */
    const handleSetBudgetLineForEditingById = (budgetLineId) => {
        resetForm();
        const index = tempBudgetLines.findIndex((budgetLine) => budgetLine.id === budgetLineId);
        if (index !== -1) {
            const {
                services_component_number: serviceComponentNumber,
                line_description,
                can,
                amount,
                date_needed
            } = tempBudgetLines[index];
            const dateForScreen = formatDateForScreen(date_needed);
            setBudgetLineBeingEdited(index);
            setServicesComponentNumber(serviceComponentNumber);
            setSelectedCan(can);
            setEnteredAmount(amount);
            setNeedByDate(dateForScreen);
            setEnteredDescription(line_description);
            setIsEditing(true);
            setIsBudgetLineNotDraft(tempBudgetLines[index].status !== BLI_STATUS.DRAFT);
        }
    };
    /**
     * Handle duplicating a budget line
     * @param {number} budgetLineId - The ID of the budget line to duplicate
     * @returns {void}
     */
    const handleDuplicateBudgetLine = (budgetLineId) => {
        const budgetLine = tempBudgetLines.find((bl) => bl.id === budgetLineId);
        if (!budgetLine) {
            return;
        }
        const {
            services_component_id,
            services_component_number,
            line_description,
            can_id,
            can,
            agreement_id,
            amount,
            date_needed,
            proc_shop_fee_percentage
        } = budgetLine;
        const payload = {
            id: cryptoRandomString({ length: 10 }),
            services_component_id,
            services_component_number,
            line_description,
            can_id,
            can,
            canDisplayName: can?.display_name || null,
            agreement_id,
            amount,
            date_needed,
            proc_shop_fee_percentage,
            status: BLI_STATUS.DRAFT,
            created_by: loggedInUserFullName
        };
        setTempBudgetLines([...tempBudgetLines, payload]);
        resetForm();
    };

    const handleCancel = () => {
        const isCreatingNewAgreement = !isEditMode && !isReviewMode && canUserEditBudgetLines;
        const heading = isCreatingNewAgreement
            ? "Are you sure you want to cancel creating a new agreement? Your progress will not be saved."
            : "Are you sure you want to cancel editing? Your changes will not be saved.";

        const actionButtonText = isCreatingNewAgreement ? "Cancel Agreement" : "Cancel Edits";

        setShowModal(true);
        setModalProps({
            heading,
            actionButtonText,
            secondaryButtonText: "Continue Editing",
            handleConfirm: () => {
                if (isCreatingNewAgreement) {
                    // Only allow deleting the agreement if creating a new one
                    deleteAgreement(selectedAgreement?.id)
                        .unwrap()
                        .then((fulfilled) => {
                            console.log(`DELETE agreement success: ${JSON.stringify(fulfilled, null, 2)}`);
                            setAlert({
                                type: "success",
                                heading: "Create New Agreement Cancelled",
                                message: "Your agreement has been cancelled.",
                                redirectUrl: "/agreements"
                            });
                        })
                        .catch((rejected) => {
                            console.error(`DELETE agreement rejected: ${JSON.stringify(rejected, null, 2)}`);
                            setAlert({
                                type: "error",
                                heading: "Error",
                                message: "An error occurred while deleting the agreement.",
                                redirectUrl: "/error"
                            });
                        })
                        .finally(() => {
                            resetForm();
                        });
                } else {
                    // For editing existing agreements or when user can't edit
                    resetForm();
                    setTempBudgetLines([]);
                    setIsEditMode(false);
                    navigate(`/agreements/${selectedAgreement?.id}/budget-lines`);
                    scrollToTop();
                }
            }
        });
    };

    const handleGoBack = () => {
        if (workflow === "none") {
            setIsEditMode(false);
            navigate(`/agreements/${selectedAgreement?.id}`);
        } else {
            goBack({ tempBudgetLines });
        }
    };

    const handleSave = React.useCallback(
        async (savedViaModal) => {
            try {
                let isThereAnyBLIsFinancialSnapshotChanged = false;
                if (!agreement.id) {
                    // creating new agreement
                    const newServicesComponents = servicesComponents
                        .filter((sc) => !("created_on" in sc))
                        .map(({ display_title, ...sc }) => ({
                            ...sc,
                            ref: display_title
                        }));

                    const newBudgetLineItems = tempBudgetLines
                        .filter((budgetLineItem) => !("created_on" in budgetLineItem))
                        .map((bli) => {
                            const matchedServiceComponent = newServicesComponents.find(
                                (sc) => sc.number === bli.services_component_number
                            );

                            // Create new object without services_component_number
                            // eslint-disable-next-line
                            const { services_component_number, ...bliWithoutScNumber } = bli;

                            return {
                                ...bliWithoutScNumber,
                                services_component_ref: matchedServiceComponent?.ref ?? null
                            };
                        });

<<<<<<< HEAD
                    const data = {
                        ...agreement,
                        team_members: (agreement.team_members ?? []).map((team_member) => {
                            return formatTeamMember(team_member);
                        }),
                        requesting_agency_id: agreement.requesting_agency?.id ?? null,
                        servicing_agency_id: agreement.servicing_agency?.id ?? null
                    };
                    const { cleanData } = cleanAgreementForApi(data);
                    const createAgreementPayload = {
                        ...cleanData,
                        budget_line_items: newBudgetLineItems,
                        services_components: newServicesComponents
                    };
=======
                const data = {
                    ...agreement,
                    team_members: (agreement.team_members ?? []).map((team_member) => {
                        return formatTeamMember(team_member);
                    }),
                    requesting_agency_id: agreement.requesting_agency?.id ?? null,
                    servicing_agency_id: agreement.servicing_agency?.id ?? null
                };
                // Remove unnecessary fields from data to cut down on payload size and reduce potential errors
                const { cleanData } = cleanAgreementForApi(data);
                const cleanBudgetLines = cleanBudgetLineItemsForApi(newBudgetLineItems);
                const createAgreementPayload = {
                    ...cleanData,
                    budget_line_items: cleanBudgetLines,
                    services_components: newServicesComponents
                };
>>>>>>> 2f913e06

                const fulfilled = await addAgreement(createAgreementPayload).unwrap();
                console.log(`CREATE: agreement success: ${JSON.stringify(fulfilled, null, 2)}`);
            } else {
                // editing existing agreement
                const newServicesComponents = servicesComponents.filter((sc) => !("created_on" in sc));

                    const existingServicesComponents = servicesComponents.filter((sc) => "created_on" in sc);
                    const changedServicesComponents = existingServicesComponents.filter((sc) => sc.has_changed);

                    const serviceComponentsCreationPromises = newServicesComponents.map((sc) => {
                        return addServicesComponent(sc).unwrap();
                    });
                    const serviceComponentsUpdatePromises = changedServicesComponents.map((sc) => {
                        return updateServicesComponent({ id: sc.id, data: sc }).unwrap();
                    });

                    const createdServiceComponents = await Promise.all(serviceComponentsCreationPromises);
                    await Promise.all(serviceComponentsUpdatePromises);

                    const newBudgetLineItems = tempBudgetLines.filter(
                        (budgetLineItem) => !("created_on" in budgetLineItem)
                    );
                    const existingBudgetLineItems = tempBudgetLines.filter(
                        (budgetLineItem) => "created_on" in budgetLineItem
                    );
                    const allServicesComponents = [...createdServiceComponents, ...existingServicesComponents];

                    const newBudgetLineItemsWithIds = newBudgetLineItems.map((newBLI) =>
                        addServiceComponentIdToBLI(newBLI, allServicesComponents)
                    );

                    const existingBudgetLineItemsWithIds = existingBudgetLineItems.map((existingBLI) =>
                        addServiceComponentIdToBLI(existingBLI, allServicesComponents)
                    );

                    // Create new budget line items
                    const creationPromises = newBudgetLineItemsWithIds.map((newBudgetLineItem) => {
                        const { data: cleanNewBLI } = cleanBudgetLineItemForApi(newBudgetLineItem);
                        return addBudgetLineItem(cleanNewBLI).unwrap();
                    });

                    await Promise.all(creationPromises);
                    console.log(`${creationPromises.length} new budget lines created successfully`);

                    isThereAnyBLIsFinancialSnapshotChanged = tempBudgetLines.some(
                        (tempBudgetLine) => tempBudgetLine.financialSnapshotChanged
                    );

                    if (isThereAnyBLIsFinancialSnapshotChanged && !isSuperUser) {
                        await handleFinancialSnapshotChanges(existingBudgetLineItemsWithIds);
                    } else {
                        await handleRegularUpdates(existingBudgetLineItemsWithIds);
                    }

                    await handleDeletions();
                }

                suite.reset();
                budgetFormSuite.reset();
                datePickerSuite.reset();
                resetForm();
                setIsEditMode(false);
                showSuccessMessage(isThereAnyBLIsFinancialSnapshotChanged, savedViaModal);
            } catch (error) {
                console.error("Error:", error);
                setAlert({
                    type: "error",
                    heading: "Error",
                    message: "An error occurred while saving. Please try again.",
                    redirectUrl: "/error"
                });
            } finally {
                setIsEditMode(false);
                scrollToTop();
            }
        },
        [
            servicesComponents,
            tempBudgetLines,
            addServicesComponent,
            updateServicesComponent,
            addBudgetLineItem,
            setAlert,
            isSuperUser,
            handleFinancialSnapshotChanges,
            handleRegularUpdates,
            handleDeletions,
            setIsEditMode,
            showSuccessMessage,
            resetForm,
            agreement,
            addAgreement
        ]
    );

    return {
        blocker,
        budgetFormSuite,
        budgetLineBeingEdited,
        budgetLinePageErrorsExist,
        budgetLines,
        budgetLinesForCards,
        datePickerSuite,
        deletedBudgetLines,
        enteredAmount,
        enteredDescription,
        feesForCards,
        groupedBudgetLinesByServicesComponent,
        handleAddBLI,
        handleCancel,
        handleDeleteBudgetLine,
        handleDuplicateBudgetLine,
        handleEditBLI,
        hasUnsavedChanges,
        setHasUnsavedChanges,
        handleGoBack,
        handleResetForm: resetForm,
        handleSave,
        handleSetBudgetLineForEditingById,
        isBudgetLineNotDraft,
        isEditing,
        modalProps,
        needByDate,
        pageErrors: budgetLinePageErrors,
        res,
        selectedCan,
        servicesComponents,
        servicesComponentNumber,
        setEnteredAmount,
        setEnteredDescription,
        setModalProps,
        setNeedByDate,
        setSelectedCan,
        setServicesComponentNumber,
        setShowModal,
        showSaveChangesModal,
        setShowSaveChangesModal,
        showModal,
        subTotalForCards,
        tempBudgetLines,
        totalsForCards,
        isAgreementNotYetDeveloped
    };
};

export default useCreateBLIsAndSCs;<|MERGE_RESOLUTION|>--- conflicted
+++ resolved
@@ -820,22 +820,6 @@
                             };
                         });
 
-<<<<<<< HEAD
-                    const data = {
-                        ...agreement,
-                        team_members: (agreement.team_members ?? []).map((team_member) => {
-                            return formatTeamMember(team_member);
-                        }),
-                        requesting_agency_id: agreement.requesting_agency?.id ?? null,
-                        servicing_agency_id: agreement.servicing_agency?.id ?? null
-                    };
-                    const { cleanData } = cleanAgreementForApi(data);
-                    const createAgreementPayload = {
-                        ...cleanData,
-                        budget_line_items: newBudgetLineItems,
-                        services_components: newServicesComponents
-                    };
-=======
                 const data = {
                     ...agreement,
                     team_members: (agreement.team_members ?? []).map((team_member) => {
@@ -852,7 +836,6 @@
                     budget_line_items: cleanBudgetLines,
                     services_components: newServicesComponents
                 };
->>>>>>> 2f913e06
 
                 const fulfilled = await addAgreement(createAgreementPayload).unwrap();
                 console.log(`CREATE: agreement success: ${JSON.stringify(fulfilled, null, 2)}`);
