--- conflicted
+++ resolved
@@ -97,16 +97,11 @@
                     />
                 )}
             </td>
-<<<<<<< HEAD
-            <td className={removeBorderBottomIfExpanded} style={changeBgColorIfExpanded}>
+            <td
+                className={removeBorderBottomIfExpanded}
+                style={changeBgColorIfExpanded}
+            >
                 {isRowActive && !isExpanded && !readOnly ? (
-=======
-            <td
-                className={removeBorderBottomIfExpanded}
-                style={changeBgColorIfExpanded}
-            >
-                {isRowActive && !isExpanded && !readOnly && isBudgetLineEditable ? (
->>>>>>> 8c9e456b
                     <div>
                         <ChangeIcons
                             budgetLine={budgetLine}
