import { useGetAgreementByIdQuery, useGetProcurementShopsQuery } from "../../../api/opsAPI";
import { NO_DATA } from "../../../constants";
import { calculateTotal } from "../../../helpers/agreement.helpers.js";
import { convertToCurrency } from "../../../helpers/utils";
import { CHANGE_REQUEST_TYPES } from "../ChangeRequests.constants.js";
import ReviewCard from "../ReviewCard";
import TermTag from "../TermTag";

/**
 * @component - ProcurementShopReviewCard
 * @param {Object} props
 * @param {number} props.changeRequestId
 * @param {number} props.agreementId
 * @param {string} props.requesterName
 * @param {string} props.requestDate
 * @param {Function} props.handleReviewChangeRequest
 * @param {number} props.oldAwardingEntityId
 * @param {number} props.newAwardingEntityId
 * @param {boolean} [props.isCondensed=false]
 * @returns {React.ReactElement}
 */
function ProcurementShopReviewCard({
    changeRequestId,
    agreementId,
    requesterName,
    requestDate,
    handleReviewChangeRequest,
    oldAwardingEntityId,
    newAwardingEntityId,
    isCondensed = false
}) {
    const { data: procurementShops, isLoading: isGetProcurementShopLoading } = useGetProcurementShopsQuery({});
    const oldAwardingEntity = procurementShops?.find((shop) => shop.id === oldAwardingEntityId);
    const newAwardingEntity = procurementShops?.find((shop) => shop.id === newAwardingEntityId);
    const { data: agreementData, isLoading: isLoadingAgreementData } = useGetAgreementByIdQuery(agreementId);

    if (isGetProcurementShopLoading || isLoadingAgreementData) {
        return <h1>Loading...</h1>;
    }

    const oldTotal = calculateTotal(
        agreementData?.budget_line_items ?? [],
        (oldAwardingEntity?.fee_percentage ?? 0) / 100
    );

    const newTotal = calculateTotal(
        agreementData?.budget_line_items ?? [],
        (newAwardingEntity?.fee_percentage ?? 0) / 100
    );

    const oldValues = [
        oldAwardingEntity ? oldAwardingEntity.abbr : NO_DATA,
        oldAwardingEntity?.fee_percentage !== undefined ? `${oldAwardingEntity?.fee_percentage}%` : NO_DATA,
        convertToCurrency(oldTotal)
    ];

    const newValues = [
        newAwardingEntity ? newAwardingEntity.abbr : NO_DATA,
        newAwardingEntity?.fee_percentage !== undefined ? `${newAwardingEntity?.fee_percentage}%` : NO_DATA,
        convertToCurrency(newTotal)
    ];

    const procurementShopNameChange = `Procurement Shop: ${oldAwardingEntity?.name} (${oldAwardingEntity?.abbr}) to ${newAwardingEntity?.name} (${newAwardingEntity?.abbr})`;
    const procurementFeePercentageChange = `Fee Rate: ${oldAwardingEntity?.fee_percentage}% to ${newAwardingEntity?.fee_percentage}%`;
    const procurementShopFeeTotalChange = `Fee Total: ${convertToCurrency(oldTotal)} to ${convertToCurrency(newTotal)}`;
    const changeMsg = `\u2022 ${procurementShopNameChange}<br>\u2022 ${procurementFeePercentageChange}<br>\u2022 ${procurementShopFeeTotalChange}`;

    return (
        <ReviewCard
            changeRequestId={changeRequestId}
            agreementId={agreementId}
            requesterName={requesterName}
            requestDate={requestDate}
            type={CHANGE_REQUEST_TYPES.BUDGET}
            actionIcons={true}
            handleReviewChangeRequest={handleReviewChangeRequest}
            changeMsg={changeMsg}
<<<<<<< HEAD
            isCondensed={isCondensed}
=======
            wrapperStyles={{ justifyContent: "initial" }}
>>>>>>> 7ce29da4
        >
            <TermTag
                label="Change To"
                value={["Procurement Shop", "Fee Rate", "Fee Total"]}
                className="grid-col-2"
            />
            <TermTag
                label="From"
                value={oldValues}
                className="grid-col-1 margin-left-8"
            />
            <TermTag
                label="To"
                value={newValues}
                className="grid-col-1 margin-left-8"
            />
        </ReviewCard>
    );
}

export default ProcurementShopReviewCard;<|MERGE_RESOLUTION|>--- conflicted
+++ resolved
@@ -75,11 +75,7 @@
             actionIcons={true}
             handleReviewChangeRequest={handleReviewChangeRequest}
             changeMsg={changeMsg}
-<<<<<<< HEAD
             isCondensed={isCondensed}
-=======
-            wrapperStyles={{ justifyContent: "initial" }}
->>>>>>> 7ce29da4
         >
             <TermTag
                 label="Change To"
