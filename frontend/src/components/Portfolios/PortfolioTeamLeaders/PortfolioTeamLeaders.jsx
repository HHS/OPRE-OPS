--- conflicted
+++ resolved
@@ -9,14 +9,6 @@
     const portfolio = useSelector((state) => state.portfolio.portfolio);
 
     const LeaderName = (props) => (
-<<<<<<< HEAD
-        <span className={`display-flex flex-align-center ${cssClasses.leader}`}>
-            <FontAwesomeIcon icon={faCircleUser} className={cssClasses.icon} />
-            <a href="." className="margin-left-1 text-primary">
-                {props.value}
-            </a>
-        </span>
-=======
         <li className={`margin-0 padding-0 display-inline-block`}>
             <span className={`padding-right-205 display-flex flex-align-center`}>
                 <FontAwesomeIcon icon={faCircleUser} className={`height-3 width-3 padding-right-1`} />
@@ -25,21 +17,10 @@
                 </span>
             </span>
         </li>
->>>>>>> a9c7105a
     );
 
     if (portfolio.team_leaders) {
         return (
-<<<<<<< HEAD
-            <div id="PortfolioTeamLeaders" className="display-flex flex-align-center">
-                <span className={cssClasses.title}>Team Leaders </span>
-                {portfolio.team_leaders.map((item) => (
-                    <LeaderName
-                        key={`${item.first_name} ${item.last_name}`}
-                        value={`${item.first_name} ${item.last_name}`}
-                    />
-                ))}
-=======
             <div
                 id="PortfolioTeamLeaders"
                 className={`height-3 margin-top-3 margin-bottom-1 display-flex flex-align-center`}
@@ -53,7 +34,6 @@
                         />
                     ))}
                 </ul>
->>>>>>> a9c7105a
             </div>
         );
     }
