--- conflicted
+++ resolved
@@ -1,4 +1,3 @@
-<<<<<<< HEAD
 .title {
     font-weight: 700;
     font-size: 0.9375rem;
@@ -10,8 +9,8 @@
 
 .icon {
     height: 1.5rem;
-=======
+}
+
 .leaderList {
     list-style: none;
->>>>>>> a9c7105a
 }