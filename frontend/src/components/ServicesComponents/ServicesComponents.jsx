--- conflicted
+++ resolved
@@ -29,14 +29,9 @@
         handleCancel,
         setFormDataById,
         servicesComponentsNumbers,
-<<<<<<< HEAD
-        formKey
-    } = useServicesComponents(agreementId, serviceRequirementType);
-=======
         formKey,
         hasUnsavedChanges
     } = useServicesComponents(agreementId);
->>>>>>> e340c305
 
     return (
         <>
