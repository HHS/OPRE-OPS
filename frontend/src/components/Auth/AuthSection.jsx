import { login, logout } from "./authSlice";
import { useDispatch, useSelector } from "react-redux";
import { useCallback, useEffect } from "react";
import { useNavigate } from "react-router-dom";
import ApplicationContext from "../../applicationContext/ApplicationContext";
import cryptoRandomString from "crypto-random-string";
import { getAuthorizationCode } from "./auth";
import { FontAwesomeIcon } from "@fortawesome/react-fontawesome";
import { solid } from "@fortawesome/fontawesome-svg-core/import.macro";

const AuthSection = () => {
    const isLoggedIn = useSelector((state) => state.auth.isLoggedIn);
    const dispatch = useDispatch();
    const navigate = useNavigate();

<<<<<<< HEAD
    const callBackend = useCallback(async (authCode) => {
        const response = await ApplicationContext.get().helpers().callBackend(`/login`, "post", {
            callbackUrl: window.location.href,
            code: authCode,
        });
=======
    const callBackend = useCallback(
        async (authCode) => {
            const response = await ApplicationContext.get().helpers().callBackend(`/ops/auth/authenticate`, "post", {
                callbackUrl: window.location.href,
                code: authCode,
            });
>>>>>>> 23be2854

            localStorage.setItem("jwt", response.jwt);
            console.log({ jwt: response.jwt });

            dispatch(login());

            navigate("/");
        },
        [dispatch, navigate]
    );

    useEffect(() => {
        const currentJWT = localStorage.getItem("jwt");

        if (currentJWT) {
            // TODO: we should validate the JWT here and set it on state if valid else logout
            dispatch(login());
            return;
        }

        const localStateString = localStorage.getItem("ops-state-key");

        if (localStateString) {
            const queryParams = new URLSearchParams(window.location.search);

            // check if we have been redirected here from the OIDC provider
            if (queryParams.has("state") && queryParams.has("code")) {
                // check that the state matches
                const returnedState = queryParams.get("state");
                const localStateString = localStorage.getItem("ops-state-key");

                localStorage.removeItem("ops-state-key");

                if (localStateString !== returnedState) {
                    throw new Error("Response from OIDC provider is invalid.");
                } else {
                    const authCode = queryParams.get("code");
                    console.log(`Received Authentication Code = ${authCode}`);
                    callBackend(authCode).catch(console.error);
                }
            }
        } else {
            // first page load - generate state token and set on localStorage
            localStorage.setItem("ops-state-key", cryptoRandomString({ length: 64 }));
        }
    }, [callBackend, dispatch]);

    const logoutHandler = () => {
        dispatch(logout());
        localStorage.removeItem("jwt");
    };

    return (
        <div>
            {!isLoggedIn && (
                <div>
                    <button
                        className="usa-button fa-solid fa-arrow-right-to-bracket margin-1"
                        onClick={() =>
                            (window.location.href = getAuthorizationCode(localStorage.getItem("ops-state-key")))
                        }
                    >
                        <span className="margin-1">Sign-in</span>
                        <FontAwesomeIcon icon={solid("arrow-right-to-bracket")} />
                    </button>
                </div>
            )}
            {isLoggedIn && (
                <div>
                    <button className="usa-button fa-solid fa-arrow-right-to-bracket margin-1" onClick={logoutHandler}>
                        <span className="margin-1">Sign-out</span>
                    </button>
                </div>
            )}
        </div>
    );
};

export default AuthSection;<|MERGE_RESOLUTION|>--- conflicted
+++ resolved
@@ -13,20 +13,12 @@
     const dispatch = useDispatch();
     const navigate = useNavigate();
 
-<<<<<<< HEAD
-    const callBackend = useCallback(async (authCode) => {
-        const response = await ApplicationContext.get().helpers().callBackend(`/login`, "post", {
-            callbackUrl: window.location.href,
-            code: authCode,
-        });
-=======
     const callBackend = useCallback(
         async (authCode) => {
-            const response = await ApplicationContext.get().helpers().callBackend(`/ops/auth/authenticate`, "post", {
+            const response = await ApplicationContext.get().helpers().callBackend(`/login`, "post", {
                 callbackUrl: window.location.href,
                 code: authCode,
             });
->>>>>>> 23be2854
 
             localStorage.setItem("jwt", response.jwt);
             console.log({ jwt: response.jwt });
