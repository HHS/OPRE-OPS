--- conflicted
+++ resolved
@@ -31,11 +31,7 @@
 const Table = ({ children, tableHeadings, firstHeadingSlot, onClickHeader, selectedHeader = "", sortDescending }) => {
     /**
      * Adds a width to the Status column
-<<<<<<< HEAD
-     * @param {object} heading - The heading to check
-=======
      * @param {TableHeading} header - The heading to check
->>>>>>> dfc0e23f
      * @returns {object | undefined} - The width to add if the heading is Status
      */
     const addWidthIfStatus = (header) => {
