--- conflicted
+++ resolved
@@ -22,16 +22,13 @@
             <div className="display-flex flex-justify margin-bottom-1">
                 <span className={`text-bold ${isLarge ? "font-body-sm" : undefined}`}>{title}</span>
                 <span className="display-flex flex-align-center">
-<<<<<<< HEAD
                     <FontAwesomeIcon icon={faClock} className="height-2 width-2 margin-right-1 text-base-dark" />
                     <span className="text-base-dark">{formatLogTimeStamp(createdOn)}</span>
-=======
                     <FontAwesomeIcon
                         icon={faClock}
                         className="height-2 width-2 margin-right-1 text-base-dark"
                     />
                     <span className="text-base-dark">{timeAgo(createdOn)}</span>
->>>>>>> 0ae0d99f
                 </span>
             </div>
             {message ?? (
