--- conflicted
+++ resolved
@@ -125,12 +125,7 @@
         dispatch({
             type: "EDIT_BUDGET_LINE",
             payload: {
-<<<<<<< HEAD
                 id: budgetLines[budgetLineBeingEdited].id,
-                line_description: ".",
-=======
-                id: newBudgetLines[budgetLineBeingEdited].id,
->>>>>>> 537a215f
                 services_component_id: servicesComponentId,
                 comments: enteredComments,
                 can_id: selectedCan?.id,
