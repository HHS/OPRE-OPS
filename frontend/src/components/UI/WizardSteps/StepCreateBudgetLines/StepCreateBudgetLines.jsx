import React from "react";
import { useSelector, useDispatch } from "react-redux";
import StepIndicator from "../../StepIndicator/StepIndicator";
import ProjectAgreementSummaryCard from "../../Form/ProjectAgreementSummaryCard";
import PreviewTable from "../../PreviewTable";
import Alert from "../../Alert";
import Modal from "../../Modal";
import CreateBudgetLinesForm from "../../Form/CreateBudgetLinesForm";
import { postBudgetLineItems } from "../../../../api/postBudgetLineItems";
import { patchBudgetLineItems } from "../../../../api/patchBudgetLineItems";
import { useBudgetLines, useBudgetLinesDispatch, useSetState } from "./context";
<<<<<<< HEAD
import { setAlert } from "../../Alert/alertSlice";
=======
import EditModeTitle from "../../../../pages/agreements/EditModeTitle";
import { loggedInName } from "../../../../helpers/utils";
>>>>>>> 38b1313c

/**
 * Renders the Create Budget Lines component with React context.
 *
 * @param {Object} props - The component props.
 * @param {Function} props.goToNext - A function to navigate to the next step in the flow.
 * @param {Function} props.goBack - A function to navigate to the previous step in the flow.
 * @param {Array<String>} props.wizardSteps - An array of objects representing the steps in the flow.
 * @param {number} props.currentStep - The index of the current step in the flow.
 * @param {Object} props.selectedResearchProject - The selected research project.
 * @param {Object} props.selectedAgreement - The selected agreement.
 * @param {Object} props.selectedProcurementShop - The selected procurement shop.
 * @param {Array<any>} props.existingBudgetLines - An array of existing budget lines.
 * @param {string} props.continueBtnText - The text to display on the "Continue" button.
 * @param {boolean} [props.isEditMode] - A flag indicating whether the component is in edit mode. - optional
 * @param {"agreement" | "budgetLines"} props.workflow - The workflow type ("agreement" or "budgetLines").
 * @returns {JSX.Element} - The rendered component.
 */
export const StepCreateBudgetLines = ({
    goToNext,
    goBack,
    wizardSteps,
    currentStep,
    selectedResearchProject = {},
    selectedAgreement = {},
    selectedProcurementShop = {},
    existingBudgetLines = [],
    continueBtnText,
<<<<<<< HEAD
    continueOverRide,
=======
    isEditMode,
    workflow,
>>>>>>> 38b1313c
}) => {
    const [showModal, setShowModal] = React.useState(false);
    const [modalProps, setModalProps] = React.useState({});
    const {
        selected_can: selectedCan,
        entered_description: enteredDescription,
        entered_amount: enteredAmount,
        entered_month: enteredMonth,
        entered_day: enteredDay,
        entered_year: enteredYear,
        entered_comments: enteredComments,
        is_editing_budget_line: isEditing,
        budget_line_being_edited: budgetLineBeingEdited,
        new_budget_lines: newBudgetLines,
    } = useBudgetLines() || {
        selected_can: null,
        entered_description: null,
        entered_amount: null,
        entered_month: null,
        entered_day: null,
        entered_year: null,
        entered_comments: null,
        is_editing_budget_line: null,
        budget_line_being_edited: null,
        new_budget_lines: [],
    };
    const dispatch = useBudgetLinesDispatch();
    const globalDispatch = useDispatch();
    // setters
    const setEnteredDescription = useSetState("entered_description");
    const setSelectedCan = useSetState("selected_can");
    const setEnteredAmount = useSetState("entered_amount");
    const setEnteredMonth = useSetState("entered_month");
    const setEnteredDay = useSetState("entered_day");
    const setEnteredYear = useSetState("entered_year");
    const setEnteredComments = useSetState("entered_comments");
<<<<<<< HEAD
    let loggedInUserFullName = useSelector((state) => state.auth.activeUser.full_name);
    const isAlertActive = useSelector((state) => state.alert.isActive);

    // NOTE: set to logged in user to Sheila if no name is found
    if (!loggedInUserFullName) {
        loggedInUserFullName = "Sheila Celentano";
    }
=======
    let loggedInUserFullName = useSelector((state) => loggedInName(state.auth?.activeUser));
>>>>>>> 38b1313c

    // combine arrays of new budget lines and existing budget lines added
    // only run once on page load if there are existing budget lines
    React.useEffect(() => {
        if (existingBudgetLines.length > 0) {
            dispatch({ type: "ADD_EXISTING_BUDGET_LINES", payload: existingBudgetLines });
        }
        // eslint-disable-next-line react-hooks/exhaustive-deps
    }, []);

    const handleSubmitForm = (e) => {
        e.preventDefault();
        dispatch({
            type: "ADD_BUDGET_LINE",
            payload: {
                id: crypto.getRandomValues(new Uint32Array(1))[0],
                line_description: enteredDescription || "",
                comments: enteredComments || "",
                can_id: selectedCan?.id || null,
                can: selectedCan || null,
                agreement_id: selectedAgreement?.id || null,
                amount: enteredAmount || 0,
                status: "DRAFT",
                date_needed: `${enteredYear}-${enteredMonth}-${enteredDay}` || null,
                psc_fee_amount: selectedProcurementShop?.fee || null,
            },
        });
        dispatch({ type: "RESET_FORM" });
        globalDispatch(
            setAlert({
                type: "success",
                heading: "Budget Line Added",
                message: "The budget line has been successfully added.",
            })
        );
    };

    const handleEditForm = (e) => {
        e.preventDefault();
        dispatch({
            type: "EDIT_BUDGET_LINE",
            payload: {
                id: newBudgetLines[budgetLineBeingEdited].id,
                line_description: enteredDescription,
                comments: enteredComments,
                can_id: selectedCan?.id,
                can: selectedCan,
                agreement_id: selectedAgreement?.id,
                amount: enteredAmount,
                date_needed:
                    enteredYear && enteredMonth && enteredDay ? `${enteredYear}-${enteredMonth}-${enteredDay}` : null,
                psc_fee_amount: selectedProcurementShop?.fee,
            },
        });

        dispatch({ type: "RESET_FORM" });
        globalDispatch(
            setAlert({
                type: "success",
                heading: "Budget Line Updated",
                message: "The budget line has been successfully edited.",
            })
        );
    };

    const handleDeleteBudgetLine = (budgetLineId) => {
        setShowModal(true);
        setModalProps({
            heading: "Are you sure you want to delete this budget line?",
            actionButtonText: "Delete",
            handleConfirm: () => {
                dispatch({
                    type: "DELETE_BUDGET_LINE",
                    id: budgetLineId,
                });
                dispatch({ type: "RESET_FORM" });
                globalDispatch(
                    setAlert({
                        type: "success",
                        heading: "Budget Line Deleted",
                        message: "The budget line has been successfully deleted.",
                    })
                );
                setModalProps({});
            },
        });
    };

    const saveBudgetLineItems = (event) => {
        event.preventDefault();
        const newBudgetLineItems = newBudgetLines.filter(
            // eslint-disable-next-line no-prototype-builtins
            (budgetLineItem) => !budgetLineItem.hasOwnProperty("created_on")
        );

        const existingBudgetLineItems = newBudgetLines.filter((budgetLineItem) =>
            // eslint-disable-next-line no-prototype-builtins
            budgetLineItem.hasOwnProperty("created_on")
        );

        patchBudgetLineItems(existingBudgetLineItems).then(() => console.log("Updated BLIs."));
        postBudgetLineItems(newBudgetLineItems).then(() => console.log("Created New BLIs."));

        dispatch({ type: "RESET_FORM_AND_BUDGET_LINES" });

        if (continueOverRide) {
            continueOverRide();
        } else {
            goToNext();
        }
    };

    const handleResetForm = () => dispatch({ type: "RESET_FORM" });

    const handleSetBudgetLineForEditing = (budgetLine) => {
        dispatch({ type: "SET_BUDGET_LINE_FOR_EDITING", payload: budgetLine });
    };

    const handleDuplicateBudgetLine = (budgetLine) => {
        dispatch({
            type: "DUPLICATE_BUDGET_LINE",
            payload: { ...budgetLine, created_by: loggedInUserFullName },
        });
    };

    return (
        <>
            {showModal && (
                <Modal
                    heading={modalProps.heading}
                    setShowModal={setShowModal}
                    actionButtonText={modalProps.actionButtonText}
                    handleConfirm={modalProps.handleConfirm}
                />
            )}

            {isAlertActive ? (
                <Alert />
            ) : (
                <>
                    {workflow === "agreement" ? (
                        <EditModeTitle isEditMode={isEditMode} />
                    ) : (
                        <>
                            <h2 className="font-sans-lg">Create New Budget Line</h2>
                            <p>Step Two: Text explaining this page</p>
                        </>
                    )}
                </>
            )}
            <StepIndicator steps={wizardSteps} currentStep={currentStep} />
            <ProjectAgreementSummaryCard
                selectedResearchProject={selectedResearchProject}
                selectedAgreement={selectedAgreement}
                selectedProcurementShop={selectedProcurementShop}
            />
            <h2 className="font-sans-lg margin-top-3">Budget Line Details</h2>
            <p>
                Complete the information below to create new budget lines. Select Add Budget Line to create multiple
                budget lines.
            </p>
            <CreateBudgetLinesForm
                selectedCan={selectedCan}
                enteredDescription={enteredDescription}
                enteredAmount={enteredAmount}
                enteredMonth={enteredMonth}
                enteredDay={enteredDay}
                enteredYear={enteredYear}
                enteredComments={enteredComments}
                isEditing={isEditing}
                setEnteredDescription={setEnteredDescription}
                setSelectedCan={setSelectedCan}
                setEnteredAmount={setEnteredAmount}
                setEnteredMonth={setEnteredMonth}
                setEnteredDay={setEnteredDay}
                setEnteredYear={setEnteredYear}
                setEnteredComments={setEnteredComments}
                handleEditForm={handleEditForm}
                handleResetForm={handleResetForm}
                handleSubmitForm={handleSubmitForm}
            />
            <h2 className="font-sans-lg">Budget Lines</h2>
            <p>
                This is a list of all budget lines for the selected project and agreement. The budget lines you add will
                display in draft status. The Fiscal Year (FY) will populate based on the election date you provide.
            </p>
            <PreviewTable
                budgetLinesAdded={newBudgetLines}
                handleSetBudgetLineForEditing={handleSetBudgetLineForEditing}
                handleDeleteBudgetLine={handleDeleteBudgetLine}
                handleDuplicateBudgetLine={handleDuplicateBudgetLine}
            />
            <div className="grid-row flex-justify-end margin-top-1">
                <button
                    className="usa-button usa-button--unstyled margin-right-2"
                    data-cy="back-button"
                    onClick={() => {
                        // if no budget lines have been added, go back
                        if (newBudgetLines?.length === 0) {
                            goBack();
                            return;
                        }
                        // if budget lines have been added, show modal
                        setShowModal(true);
                        setModalProps({
                            heading: "Are you sure you want to go back? Your budget lines will not be saved.",
                            actionButtonText: "Go Back",
                            handleConfirm: () => {
                                dispatch({ type: "RESET_FORM_AND_BUDGET_LINES" });
                                setModalProps({});
                                goBack();
                            },
                        });
                    }}
                >
                    Back
                </button>
                <button className="usa-button" data-cy="continue-btn" onClick={saveBudgetLineItems}>
                    {continueBtnText}
                </button>
            </div>
        </>
    );
};

export default StepCreateBudgetLines;<|MERGE_RESOLUTION|>--- conflicted
+++ resolved
@@ -9,12 +9,9 @@
 import { postBudgetLineItems } from "../../../../api/postBudgetLineItems";
 import { patchBudgetLineItems } from "../../../../api/patchBudgetLineItems";
 import { useBudgetLines, useBudgetLinesDispatch, useSetState } from "./context";
-<<<<<<< HEAD
 import { setAlert } from "../../Alert/alertSlice";
-=======
 import EditModeTitle from "../../../../pages/agreements/EditModeTitle";
 import { loggedInName } from "../../../../helpers/utils";
->>>>>>> 38b1313c
 
 /**
  * Renders the Create Budget Lines component with React context.
@@ -30,6 +27,7 @@
  * @param {Array<any>} props.existingBudgetLines - An array of existing budget lines.
  * @param {string} props.continueBtnText - The text to display on the "Continue" button.
  * @param {boolean} [props.isEditMode] - A flag indicating whether the component is in edit mode. - optional
+ * @param {string} [props.continueOverRide] - A flag indicating whether the component is in edit mode. - optional
  * @param {"agreement" | "budgetLines"} props.workflow - The workflow type ("agreement" or "budgetLines").
  * @returns {JSX.Element} - The rendered component.
  */
@@ -43,12 +41,9 @@
     selectedProcurementShop = {},
     existingBudgetLines = [],
     continueBtnText,
-<<<<<<< HEAD
     continueOverRide,
-=======
     isEditMode,
     workflow,
->>>>>>> 38b1313c
 }) => {
     const [showModal, setShowModal] = React.useState(false);
     const [modalProps, setModalProps] = React.useState({});
@@ -85,17 +80,9 @@
     const setEnteredDay = useSetState("entered_day");
     const setEnteredYear = useSetState("entered_year");
     const setEnteredComments = useSetState("entered_comments");
-<<<<<<< HEAD
-    let loggedInUserFullName = useSelector((state) => state.auth.activeUser.full_name);
     const isAlertActive = useSelector((state) => state.alert.isActive);
 
-    // NOTE: set to logged in user to Sheila if no name is found
-    if (!loggedInUserFullName) {
-        loggedInUserFullName = "Sheila Celentano";
-    }
-=======
     let loggedInUserFullName = useSelector((state) => loggedInName(state.auth?.activeUser));
->>>>>>> 38b1313c
 
     // combine arrays of new budget lines and existing budget lines added
     // only run once on page load if there are existing budget lines
