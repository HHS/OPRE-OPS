--- conflicted
+++ resolved
@@ -57,7 +57,7 @@
     const [modalProps, setModalProps] = React.useState({});
     const searchParams = new URLSearchParams(location.search);
     const [budgetLineIdFromUrl, setBudgetLineIdFromUrl] = React.useState(
-        () => searchParams.get("budget-line-id") || null,
+        () => searchParams.get("budget-line-id") || null
     );
 
     const {
@@ -129,21 +129,11 @@
             },
         });
         dispatch({ type: "RESET_FORM" });
-<<<<<<< HEAD
-        globalDispatch(
-            setAlert({
-                type: "success",
-                heading: "Budget Line Added",
-                message: "The budget line has been successfully added.",
-            }),
-        );
-=======
         setAlert({
             type: "success",
             heading: "Budget Line Added",
             message: "The budget line has been successfully added.",
         });
->>>>>>> 9064995a
     };
 
     const handleEditForm = (e) => {
@@ -168,21 +158,11 @@
         if (budgetLineIdFromUrl) {
             resetQueryParams();
         }
-<<<<<<< HEAD
-        globalDispatch(
-            setAlert({
-                type: "success",
-                heading: "Budget Line Updated",
-                message: "The budget line has been successfully edited.",
-            }),
-        );
-=======
         setAlert({
             type: "success",
             heading: "Budget Line Updated",
             message: "The budget line has been successfully edited.",
         });
->>>>>>> 9064995a
     };
 
     const handleDeleteBudgetLine = (budgetLineId) => {
@@ -196,21 +176,11 @@
                     id: budgetLineId,
                 });
                 dispatch({ type: "RESET_FORM" });
-<<<<<<< HEAD
-                globalDispatch(
-                    setAlert({
-                        type: "success",
-                        heading: "Budget Line Deleted",
-                        message: "The budget line has been successfully deleted.",
-                    }),
-                );
-=======
                 setAlert({
                     type: "success",
                     heading: "Budget Line Deleted",
                     message: "The budget line has been successfully deleted.",
                 });
->>>>>>> 9064995a
                 setModalProps({});
             },
         });
@@ -250,25 +220,14 @@
                             .catch((rejected) => {
                                 console.error("Error Creating Budget Lines");
                                 console.error({ rejected });
-<<<<<<< HEAD
-                                globalDispatch(
-                                    setAlert({
-                                        type: "error",
-                                        heading: "Error",
-                                        message: "An error occurred. Please try again.",
-                                    }),
-                                );
-                                navigate("/error");
-=======
                                 setAlert({
                                     type: "error",
                                     heading: "Error",
                                     message: "An error occurred. Please try again.",
                                     navigateUrl: "/error",
                                 });
->>>>>>> 9064995a
                             });
-                    }),
+                    })
                 );
             }
             if (method === "PATCH") {
@@ -283,25 +242,14 @@
                             .catch((rejected) => {
                                 console.error("Error Updating Budget Lines");
                                 console.error({ rejected });
-<<<<<<< HEAD
-                                globalDispatch(
-                                    setAlert({
-                                        type: "error",
-                                        heading: "Error",
-                                        message: "An error occurred. Please try again.",
-                                    }),
-                                );
-                                navigate("/error");
-=======
                                 setAlert({
                                     type: "error",
                                     heading: "Error",
                                     message: "An error occurred. Please try again.",
                                     navigateUrl: "/error",
                                 });
->>>>>>> 9064995a
                             });
-                    }),
+                    })
                 );
             }
         };
