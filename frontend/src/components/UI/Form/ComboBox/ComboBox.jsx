--- conflicted
+++ resolved
@@ -14,11 +14,8 @@
  * @param {Object} props - The component props.
  * @param {string} props.namespace - A unique name to use as a prefix for id, name, class, etc.
  * @param {DataProps[]} props.data - The data to choose from.
-<<<<<<< HEAD
+
  * @param {DataProps[]} props.selectedData - The currently selected data item.
-=======
- * @param {DataProps | DataProps[]} props.selectedData - The currently selected data item.
->>>>>>> 44906783
  * @param {Function} props.setSelectedData - A function to call when the selected item changes.
  * @param {Function} [props.optionText] - A function to call that returns a string that provides the option text.
  * @param {string} [props.defaultString] - Initial text to display in select (optional).
