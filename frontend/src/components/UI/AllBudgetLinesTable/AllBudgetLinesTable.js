import PropTypes from "prop-types";
import Table from "../Table";
<<<<<<< HEAD
import AllBLIRow from "../AllBLIRow";
import { All_BUDGET_LINES_TABLE_HEADINGS } from "../../../constants";
=======
import { All_BUDGET_LINES_TABLE_HEADINGS, BLIS_PER_PAGE } from "../../../constants";
import { useState } from "react";
import PaginationNav from "../PaginationNav/PaginationNav";
import _ from "lodash";
>>>>>>> 5bc2337f

/**
 * TableRow component that represents a single row in the budget lines table.
 * @param {Object} props - The props for the TableRow component.
 * @param {Object[]} props.budgetLines - The budget line data for the row.
 * } props.budgetLines - The budget line data for the row.
 * @returns {React.JSX.Element} The TableRow component.
 */
const AllBudgetLinesTable = ({ budgetLines }) => {
<<<<<<< HEAD
    return (
        <>
            <Table tableHeadings={All_BUDGET_LINES_TABLE_HEADINGS}>
                {budgetLines.map((bl) => (
                    <AllBLIRow
                        key={bl?.id}
                        bl={bl}
                        handleDeleteBudgetLine={() => {
                            alert("not implemented");
                        }}
                        handleSetBudgetLineForEditing={() => {
                            alert("not implemented");
                        }}
                        isReviewMode={false}
                        readOnly={false}
                        canUserEditBudgetLines={bl?.isAllowedToEdit}
                    />
=======
    const [currentPage, setCurrentPage] = useState(1);

    let budgetLinesPage = _.cloneDeep(budgetLines);
    budgetLinesPage = budgetLinesPage.slice((currentPage - 1) * BLIS_PER_PAGE, currentPage * BLIS_PER_PAGE);

    const TableRow = ({ bl }) => {
        return (
            <>
                <tr>
                    <th>{bl.line_description}</th>
                    <td>{bl.agreement_name}</td>
                    <td>{formatDateNeeded(bl.date_needed)}</td>
                    <td>{bl.fiscal_year}</td>
                    <td>{bl.can_number}</td>
                    <td>
                        <CurrencyFormat
                            value={bl?.amount || 0}
                            displayType={"text"}
                            thousandSeparator={true}
                            prefix={"$"}
                            decimalScale={2}
                            fixedDecimalScale={true}
                            renderText={(value) => value}
                        />
                    </td>
                    <td>
                        <TableTag status={bl.status} />
                    </td>
                </tr>
            </>
        );
    };

    return (
        <>
            <Table tableHeadings={All_BUDGET_LINES_TABLE_HEADINGS}>
                {budgetLinesPage.map((bl) => (
                    <TableRow key={bl?.id} bl={bl} />
>>>>>>> 5bc2337f
                ))}
            </Table>
            <PaginationNav currentPage={currentPage} setCurrentPage={setCurrentPage} items={budgetLines} />
        </>
    );
};

AllBudgetLinesTable.propTypes = {
    budgetLines: PropTypes.arrayOf(
        PropTypes.shape({
            id: PropTypes.number.isRequired,
            line_description: PropTypes.string.isRequired,
            agreement_name: PropTypes.string.isRequired,
            date_needed: PropTypes.string,
            fiscal_year: PropTypes.number,
            can_number: PropTypes.string,
            amount: PropTypes.number,
            status: PropTypes.string.isRequired,
        })
    ),
};

export default AllBudgetLinesTable;<|MERGE_RESOLUTION|>--- conflicted
+++ resolved
@@ -1,28 +1,26 @@
+import { useState } from "react";
 import PropTypes from "prop-types";
+import _ from "lodash";
 import Table from "../Table";
-<<<<<<< HEAD
 import AllBLIRow from "../AllBLIRow";
-import { All_BUDGET_LINES_TABLE_HEADINGS } from "../../../constants";
-=======
 import { All_BUDGET_LINES_TABLE_HEADINGS, BLIS_PER_PAGE } from "../../../constants";
-import { useState } from "react";
 import PaginationNav from "../PaginationNav/PaginationNav";
-import _ from "lodash";
->>>>>>> 5bc2337f
 
 /**
  * TableRow component that represents a single row in the budget lines table.
  * @param {Object} props - The props for the TableRow component.
  * @param {Object[]} props.budgetLines - The budget line data for the row.
- * } props.budgetLines - The budget line data for the row.
  * @returns {React.JSX.Element} The TableRow component.
  */
 const AllBudgetLinesTable = ({ budgetLines }) => {
-<<<<<<< HEAD
+    const [currentPage, setCurrentPage] = useState(1);
+    let budgetLinesPage = _.cloneDeep(budgetLines);
+    budgetLinesPage = budgetLinesPage.slice((currentPage - 1) * BLIS_PER_PAGE, currentPage * BLIS_PER_PAGE);
+
     return (
         <>
             <Table tableHeadings={All_BUDGET_LINES_TABLE_HEADINGS}>
-                {budgetLines.map((bl) => (
+                {budgetLinesPage.map((bl) => (
                     <AllBLIRow
                         key={bl?.id}
                         bl={bl}
@@ -36,46 +34,6 @@
                         readOnly={false}
                         canUserEditBudgetLines={bl?.isAllowedToEdit}
                     />
-=======
-    const [currentPage, setCurrentPage] = useState(1);
-
-    let budgetLinesPage = _.cloneDeep(budgetLines);
-    budgetLinesPage = budgetLinesPage.slice((currentPage - 1) * BLIS_PER_PAGE, currentPage * BLIS_PER_PAGE);
-
-    const TableRow = ({ bl }) => {
-        return (
-            <>
-                <tr>
-                    <th>{bl.line_description}</th>
-                    <td>{bl.agreement_name}</td>
-                    <td>{formatDateNeeded(bl.date_needed)}</td>
-                    <td>{bl.fiscal_year}</td>
-                    <td>{bl.can_number}</td>
-                    <td>
-                        <CurrencyFormat
-                            value={bl?.amount || 0}
-                            displayType={"text"}
-                            thousandSeparator={true}
-                            prefix={"$"}
-                            decimalScale={2}
-                            fixedDecimalScale={true}
-                            renderText={(value) => value}
-                        />
-                    </td>
-                    <td>
-                        <TableTag status={bl.status} />
-                    </td>
-                </tr>
-            </>
-        );
-    };
-
-    return (
-        <>
-            <Table tableHeadings={All_BUDGET_LINES_TABLE_HEADINGS}>
-                {budgetLinesPage.map((bl) => (
-                    <TableRow key={bl?.id} bl={bl} />
->>>>>>> 5bc2337f
                 ))}
             </Table>
             <PaginationNav currentPage={currentPage} setCurrentPage={setCurrentPage} items={budgetLines} />
