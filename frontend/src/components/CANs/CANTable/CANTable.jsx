--- conflicted
+++ resolved
@@ -33,21 +33,12 @@
                         <CANTableRow
                             key={can.id}
                             canId={can.id}
-<<<<<<< HEAD
                             name={can.display_name ?? "TBD"}
                             nickname={can.nick_name ?? "TBD"}
                             portfolio={can.portfolio.abbreviation}
                             fiscalYear={can.funding_budgets[0]?.fiscal_year ?? "TBD"}
                             activePeriod={can.active_period ?? 0}
-                            obligateBy={can.obligate_by ?? "09/30/25"}
-=======
-                            name={can.display_name ?? ""}
-                            nickname={can.nick_name ?? ""}
-                            portfolio={can.portfolio.abbreviation}
-                            fiscalYear={can.funding_budgets[0]?.fiscal_year ?? "TBD"}
-                            activePeriod={can.active_period?.toString() ?? "TBD"}
                             obligateBy={formatObligateBy(can.obligate_by)}
->>>>>>> e00aed22
                             transfer={can.funding_details.method_of_transfer ?? "TBD"}
                             fyBudget={can.funding_budgets[0]?.budget ?? 0}
                         />
