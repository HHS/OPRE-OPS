--- conflicted
+++ resolved
@@ -5,11 +5,8 @@
 import { useSetSortConditions } from "../../UI/Table/Table.hooks";
 import CANBudgetLineTableRow from "./CANBudgetLineTableRow";
 import PaginationNav from "../../UI/PaginationNav";
-<<<<<<< HEAD
+import { NO_DATA } from "../../../constants";
 import { SORT_TYPES, useSortData } from "../../../hooks/use-sortable-data.hooks";
-=======
-import { NO_DATA } from "../../../constants";
->>>>>>> cd470477
 /**
  * @typedef {import("../../../components/BudgetLineItems/BudgetLineTypes").BudgetLine} BudgetLine
  */
@@ -28,12 +25,8 @@
  * @returns  {JSX.Element} - The component JSX.
  */
 const CANBudgetLineTable = ({ budgetLines, totalFunding, fiscalYear, tableType = "can" }) => {
-<<<<<<< HEAD
     const { sortCondition, sortDescending, setSortConditions } = useSetSortConditions();
-    const ITEMS_PER_PAGE = import.meta.env.MODE === "production" ? 25 : 3;
-=======
     const ITEMS_PER_PAGE = import.meta.env.PROD ? 25 : 3;
->>>>>>> cd470477
     const [currentPage, setCurrentPage] = React.useState(1);
     let visibleBudgetLines = [...budgetLines];
     visibleBudgetLines = useSortData(visibleBudgetLines, sortDescending, sortCondition, SORT_TYPES.CAN_BLI);
