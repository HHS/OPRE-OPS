--- conflicted
+++ resolved
@@ -11,11 +11,7 @@
  * @property {FundingReceived[]} fundingReceived data for table
  * @property {boolean} isEditMode for if we're in edit mode
  * @property {(id: number | string) => void} populateFundingReceivedForm function for editing funding received
-<<<<<<< HEAD
- * @property {() => void} deleteFundingReceived
-=======
  * @property {(fundingReceivedId: number | string) => void} deleteFundingReceived
->>>>>>> 2c836d3c
  */
 
 /**
