--- conflicted
+++ resolved
@@ -1,7 +1,6 @@
 import { ResponsiveBar } from "@nivo/bar";
 import CurrencySummaryCard from "../../UI/CurrencySummaryCard/CurrencySummaryCard";
 import { fiscalYearFromDate } from "../../../helpers/utils";
-import { data } from "./tempChartData.js";
 
 const AgreementTotalBudgetLinesCard = ({ budgetLineItems }) => {
     const headerText = "Total Agreement Value";
@@ -20,42 +19,36 @@
     const currentFiscalYear = fiscalYearFromDate(new Date());
     const nextThreeFyValues = fyValues.filter((fyVal) => {
         return fyVal.fiscalYear >= currentFiscalYear && fyVal.fiscalYear < currentFiscalYear + 3;
-    })
+    });
+
+    const barChartColors = [
+        {
+            color: "hsla(153, 49%, 47%, 1)",
+        },
+        {
+            color: "hsla(157, 33%, 72%, 1)",
+        },
+        {
+            color: "hsla(116, 44%, 32%, 1)",
+        },
+    ];
+    // combine the data and colors from fyValues and barChartColors
+    const chartData = fyValues.map((fyVal, index) => {
+        return {
+            FY: fyVal.fiscalYear,
+            budget: fyVal.amount,
+            color: barChartColors[index].color,
+        };
+    });
 
     return (
         <CurrencySummaryCard headerText={headerText} amount={totalValue}>
-<<<<<<< HEAD
-            <div>next three</div>
-            <ul>
-                {nextThreeFyValues.map((fyVal) => (
-=======
-            {/* <ul>
-                {fyValues.map((fyVal) => (
->>>>>>> 468218a9
-                    <li key={fyVal.fiscalYear}>
-                        FY {fyVal.fiscalYear}: {fyVal.amount}
-                    </li>
-                ))}
-<<<<<<< HEAD
-            </ul>
-            <hr/>
-            <div style={{color: "#999999", borderTop: "1em"}}>
-                <div>All years</div>
-                <ul style={{color: "#999999"}}>
-                    {fyValues.map((fyVal) => (
-                        <li key={fyVal.fiscalYear}>
-                            FY {fyVal.fiscalYear}: {fyVal.amount}
-                        </li>
-                    ))}
-                </ul>
-=======
-            </ul> */}
             <h4 className="margin-0 margin-top-2 margin-bottom-1 font-12px text-base-dark text-normal">
                 Budget Lines Over Next 3 FYs
             </h4>
             <div className="width-full height-9">
                 <ResponsiveBar
-                    data={data}
+                    data={chartData}
                     keys={["budget"]}
                     indexBy="FY"
                     // margin={{ top: 50, right: 130, bottom: 50, left: 60 }}
@@ -79,7 +72,6 @@
                     borderRadius={2}
                     valueFormat=">-$,.2f"
                 />
->>>>>>> 468218a9
             </div>
         </CurrencySummaryCard>
     );
