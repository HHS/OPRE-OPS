--- conflicted
+++ resolved
@@ -195,12 +195,7 @@
                             message: "An error occurred while saving the agreement.",
                         })
                     );
-<<<<<<< HEAD
                     navigate("/error");
-=======
-                    // TODO: replace with a redirect to Error page
-                    navigate("/agreements");
->>>>>>> fe042248
                 });
         } else {
             addAgreement(cleanData)
@@ -228,12 +223,7 @@
                             message: "An error occurred while creating the agreement.",
                         })
                     );
-<<<<<<< HEAD
                     navigate("/error");
-=======
-                    // TODO: replace with a redirect to Error page
-                    navigate("/agreements");
->>>>>>> fe042248
                 });
         }
     };
