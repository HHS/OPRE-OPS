import { NO_DATA } from "../../../constants";
import { AGREEMENT_NICKNAME_LABEL } from "../../../pages/agreements/agreements.constants";
import { CHANGE_REQUEST_SLUG_TYPES } from "../../ChangeRequests/ChangeRequests.constants";
import Accordion from "../../UI/Accordion";
import Term from "../../UI/Term";

/**
 * Renders an accordion component that displays the details of an agreement.
 * @component
 * @param {Object} props - The component props.
 * @param {import("../../../types/AgreementTypes").Agreement} props.agreement - The agreement object to display.
 * @param {CHANGE_REQUEST_SLUG_TYPES} props.changeRequestType - The type of change request
 * @param {string} props.projectOfficerName - The name of the project officer.
 * @param {string} props.alternateProjectOfficerName - The name of the alternate project officer.
 * @param {Object} [props.res] - The response object.
 * @param {Object} [props.cn] - The classnames object.
 * @param {Function} props.convertCodeForDisplay - The function to convert codes for display.
 * @param {string} props.instructions - The instruction text of the agreement.
 * @param {import("../../../types/AgreementTypes").ProcurementShop|null} [props.newAwardingEntity] - The new awarding entity information.
 * @param {boolean} [props.isAgreementAwarded] - if the agreement is awarded
 * @returns {React.ReactElement} - The rendered component.
 */
const AgreementMetaAccordion = ({
    agreement,
    changeRequestType,
    projectOfficerName,
    alternateProjectOfficerName,
    res,
    cn,
    convertCodeForDisplay,
    instructions,
    newAwardingEntity,
    isAgreementAwarded = false
}) => {
    // const MORE_THAN_THREE_TEAM_MEMBERS = agreement?.team_members && agreement?.team_members.length > 3;
    const MORE_THAN_THREE_RESEARCH_METHODS =
        agreement?.research_methodologies && agreement?.research_methodologies.length > 3;
    const MORE_THAN_THREE_SPECIAL_TOPICS = agreement?.special_topics && agreement?.special_topics.length > 3;
    /**
     * Renders a Term component.
     * @component
     * @param {string} name - The name of the input field.
     * @param {string} [label] - The label to display for the input field (optional)..
     * @param {string|number} [value] - The value of the input field (optional).
     * @param {string} [className=""] - The optional classnames for styles
     * @returns {React.ReactElement} - The rendered Term component.
     * @private
     */
    const renderTerm = (name, label, value = NO_DATA, className = "") => (
        <Term
            name={name}
            label={label}
            value={value}
            messages={res ? res.getErrors(name) : undefined}
            className={className || (cn ? cn(name) : undefined)}
            dataCy={`agreement-meta-${name}`}
        />
    );

    return (
        <Accordion
            heading="Review Agreement Details"
            level={2}
        >
            <p>{instructions}</p>
            <div className="grid-row grid-gap">
                {/* NOTE: This is the left column*/}
                <dl className="margin-0 font-12px grid-col">
                    {renderTerm("project", "Project", agreement?.project?.title)}
                    {renderTerm("name", "Agreement", agreement?.name)}
                    {renderTerm("nickname", AGREEMENT_NICKNAME_LABEL, agreement?.nick_name ?? NO_DATA)}
                    {renderTerm("description", "Description", agreement?.description || NO_DATA)}
                </dl>
                {/* NOTE: This is the right column*/}
                <div className="margin-0 font-12px grid-col">
                    <dl className="margin-0">
                        {renderTerm(
                            "type",
                            "Agreement Type",
                            convertCodeForDisplay("agreementType", agreement?.agreement_type)
                        )}
                        {renderTerm(
                            "contract-type",
                            "Contract Type",
                            convertCodeForDisplay("contractType", agreement?.contract_type) ?? NO_DATA
                        )}
                        {isAgreementAwarded &&
                            renderTerm("contract-number", "Contract #", agreement?.contract_number ?? NO_DATA)}
                        {renderTerm(
                            "service-requirement-type",
                            "Service Requirement Type",
                            convertCodeForDisplay("serviceRequirementType", agreement?.service_requirement_type)
                        )}
                        {renderTerm("psc", "Product Service Code", agreement?.product_service_code?.name)}
                    </dl>
                    <div className="display-flex margin-top-neg-1">
                        <dl className="grid-col-4">
                            {renderTerm("naics", "NAICS Code", agreement?.product_service_code?.naics)}
                        </dl>
                        <dl className="grid-col-4">
                            {renderTerm(
                                "program-support-code",
                                "Program Support Code",
                                agreement?.product_service_code?.support_code
                            )}
                        </dl>
                    </div>
                    {newAwardingEntity && changeRequestType === CHANGE_REQUEST_SLUG_TYPES.PROCUREMENT_SHOP ? (
                        <div className="padding-left-1 border-left-05 text-brand-portfolio-budget-graph-3">
                            <dl>
                                {renderTerm(
                                    "procurement-shop",
                                    "Procurement Shop",
                                    newAwardingEntity?.abbr,
                                    "text-brand-portfolio-budget-graph-3"
                                )}
                            </dl>
                        </div>
                    ) : (
                        <dl>{renderTerm("procurement-shop", "Procurement Shop", agreement?.procurement_shop?.abbr)}</dl>
                    )}
                    <dl className="margin-0">
                        {renderTerm(
                            "reason",
                            "Reason for creating the agreement",
                            convertCodeForDisplay("agreementReason", agreement?.agreement_reason) ?? NO_DATA
                        )}
                        {agreement?.vendor && renderTerm("vendor", "Vendor", agreement?.vendor)}
                    </dl>
                    {agreement?.research_methodologies && agreement?.research_methodologies.length > 0 ? (
<<<<<<< HEAD
                        <dl className="margin-top-2">
                            <dt className="margin-0 text-base-dark grid-col-12">Research Methodologies</dt>
=======
                        <dl>
                            <dt className="margin-0 text-base-dark margin-top-3 grid-col-12">Research Methodologies</dt>
>>>>>>> 7090f706
                            {agreement?.research_methodologies?.map((research_methodology) => (
                                <dd
                                    key={research_methodology.id}
                                    className={`text-semibold margin-0 margin-top-05 ${
                                        MORE_THAN_THREE_RESEARCH_METHODS ? "grid-col-6" : "grid-col-12"
                                    }`}
<<<<<<< HEAD
=======
                                    data-cy={`agreement-meta-${research_methodology.name}`}
>>>>>>> 7090f706
                                >
                                    {research_methodology.name}
                                </dd>
                            ))}
                        </dl>
                    ) : (
                        <dl className="text-semibold margin-0 grid-col-12">
                            {renderTerm("research-methodologies", "Research Methodology", NO_DATA)}
                        </dl>
                    )}
                    {agreement?.special_topics && agreement?.special_topics.length > 0 ? (
<<<<<<< HEAD
                        <dl className="margin-0">
                            <dt className="margin-0 text-base-dark margin-top-2 grid-col-12">
                                Special Topic/Populations
                            </dt>
                            {agreement?.special_topics?.map((special_topic) => (
=======
                        <dl>
                            <dt className="margin-0 text-base-dark margin-top-3 grid-col-12">
                                Special Topic/Populations
                            </dt>
                            {agreement?.special_topics?.map((special_topic) => (
                                <dd
                                    key={special_topic.id}
                                    className={`text-semibold margin-0 margin-top-05 ${
                                        MORE_THAN_THREE_SPECIAL_TOPICS ? "grid-col-6" : "grid-col-12"
                                    }`}
                                    data-cy={`agreement-meta-${special_topic.name}`}
                                >
                                    {special_topic.name}
                                </dd>
                            ))}
                        </dl>
                    ) : (
                        <dl className="text-semibold margin-0 margin-top-05 grid-col-12">
                            {renderTerm("special-topics", "Special Topic/Populations", NO_DATA)}
                        </dl>
                    )}

                    {/* TODO: show the Division Directors and Team Leaders */}
                    {!import.meta.env.PROD && (
                        <dl className="display-flex flex-justify">
                            {renderTerm("division-directors", "Division Director(s)", NO_DATA)}
                            {renderTerm("team-leaders", "Team Leader(s)", NO_DATA)}
                        </dl>
                    )}
                    <dl className="display-flex flex-justify">
                        {renderTerm(
                            "project-officer",
                            convertCodeForDisplay("projectOfficer", agreement?.agreement_type),
                            projectOfficerName
                        )}
                        {renderTerm(
                            "alternate-project-officer",
                            `Alternate ${convertCodeForDisplay("projectOfficer", agreement?.agreement_type)}`,
                            alternateProjectOfficerName
                        )}
                    </dl>

                    {agreement?.team_members && agreement?.team_members.length > 0 ? (
                        <dl className="grid-row grid-gap-sm">
                            <dt className="margin-0 text-base-dark margin-top-3 grid-col-12">Team Members</dt>
                            {agreement?.team_members.map((member) => (
>>>>>>> 7090f706
                                <dd
                                    key={special_topic.id}
                                    className={`text-semibold margin-0 margin-top-05 ${
                                        MORE_THAN_THREE_SPECIAL_TOPICS ? "grid-col-6" : "grid-col-12"
                                    }`}
                                >
                                    {special_topic.name}
                                </dd>
                            ))}
                        </dl>
                    ) : (
                        <dl className="text-semibold margin-0 margin-top-05 grid-col-12">
                            {renderTerm("special-topics", "Special Topic/Populations", NO_DATA)}
                        </dl>
                    )}
                    <div className="display-flex">
                        <dl className="grid-col-4 margin-0">
                            {renderTerm("division-directors", "Division Director(s)", NO_DATA)}
                        </dl>
                        <dl className="grid-col-4 margin-0">{renderTerm("team-leaders", "Team Leader(s)", NO_DATA)}</dl>
                    </div>
                    <div className="display-flex">
                        <dl className="grid-col-4 margin-0">
                            {renderTerm(
                                "project-officer",
                                convertCodeForDisplay("projectOfficer", agreement?.agreement_type),
                                projectOfficerName
                            )}
                        </dl>
                        <dl className="grid-col-4 margin-0">
                            {renderTerm(
                                "alternate-project-officer",
                                `Alternate ${convertCodeForDisplay("projectOfficer", agreement?.agreement_type)}`,
                                alternateProjectOfficerName
                            )}
                        </dl>
                    </div>
                    <TeamMembers
                        teamMembers={agreement?.team_members ?? []}
                        renderTerm={renderTerm}
                    />
                </div>
            </div>
        </Accordion>
    );
};

const TeamMembers = ({ teamMembers, renderTerm }) => {
    if (!teamMembers?.length) {
        return (
            <dl className="text-semibold margin-0 margin-top-05 grid-col-12">
                {renderTerm("team-members", "Team Members", "No team members")}
            </dl>
        );
    }

    const MORE_THAN_THREE_TEAM_MEMBERS = teamMembers && teamMembers.length > 3;

    if (MORE_THAN_THREE_TEAM_MEMBERS) {
        // Group team members into rows of 2 for multi-column layout
        const teamMemberRows = [];
        for (let i = 0; i < teamMembers.length; i += 2) {
            teamMemberRows.push(teamMembers.slice(i, i + 2));
        }

        return (
            <dl className="margin-0 margin-top-2">
                <dt className="margin-0 text-base-dark grid-col-12">Team Members</dt>
                {teamMemberRows.map((row, rowIndex) => (
                    <dd
                        key={`team-row-${rowIndex}`}
                        className="margin-0"
                    >
                        <div className="display-flex margin-0 margin-top-05">
                            {row.map((member) => (
                                <div
                                    key={member.id}
                                    className="grid-col-4"
                                >
                                    <span className="text-semibold margin-0">{member.full_name}</span>
                                </div>
                            ))}
                        </div>
                    </dd>
                ))}
            </dl>
        );
    }

    // Single column layout for 3 or fewer team members
    return (
        <dl className="margin-0 margin-top-2">
            <dt className="margin-0 text-base-dark grid-col-12">Team Members</dt>
            {teamMembers.map((member) => (
                <dd
                    key={member.id}
                    className="text-semibold margin-0 margin-top-05 grid-col-12"
                >
                    {member.full_name}
                </dd>
            ))}
        </dl>
    );
};

export default AgreementMetaAccordion;<|MERGE_RESOLUTION|>--- conflicted
+++ resolved
@@ -128,23 +128,14 @@
                         {agreement?.vendor && renderTerm("vendor", "Vendor", agreement?.vendor)}
                     </dl>
                     {agreement?.research_methodologies && agreement?.research_methodologies.length > 0 ? (
-<<<<<<< HEAD
                         <dl className="margin-top-2">
                             <dt className="margin-0 text-base-dark grid-col-12">Research Methodologies</dt>
-=======
-                        <dl>
-                            <dt className="margin-0 text-base-dark margin-top-3 grid-col-12">Research Methodologies</dt>
->>>>>>> 7090f706
                             {agreement?.research_methodologies?.map((research_methodology) => (
                                 <dd
                                     key={research_methodology.id}
                                     className={`text-semibold margin-0 margin-top-05 ${
                                         MORE_THAN_THREE_RESEARCH_METHODS ? "grid-col-6" : "grid-col-12"
                                     }`}
-<<<<<<< HEAD
-=======
-                                    data-cy={`agreement-meta-${research_methodology.name}`}
->>>>>>> 7090f706
                                 >
                                     {research_methodology.name}
                                 </dd>
@@ -156,15 +147,8 @@
                         </dl>
                     )}
                     {agreement?.special_topics && agreement?.special_topics.length > 0 ? (
-<<<<<<< HEAD
                         <dl className="margin-0">
                             <dt className="margin-0 text-base-dark margin-top-2 grid-col-12">
-                                Special Topic/Populations
-                            </dt>
-                            {agreement?.special_topics?.map((special_topic) => (
-=======
-                        <dl>
-                            <dt className="margin-0 text-base-dark margin-top-3 grid-col-12">
                                 Special Topic/Populations
                             </dt>
                             {agreement?.special_topics?.map((special_topic) => (
@@ -174,47 +158,6 @@
                                         MORE_THAN_THREE_SPECIAL_TOPICS ? "grid-col-6" : "grid-col-12"
                                     }`}
                                     data-cy={`agreement-meta-${special_topic.name}`}
-                                >
-                                    {special_topic.name}
-                                </dd>
-                            ))}
-                        </dl>
-                    ) : (
-                        <dl className="text-semibold margin-0 margin-top-05 grid-col-12">
-                            {renderTerm("special-topics", "Special Topic/Populations", NO_DATA)}
-                        </dl>
-                    )}
-
-                    {/* TODO: show the Division Directors and Team Leaders */}
-                    {!import.meta.env.PROD && (
-                        <dl className="display-flex flex-justify">
-                            {renderTerm("division-directors", "Division Director(s)", NO_DATA)}
-                            {renderTerm("team-leaders", "Team Leader(s)", NO_DATA)}
-                        </dl>
-                    )}
-                    <dl className="display-flex flex-justify">
-                        {renderTerm(
-                            "project-officer",
-                            convertCodeForDisplay("projectOfficer", agreement?.agreement_type),
-                            projectOfficerName
-                        )}
-                        {renderTerm(
-                            "alternate-project-officer",
-                            `Alternate ${convertCodeForDisplay("projectOfficer", agreement?.agreement_type)}`,
-                            alternateProjectOfficerName
-                        )}
-                    </dl>
-
-                    {agreement?.team_members && agreement?.team_members.length > 0 ? (
-                        <dl className="grid-row grid-gap-sm">
-                            <dt className="margin-0 text-base-dark margin-top-3 grid-col-12">Team Members</dt>
-                            {agreement?.team_members.map((member) => (
->>>>>>> 7090f706
-                                <dd
-                                    key={special_topic.id}
-                                    className={`text-semibold margin-0 margin-top-05 ${
-                                        MORE_THAN_THREE_SPECIAL_TOPICS ? "grid-col-6" : "grid-col-12"
-                                    }`}
                                 >
                                     {special_topic.name}
                                 </dd>
