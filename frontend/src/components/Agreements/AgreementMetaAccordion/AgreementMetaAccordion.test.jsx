--- conflicted
+++ resolved
@@ -28,11 +28,7 @@
         expect(screen.getByText("Chris Fortunato")).toBeInTheDocument();
         expect(screen.getByText("Firm Fixed Price (FFP)")).toBeInTheDocument();
         expect(screen.getByText("Non-Severable")).toBeInTheDocument();
-<<<<<<< HEAD
-        expect(screen.getByText("Test Nickname")).toBeInTheDocument();
-=======
         expect(screen.getByText("AACFRC")).toBeInTheDocument();
->>>>>>> 17f6033b
     });
 
     it("should show NO_DATA when nickname is null", () => {
