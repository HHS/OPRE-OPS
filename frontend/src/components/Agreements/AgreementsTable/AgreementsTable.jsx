import Table from "../../UI/Table";
import { TABLE_HEADINGS_LIST } from "./AgreementsTable.constants";
import AgreementTableRow from "./AgreementTableRow";

/**
 * Agreement table.
 * @param {Object} props - The component props.
<<<<<<< HEAD
 * @param {import("../AgreementTypes").Agreement[]} props.agreements - Array of Agreement to display in the table.
 * @param {string} props.sortConditions - The conditions chosen to sort the table
 * @param {boolean} props.sortDescending - Whether or not the sort condition should be used to sort the table in descending order
 * @param {function} props.setSortConditions - The function that the base table uses to set the sort condition
=======
 * @param {import("../../../types/AgreementTypes").Agreement[]} props.agreements - Array of Agreement to display in the table.
>>>>>>> 05e54ef9
 * @returns {React.JSX.Element} - The rendered component.
 */
export const AgreementsTable = ({ agreements = [], sortDescending, sortConditions, setSortConditions }) => {
    return (
        <>
            <Table
                tableHeadings={TABLE_HEADINGS_LIST}
                selectedHeader={sortConditions}
                onClickHeader={setSortConditions}
                sortDescending={sortDescending}
            >
                {agreements.length > 0 &&
                    agreements?.map((agreement) => (
                        <AgreementTableRow
                            key={agreement?.id}
                            agreementId={agreement.id}
                        />
                    ))}
            </Table>
            {agreements.length === 0 && (
                <div
                    id="agreements-table-zero-results"
                    className="padding-top-5 display-flex flex-justify-center"
                >
                    There are 0 results based on your filter selections.
                </div>
            )}
        </>
    );
};

export default AgreementsTable;<|MERGE_RESOLUTION|>--- conflicted
+++ resolved
@@ -5,14 +5,11 @@
 /**
  * Agreement table.
  * @param {Object} props - The component props.
-<<<<<<< HEAD
- * @param {import("../AgreementTypes").Agreement[]} props.agreements - Array of Agreement to display in the table.
+
+ * @param {import("../../../types/AgreementTypes").Agreement[]} props.agreements - Array of Agreement to display in the table.
  * @param {string} props.sortConditions - The conditions chosen to sort the table
  * @param {boolean} props.sortDescending - Whether or not the sort condition should be used to sort the table in descending order
  * @param {function} props.setSortConditions - The function that the base table uses to set the sort condition
-=======
- * @param {import("../../../types/AgreementTypes").Agreement[]} props.agreements - Array of Agreement to display in the table.
->>>>>>> 05e54ef9
  * @returns {React.JSX.Element} - The rendered component.
  */
 export const AgreementsTable = ({ agreements = [], sortDescending, sortConditions, setSortConditions }) => {
