import { createApi, fetchBaseQuery } from "@reduxjs/toolkit/query/react";
import { getAccessToken } from "../components/Auth/auth";
import { postRefresh } from "./postRefresh.js";
import { logout } from "../components/Auth/authSlice.js";
import store from "../store";

const BACKEND_DOMAIN =
    window.__RUNTIME_CONFIG__?.REACT_APP_BACKEND_DOMAIN ||
    import.meta.env.VITE_BACKEND_DOMAIN ||
    "https://localhost:8000"; // Default to localhost if not provided (e.g. in tests)

const getBaseQueryWithReauth = (baseQuery) => {
    return async function (args, api, extraOptions) {
        let result = await baseQuery(args, api, extraOptions);

        if (result.error && (result.error.status === 401 || result.error.data === "Unauthorized")) {
            const token = await postRefresh();

            if (token) {
                // Store the new token in local storage or wherever you keep it
                localStorage.setItem("access_token", token.access_token);
                result = await baseQuery(args, api, extraOptions);
            } else {
                store.dispatch(logout());
                window.location.href = "/login";
            }
        }
        return result;
    };
};

const baseQuery = fetchBaseQuery({
    baseUrl: `${BACKEND_DOMAIN}/api/v1/`,
    prepareHeaders: (headers) => {
        // this method should retrieve the token without a hook
        const token = getAccessToken();

        if (token) {
            headers.set("Authorization", `Bearer ${token}`);
        }
        return headers;
    }
});

export const opsApi = createApi({
    reducerPath: "opsApi",
    tagTypes: [
        "Agreements",
        "ResearchProjects",
        "User",
        "Users",
        "AgreementTypes",
        "AgreementReasons",
        "ProcurementShops",
        "BudgetLineItems",
        "AgreementHistory",
        "Portfolios",
        "CanFunding",
        "Notifications",
        "ServicesComponents",
        "ChangeRequests",
        "Divisions",
        "Documents",
        "Cans"
    ],
    baseQuery: getBaseQueryWithReauth(baseQuery),
    endpoints: (builder) => ({
        getAgreements: builder.query({
            query: ({
                filters: { fiscalYear, budgetLineStatus, portfolio },
                onlyMy,
                sortConditions,
                sortDescending
            }) => {
                const queryParams = [];
                if (fiscalYear) {
                    fiscalYear.forEach((year) => queryParams.push(`fiscal_year=${year.title}`));
                }
                if (budgetLineStatus) {
                    budgetLineStatus.forEach((status) => queryParams.push(`budget_line_status=${status.status}`));
                }
                if (portfolio) {
                    portfolio.forEach((portfolio) => queryParams.push(`portfolio=${portfolio.id}`));
                }
                if (onlyMy) {
                    queryParams.push("only_my=true");
                }
                if (sortConditions) {
                    queryParams.push(`sort_conditions=${sortConditions}`);
                    // We only care about the sort direction if sort condition is non-null
                    queryParams.push(`sort_descending=${sortDescending}`);
                }
                return `/agreements/?${queryParams.join("&")}`;
            },
            providesTags: ["Agreements", "BudgetLineItems"]
        }),
        getAgreementById: builder.query({
            query: (id) => `/agreements/${id}`,
            providesTags: ["Agreements"]
        }),
        addAgreement: builder.mutation({
            query: (data) => {
                return {
                    url: `/agreements/`,
                    method: "POST",
                    headers: { "Content-Type": "application/json" },
                    body: data
                };
            },
            invalidatesTags: ["Agreements", "BudgetLineItems", "AgreementHistory"]
        }),
        updateAgreement: builder.mutation({
            query: ({ id, data }) => {
                return {
                    url: `/agreements/${id}`,
                    method: "PATCH",
                    headers: { "Content-Type": "application/json" },
                    body: data
                };
            },
            invalidatesTags: ["Agreements", "BudgetLineItems", "AgreementHistory", "ServicesComponents"]
        }),
        deleteAgreement: builder.mutation({
            query: (id) => ({
                url: `/agreements/${id}`,
                method: "DELETE"
            }),
            invalidatesTags: ["Agreements", "BudgetLineItems", "AgreementHistory", "ServicesComponents"]
        }),
        getBudgetLineItemsFilterOptions: builder.query({
            query: ({ onlyMy }) => {
                const queryParams = [];
                if (onlyMy) {
                    queryParams.push("only_my=true");
                }
                return `/budget-line-items-filters/?${queryParams.join("&")}`;
            },
            providesTags: ["BudgetLineItems"]
        }),
        getBudgetLineItems: builder.query({
<<<<<<< HEAD
            query: ({
                filters: { fiscalYears, bliStatus, portfolios },
                page,
                onlyMy,
                includeFees,
                sortConditions,
                sortDescending,
                limit = 10
            }) => {
                console.log("Inside getBudgetLineItems query");
=======
            query: ({ filters: { fiscalYears, bliStatus, portfolios }, page, onlyMy, includeFees, limit = 10 }) => {
>>>>>>> a23a6ad8
                const queryParams = [];
                if (fiscalYears) {
                    fiscalYears.forEach((year) => queryParams.push(`fiscal_year=${year.title}`));
                }
                if (bliStatus) {
                    bliStatus.forEach((status) => queryParams.push(`budget_line_status=${status.status}`));
                }
                if (portfolios) {
                    portfolios.forEach((portfolio) => queryParams.push(`portfolio=${portfolio.id}`));
                }
                if (page !== undefined && page !== null) {
                    queryParams.push(`limit=${limit}`);
                    queryParams.push(`offset=${page * limit}`);
                }
                if (sortConditions) {
                    console.log("sort condition is present");
                    queryParams.push(`sort_conditions=${sortConditions}`);
                    // We only care about sort direction if there is a sort condition
                    queryParams.push(`sort_descending=${sortDescending}`);
                }
                if (onlyMy) {
                    queryParams.push("only_my=true");
                }
                if (includeFees) {
                    queryParams.push("include_fees=true");
                }
                return `/budget-line-items/?${queryParams.join("&")}`;
            },
            providesTags: ["BudgetLineItems"]
        }),
        getBudgetLineItem: builder.query({
            query: (id) => `/budget-line-items/${id}`,
            providesTags: ["BudgetLineItems"]
        }),
        addBudgetLineItem: builder.mutation({
            query: (data) => {
                return {
                    url: `/budget-line-items/`,
                    method: "POST",
                    headers: { "Content-Type": "application/json" },
                    body: data
                };
            },
            invalidatesTags: ["Agreements", "BudgetLineItems", "AgreementHistory"]
        }),
        updateBudgetLineItem: builder.mutation({
            query: ({ id, data }) => {
                return {
                    url: `/budget-line-items/${id}`,
                    method: "PATCH",
                    headers: { "Content-Type": "application/json" },
                    body: data
                };
            },
            invalidatesTags: ["Agreements", "BudgetLineItems", "AgreementHistory", "ChangeRequests"]
        }),
        deleteBudgetLineItem: builder.mutation({
            query: (id) => ({
                url: `/budget-line-items/${id}`,
                method: "DELETE"
            }),
            invalidatesTags: ["Agreements", "BudgetLineItems", "AgreementHistory"]
        }),
        getAgreementsByResearchProjectFilter: builder.query({
            query: (id) => `/agreements/?project_id=${id}`,
            providesTags: ["Agreements", "FilterAgreements"]
        }),
        getUserById: builder.query({
            query: (id) => `/users/${id}`,
            providesTags: ["Users"]
        }),
        getUserByOIDCId: builder.query({
            query: (id) => `/users/?oidc_id=${id}`,
            providesTags: ["Users"]
        }),
        getResearchProjects: builder.query({
            query: () => `/research-projects/`,
            providesTags: ["ResearchProjects"]
        }),
        getProjects: builder.query({
            query: () => `/projects/`,
            providesTags: ["ResearchProjects"]
        }),
        getProjectsByPortfolio: builder.query({
            query: ({ fiscal_year, portfolio_id, search }) => {
                const queryParams = [];
                if (fiscal_year) {
                    queryParams.push(`fiscal_year=${fiscal_year}`);
                }
                if (portfolio_id) {
                    queryParams.push(`portfolio_id=${portfolio_id}`);
                }
                if (search) {
                    queryParams.push(`search=${search}`);
                }
                return `/projects/?${queryParams.join("&")}`;
            },
            providesTags: ["ResearchProjects"]
        }),
        getResearchProjectsByPortfolio: builder.query({
            query: ({ fiscal_year, portfolio_id, search }) => {
                const queryParams = [];
                if (fiscal_year) {
                    queryParams.push(`fiscal_year=${fiscal_year}`);
                }
                if (portfolio_id) {
                    queryParams.push(`portfolio_id=${portfolio_id}`);
                }
                if (search) {
                    queryParams.push(`search=${search}`);
                }
                return `/research-projects/?${queryParams.join("&")}`;
            },
            providesTags: ["ResearchProjects"]
        }),
        addResearchProjects: builder.mutation({
            query: (body) => ({
                url: `/research-projects/`,
                method: "POST",
                body
            }),
            invalidatesTags: ["ResearchProjects"]
        }),
        updateBudgetLineItemStatus: builder.mutation({
            query: ({ id, status }) => ({
                url: `/budget-line-items/${id}`,
                method: "PATCH",
                headers: { "Content-Type": "application/json" },
                body: { status }
            }),
            invalidatesTags: ["Agreements", "BudgetLineItems"]
        }),
        getAgreementTypes: builder.query({
            query: () => `/agreement-types/`,
            providesTags: ["AgreementTypes"]
        }),
        getProductServiceCodes: builder.query({
            query: () => `/product-service-codes/`,
            providesTags: ["ProductServiceCodes"]
        }),
        getProcurementShops: builder.query({
            query: () => `/procurement-shops/`,
            providesTags: ["ProcurementShops"]
        }),
        getAgreementReasons: builder.query({
            query: () => `/agreement-reasons/`,
            providesTags: ["AgreementReasons"]
        }),
        getUsers: builder.query({
            query: () => `/users/`,
            providesTags: ["Users"]
        }),
        getUser: builder.query({
            query: (id) => `/users/${id}`,
            providesTags: ["User"]
        }),
        getUserByOidc: builder.query({
            query: (oidc_id) => `/users/?oidc_id=${oidc_id}`,
            providesTags: ["User"]
        }),
        addUser: builder.mutation({
            query: (body) => ({
                url: `/users/`,
                method: "POST",
                headers: { "Content-Type": "application/json" },
                body
            }),
            invalidatesTags: ["User"]
        }),
        updateUser: builder.mutation({
            query: ({ id, data }) => ({
                url: `/users/${id}`,
                method: "PATCH",
                headers: { "Content-Type": "application/json" },
                body: data
            }),
            invalidatesTags: ["User", "Users"]
        }),
        getCans: builder.query({
            query: ({ fiscalYear, sortConditions, sortDescending }) => {
                let queryParams = [];
                if (fiscalYear) {
                    queryParams.push(`fiscal_year=${fiscalYear}`);
                }
                if (sortConditions) {
                    queryParams.push(`sort_conditions=${sortConditions}`);
                    queryParams.push(`sort_descending=${sortDescending}`);
                }
                return `/cans/?${queryParams.join("&")}`;
            },
            providesTags: ["Cans"]
        }),
        getCanById: builder.query({
            query: (id) => `/cans/${id}`,
            providesTags: ["Cans"]
        }),
        updateCan: builder.mutation({
            query: ({ id, data }) => ({
                url: `/cans/${id}`,
                method: "PATCH",
                headers: { "Content-Type": "application/json" },
                body: data
            }),
            invalidatesTags: ["Cans"]
        }),
        addCanFundingBudgets: builder.mutation({
            query: ({ data }) => ({
                url: `/can-funding-budgets/`,
                method: "POST",
                headers: { "Content-Type": "application/json" },
                body: data
            }),
            invalidatesTags: ["Cans", "CanFunding"]
        }),
        updateCanFundingBudget: builder.mutation({
            query: ({ id, data }) => ({
                url: `/can-funding-budgets/${id}`,
                method: "PATCH",
                headers: { "Content-Type": "application/json" },
                body: data
            }),
            invalidatesTags: ["Cans", "CanFunding"]
        }),
        addCanFundingReceived: builder.mutation({
            query: ({ data }) => ({
                url: `/can-funding-received/`,
                method: "POST",
                headers: { "Content-Type": "application/json" },
                body: data
            }),
            invalidatesTags: ["Cans", "CanFunding"]
        }),
        updateCanFundingReceived: builder.mutation({
            query: ({ id, data }) => ({
                url: `/can-funding-received/${id}`,
                method: "PATCH",
                headers: { "Content-Type": "application/json" },
                body: data
            }),
            invalidatesTags: ["Cans", "CanFunding"]
        }),
        deleteCanFundingReceived: builder.mutation({
            query: (id) => ({
                url: `/can-funding-received/${id}`,
                method: "DELETE"
            }),
            invalidatesTags: ["Cans", "CanFunding"]
        }),
        getCanFundingSummary: builder.query({
            query: ({ ids, fiscalYear, activePeriod, transfer, portfolio, fyBudgets }) => {
                const queryParams = [];

                if (ids && ids.length > 0) {
                    ids.forEach((id) => queryParams.push(`can_ids=${id}`));
                }

                if (fiscalYear) {
                    queryParams.push(`fiscal_year=${fiscalYear}`);
                }

                if (activePeriod && activePeriod.length > 0) {
                    activePeriod.forEach((period) => queryParams.push(`active_period=${period}`));
                }

                if (transfer && transfer.length > 0) {
                    transfer.forEach((t) => queryParams.push(`transfer=${t}`));
                }

                if (portfolio && portfolio.length > 0) {
                    portfolio.forEach((p) => queryParams.push(`portfolio=${p}`));
                }

                if (fyBudgets && fyBudgets.length === 2) {
                    queryParams.push(`fy_budget=${fyBudgets[0]}`);
                    queryParams.push(`fy_budget=${fyBudgets[1]}`);
                }

                return `/can-funding-summary?${queryParams.join("&")}`;
            },
            providesTags: ["Cans", "CanFunding"]
        }),
        getCanHistory: builder.query({
            query: ({ canId, offset, limit, fiscalYear, sort }) => {
                const queryParams = [];
                if (limit) {
                    queryParams.push(`limit=${limit}`);
                }
                if (offset) {
                    queryParams.push(`offset=${offset}`);
                }
                if (fiscalYear) {
                    queryParams.push(`fiscal_year=${fiscalYear}`);
                }
                if (sort) {
                    queryParams.push(`sort_asc=${sort}`);
                }
                return `/can-history/?can_id=${canId}&${queryParams.join("&")}`;
            },
            providesTags: ["Cans"]
        }),
        getNotificationsByUserId: builder.query({
            query: ({ id }) => {
                if (!id) {
                    throw new Error("User ID is required");
                }
                return {
                    url: `/notifications/?oidc_id=${id}`
                };
            },
            providesTags: ["Notifications"],
            skip: (arg) => !arg?.id
        }),
        getNotificationsByUserIdAndAgreementId: builder.query({
            query: ({ user_oidc_id, agreement_id }) => {
                if (!user_oidc_id || !agreement_id) {
                    return { skip: true };
                }
                return {
                    url: `/notifications/?agreement_id=${agreement_id}&oidc_id=${user_oidc_id}&is_read=False`
                };
            },
            providesTags: ["Notifications"]
        }),
        dismissNotification: builder.mutation({
            query: (id) => ({
                url: `/notifications/${id}`,
                method: "PATCH",
                headers: { "Content-Type": "application/json" },
                body: { is_read: true }
            }),
            invalidatesTags: ["Notifications"]
        }),
        getPortfolios: builder.query({
            query: () => `/portfolios/`,
            providesTags: ["Portfolios"]
        }),
        getPortfolioById: builder.query({
            query: (id) => `/portfolios/${id}`,
            providesTags: ["Portfolios"]
        }),
        getPortfolioCansById: builder.query({
            query: ({ portfolioId, year, budgetFiscalYear }) => {
                const queryParams = [];
                if (year) {
                    queryParams.push(`year=${year}`);
                }
                if (budgetFiscalYear) {
                    queryParams.push(`budgetFiscalYear=${budgetFiscalYear}`);
                }
                return `/portfolios/${portfolioId}/cans/?${queryParams.join("&")}`;
            },
            providesTags: ["Portfolios"]
        }),
        // NOTE: This endpoint will be deprecated in the future and replaced by getPortfolioFundingSummary
        getPortfolioCalcFunding: builder.query({
            query: ({ portfolioId, fiscalYear, simulatedError }) => {
                const queryParams = [];
                if (fiscalYear) {
                    queryParams.push(`fiscal_year=${fiscalYear}`);
                }
                if (simulatedError) {
                    queryParams.push(`simulatedError`);
                }
                return `/portfolios/${portfolioId}/calcFunding/?${queryParams.join("&")}`;
            },
            providesTags: ["Portfolios"]
        }),
        getPortfolioFundingSummary: builder.query({
            query: ({ portfolioId, fiscalYear, simulatedError }) => {
                const queryParams = [];
                if (fiscalYear) {
                    queryParams.push(`fiscal_year=${fiscalYear}`);
                }
                if (simulatedError) {
                    queryParams.push(`simulatedError`);
                }
                return `/portfolio-funding-summary/${portfolioId}?${queryParams.join("&")}`;
            },
            providesTags: ["Portfolios"]
        }),
        addBliPackage: builder.mutation({
            query: (body) => ({
                url: `/bli-packages/`,
                method: "POST",
                headers: { "Content-Type": "application/json" },
                body
            }),
            invalidatesTags: ["Agreements", "BudgetLineItems", "AgreementHistory", "Packages", "BliPackages"]
        }),
        getAzureSasToken: builder.query({
            query: () => `/azure/sas-token`
        }),
        addServicesComponent: builder.mutation({
            query: (data) => {
                return {
                    url: `/services-components/`,
                    method: "POST",
                    headers: { "Content-Type": "application/json" },
                    body: data
                };
            },
            invalidatesTags: ["ServicesComponents", "Agreements", "BudgetLineItems", "AgreementHistory"]
        }),
        updateServicesComponent: builder.mutation({
            query: ({ id, data }) => {
                return {
                    url: `/services-components/${id}`,
                    method: "PATCH",
                    headers: { "Content-Type": "application/json" },
                    body: data
                };
            },
            invalidatesTags: ["ServicesComponents", "Agreements", "BudgetLineItems", "AgreementHistory"]
        }),
        getServicesComponentById: builder.query({
            query: (id) => `/services-components/${id}`,
            providesTags: ["ServicesComponents"]
        }),
        getServicesComponentsList: builder.query({
            query: (agreementId) => `/services-components/?contract_agreement_id=${agreementId}`,
            providesTags: ["ServicesComponents"]
        }),
        deleteServicesComponent: builder.mutation({
            query: (id) => ({
                url: `/services-components/${id}`,
                method: "DELETE"
            }),
            invalidatesTags: ["ServicesComponents", "Agreements", "BudgetLineItems", "AgreementHistory"]
        }),
        getChangeRequestsList: builder.query({
            query: ({ userId }) => ({
                url: `/change-requests/${userId ? `?userId=${userId}` : ""}`
            }),
            providesTags: ["ChangeRequests"]
        }),
        reviewChangeRequest: builder.mutation({
            query: (body) => {
                return {
                    url: `/change-request-reviews/`,
                    method: "POST",
                    headers: { "Content-Type": "application/json" },
                    body
                };
            },
            invalidatesTags: ["ChangeRequests"]
        }),
        getDivisions: builder.query({
            query: () => `/divisions/`,
            providesTags: ["Divisions"]
        }),
        getDivision: builder.query({
            query: (division_id) => `/divisions/${division_id}`,
            providesTags: ["Divisions"]
        }),
        addDocument: builder.mutation({
            query: (data) => {
                return {
                    url: `/documents/`,
                    method: "POST",
                    headers: { "Content-Type": "application/json" },
                    body: data
                };
            },
            invalidatesTags: ["Documents"]
        }),
        getDocumentsByAgreementId: builder.query({
            query: (agreement_id) => `/documents/${agreement_id}`,
            providesTags: ["Documents"]
        }),
        updateDocumentStatus: builder.mutation({
            query: ({ document_id, data }) => {
                return {
                    url: `/documents/${document_id}/status/`,
                    method: "PATCH",
                    headers: { "Content-Type": "application/json" },
                    body: data
                };
            },
            invalidatesTags: ["Documents"]
        })
    })
});

export const createResetApiOnLogoutMiddleware = (api) => (store) => (next) => (action) => {
    const result = next(action);
    if (action.type === logout.type) {
        console.log("Reset API state on logout middleware triggered");
        // Reset the API state when logout action is dispatched
        store.dispatch(api.util.resetApiState());
    }
    return result;
};

// Export the reset middleware so you can use it in your store configuration
export const resetApiOnLogoutMiddleware = createResetApiOnLogoutMiddleware(opsApi);

export const {
    useGetAgreementsQuery,
    useGetAgreementByIdQuery,
    useLazyGetAgreementByIdQuery,
    useAddAgreementMutation,
    useUpdateAgreementMutation,
    useDeleteAgreementMutation,
    useAddBudgetLineItemMutation,
    useGetBudgetLineItemsFilterOptionsQuery,
    useGetBudgetLineItemsQuery,
    useLazyGetBudgetLineItemsQuery,
    useGetBudgetLineItemQuery,
    useLazyGetBudgetLineItemQuery,
    useUpdateBudgetLineItemMutation,
    useDeleteBudgetLineItemMutation,
    useGetAgreementsByResearchProjectFilterQuery,
    useGetUserByIdQuery,
    useLazyGetUserByIdQuery,
    useGetUserByOIDCIdQuery,
    useGetProjectsQuery,
    useGetProjectsByPortfolioQuery,
    useGetResearchProjectsQuery,
    useGetResearchProjectsByPortfolioQuery,
    useAddResearchProjectsMutation,
    useUpdateBudgetLineItemStatusMutation,
    useGetAgreementTypesQuery,
    useGetProductServiceCodesQuery,
    useGetProcurementShopsQuery,
    useGetAgreementReasonsQuery,
    useGetUsersQuery,
    useGetUserQuery,
    useLazyGetUserQuery,
    useGetUserByOidcQuery,
    useAddUserMutation,
    useUpdateUserMutation,
    useGetCansQuery,
    useGetCanByIdQuery,
    useUpdateCanMutation,
    useAddCanFundingBudgetsMutation,
    useUpdateCanFundingBudgetMutation,
    useAddCanFundingReceivedMutation,
    useUpdateCanFundingReceivedMutation,
    useDeleteCanFundingReceivedMutation,
    useGetCanFundingSummaryQuery,
    useGetCanHistoryQuery,
    useGetNotificationsByUserIdQuery,
    useGetNotificationsByUserIdAndAgreementIdQuery,
    useDismissNotificationMutation,
    useGetPortfoliosQuery,
    useGetPortfolioByIdQuery,
    useGetPortfolioCansByIdQuery,
    useGetPortfolioCalcFundingQuery,
    useGetPortfolioFundingSummaryQuery,
    useLazyGetPortfolioFundingSummaryQuery,
    useAddBliPackageMutation,
    useGetAzureSasTokenQuery,
    useAddServicesComponentMutation,
    useUpdateServicesComponentMutation,
    useGetServicesComponentByIdQuery,
    useLazyGetServicesComponentByIdQuery,
    useGetServicesComponentsListQuery,
    useDeleteServicesComponentMutation,
    useGetChangeRequestsListQuery,
    useReviewChangeRequestMutation,
    useGetDivisionsQuery,
    useGetDivisionQuery,
    useAddDocumentMutation,
    useGetDocumentsByAgreementIdQuery,
    useUpdateDocumentStatusMutation
} = opsApi;<|MERGE_RESOLUTION|>--- conflicted
+++ resolved
@@ -138,7 +138,6 @@
             providesTags: ["BudgetLineItems"]
         }),
         getBudgetLineItems: builder.query({
-<<<<<<< HEAD
             query: ({
                 filters: { fiscalYears, bliStatus, portfolios },
                 page,
@@ -149,9 +148,6 @@
                 limit = 10
             }) => {
                 console.log("Inside getBudgetLineItems query");
-=======
-            query: ({ filters: { fiscalYears, bliStatus, portfolios }, page, onlyMy, includeFees, limit = 10 }) => {
->>>>>>> a23a6ad8
                 const queryParams = [];
                 if (fiscalYears) {
                     fiscalYears.forEach((year) => queryParams.push(`fiscal_year=${year.title}`));
