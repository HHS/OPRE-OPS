--- conflicted
+++ resolved
@@ -67,11 +67,7 @@
     baseQuery: getBaseQueryWithReauth(baseQuery),
     endpoints: (builder) => ({
         getAgreements: builder.query({
-<<<<<<< HEAD
             query: ({ filters: { fiscalYear, budgetLineStatus, portfolio }, onlyMy }) => {
-=======
-            query: ({filters: {fiscalYear, budgetLineStatus, portfolio}}) => {
->>>>>>> e5e78867
                 const queryParams = [];
                 if (fiscalYear) {
                     fiscalYear.forEach((year) => queryParams.push(`fiscal_year=${year.title}`));
