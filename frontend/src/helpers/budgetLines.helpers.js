--- conflicted
+++ resolved
@@ -128,11 +128,7 @@
                 const index = acc.findIndex((item) => item.servicesComponentNumber === servicesComponentNumber);
 
                 if (index === -1) {
-<<<<<<< HEAD
                     acc.push({ servicesComponentNumber, budgetLines: [budgetLine] });
-=======
-                    acc.push({ servicesComponentId, budgetLines: [budgetLine] });
->>>>>>> a034b361
                 } else {
                     acc[index].budgetLines.push(budgetLine);
                 }
@@ -307,12 +303,8 @@
     budgetLineTrigger,
     procShopTrigger,
     serviceComponentTrigger,
-<<<<<<< HEAD
-    portfolioTrigger
-=======
     portfolioTrigger,
     bliCount = 0
->>>>>>> a034b361
 ) => {
     try {
         if (!budgetLineItems || budgetLineItems.length === 0) {
