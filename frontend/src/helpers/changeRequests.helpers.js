--- conflicted
+++ resolved
@@ -1,11 +1,6 @@
-<<<<<<< HEAD
-import { KEY_NAMES } from "../components/ChangeRequests/ChangeRequests.constants";
+import { CHANGE_REQUEST_TYPES, KEY_NAMES } from "../components/ChangeRequests/ChangeRequests.constants";
 import { calculateTotal } from "./agreement.helpers";
 import { convertToCurrency, renderField } from "./utils";
-=======
-import { CHANGE_REQUEST_TYPES, KEY_NAMES } from "../components/ChangeRequests/ChangeRequests.constants";
-import { renderField } from "./utils";
->>>>>>> 183da82f
 /**
  * @typedef {import('../types/BudgetLineTypes').BudgetLine} BudgetLine
  * @typedef {import('../types/ChangeRequestsTypes').ChangeRequest} ChangeRequest
@@ -75,7 +70,6 @@
 }
 
 /**
-<<<<<<< HEAD
  * Get change requests messages for procurement shop changes.
  * @param {import("../types/BudgetLineTypes").BudgetLine[]} budgetLines - The agreement data.
  * @param {import("../types/AgreementTypes").ProcurementShop} oldAwardingEntity - The old awarding entity.
@@ -111,7 +105,9 @@
     return budgetLine?.change_requests_in_review?.some(
         (changeRequest) => changeRequest?.requested_change_data?.awarding_entity_id
     );
-=======
+};
+
+/**
  * Gererates title for change requests
  * @param {CHANGE_REQUEST_TYPES} changeRequestType
  * @returns string
@@ -123,5 +119,4 @@
         default:
             return changeRequestType;
     }
->>>>>>> 183da82f
 };