export const getCurrentFiscalYear = (today = new Date()) => {
    const currentMonth = today.getMonth();

    let fiscalYear;
    currentMonth < 9
        ? (fiscalYear = today.getFullYear().toString())
        : (fiscalYear = (today.getFullYear() + 1).toString());

    return fiscalYear;
};

/**
 * This function calculate a percent based on a numerator and denominator.
 * @param {number} numerator - The numerator. This parameter is required.
 * @param {number} denominator - The denominator. This parameter is required.
 * @returns {number} The calculated percent.
 */
export const calculatePercent = (numerator, denominator) => {
    if (typeof numerator !== "number" || typeof denominator !== "number") {
        numerator = +numerator;
        denominator = +denominator;
        console.warn("calculatePercent: numerator and denominator must be numbers");
    }

    if (denominator === 0 || numerator === 0) return 0;

    return Math.round((numerator / denominator) * 100);
};

export const formatDate = (date) => {
    const options = { timeZone: "UTC" };

    return date.toLocaleDateString("en-US", options);
};

/**
 * Formats a date string into a date string in the format MM/DD/YYYY.
 * @param {string} dateNeeded - The date string to format. This parameter is required.
 * @returns {string} The formatted date string.
 */
export const formatDateNeeded = (dateNeeded) => {
    let formatted_date_needed;
    if (dateNeeded !== "--" && dateNeeded !== null) {
        let date_needed = new Date(dateNeeded);
        formatted_date_needed = formatDate(date_needed);
    }
    return formatted_date_needed;
};

/**
 * Formats a date string into a date string in the format MMM DD, YYYY ie May 19, 2023.
 * @param {string} date - The date string to format. This parameter is required.
 * @returns {string} The formatted date string.
 * @example formatDateToMonthDayYear("2023-05-19")

 */
export const formatDateToMonthDayYear = (date) => {
    return new Date(date).toLocaleString("en-US", { month: "long", day: "numeric", year: "numeric" });
};

/**
 * Object containing display text for various codes.
 * @typedef {Object} CodesToDisplayText
 * @property {Object.<string, string>} agreementType - Display text for agreement types.
 * @property {Object.<string, string>} agreementReason - Display text for agreement reasons.
 * @property {Object.<string, string>} budgetLineStatus - Display text for budget line types.
 * @property {Object.<string, string>} validation - Display text for validation errors.
 */

/**
 * Object containing display text for various codes.
 * @type {CodesToDisplayText}
 */
const codesToDisplayText = {
    agreementType: {
        CONTRACT: "Contract",
        GRANT: "Grant",
        DIRECT_ALLOCATION: "Direct Allocation",
        IAA: "IAA",
        MISCELLANEOUS: "Misc"
    },
    agreementReason: {
        NEW_REQ: "New Requirement",
        RECOMPETE: "Recompete",
        LOGICAL_FOLLOW_ON: "Logical Follow On"
    },
    budgetLineStatus: {
        DRAFT: "Draft",
        UNDER_REVIEW: "In Review",
        PLANNED: "Planned",
        IN_EXECUTION: "Executing",
        OBLIGATED: "Obligated"
    },
    validation: {
        name: "Name",
        type: "Type",
        description: "Description",
        psc: "Product Service Code",
        naics: "NAICS Code",
        "program-support-code": "Program Support Code",
        "procurement-shop": "Procurement Shop",
        reason: "Reason for creating the agreement",
        incumbent: "Incumbent",
        "project-officer": "Project Officer",
        "team-member": "Team Members",
        "budget-line-items": "Budget Line Items"
    },
    classNameLabels: {
        ContractAgreement: "Contract Agreement",
        BudgetLineItem: "Budget Line"
    },
    baseClassNameLabels: {
        ContractAgreement: "Agreement",
        BudgetLineItem: "Budget Line",
    },
    agreementPropertyLabels: {
        agreement_reason: "Reason for Agreement",
        agreement_type: "Agreement Type",
        description: "Agreement Description",
        incumbent: "Incumbent",
        name: "Agreement Title",
        notes: "Agreement Notes",
        number: "Number",
        procurement_shop: "Procurement Shop",
        product_service_code: "Product Service Code",
        project_officer: "Project Officer",
        research_project: "Research Project",
        team_members: "Team Members",
        team_members_item: "Team Member",
        contract_number: "Contract Number",
        vendor: "Vendor",
        delivered_status: "Delivered Status",
        contract_type: "Contract Type",
<<<<<<< HEAD
        support_contacts: "Support Contacts",
        support_contacts_item: "Support Contact",
=======
        support_contacts: "Support Contacts"
>>>>>>> 0ae0d99f
    },
    budgetLineItemPropertyLabels: {
        amount: "Amount",
        can: "CAN",
        comments: "Notes",
        date_needed: "Need By Date",
        line_description: "Description",
        proc_shop_fee_percentage: "Shop Fee",
        status: "Status"
    }
};

/**
 * Converts a code value into a display text value based on a predefined mapping.
 * @param {("agreementType" | "agreementReason" | "budgetLineStatus" | "validation" | "classNameLabels" | "baseClassNameLabels"| "agreementPropertyLabels" | "budgetLineItemPropertyLabels")} listName - The name of the list to retrieve the mapping from the codesToDisplayText object. This parameter is required.
 * @param {string} code - The code value to convert. This parameter is required.
 * @returns {string} The display text value for the code, or the original code value if no mapping is found.
 * @throws {Error} If either the listName or code parameter is not provided.
 * @example convertCodeForDisplay("agreementReason", reason)
 * @example convertCodeForDisplay("budgetLineStatus", budgetLineStatus)
 * @example convertCodeForDisplay("validation", "name")
 */
export const convertCodeForDisplay = (listName, code) => {
    if (!codesToDisplayText[listName]) {
        throw new Error("Invalid list name");
    }

    // Retrieve the mapping for the list name
    const codeMap = codesToDisplayText[listName];

    // Return the display text for the code, or the original code value if no mapping is found
    return codeMap[code] ? codeMap[code] : code;
};

export const loggedInName = (activeUser) => {
    let loggedInUser = "Unknown User";
    if (activeUser) {
        loggedInUser = activeUser.full_name ? activeUser.full_name : activeUser.email;
    }
    return loggedInUser;
};

export const timeAgo = (dateParam) => {
    if (!dateParam) {
        return null;
    }
    // if there's no timezone info, assume it UTC and missing the "Z"
    if (typeof dateParam === "string" || dateParam instanceof String) {
        if (!dateParam.endsWith("Z") && !dateParam.includes("+")) {
            dateParam = dateParam + "Z";
        }
    }

    const date = typeof dateParam === "object" ? dateParam : new Date(dateParam);
    const today = new Date();
    const seconds = Math.round((today - date) / 1000);
    const minutes = Math.round(seconds / 60);

    if (seconds < 5) {
        return "now";
    } else if (seconds < 60) {
        return `${seconds} seconds ago`;
    } else if (seconds < 90) {
        return "about a minute ago";
    } else if (minutes < 60) {
        return `${minutes} minutes ago`;
    }

    return formatDateToMonthDayYear(date);
};

export const formatLogTimeStamp = (dateParam) => {
    if (!dateParam) {
        return null;
    }
    // if there's no timezone info, assume it UTC and missing the "Z"
    if (typeof dateParam === "string" || dateParam instanceof String) {
        if (!dateParam.endsWith("Z") && !dateParam.includes("+")) {
            dateParam = dateParam + "Z";
        }
    }

    const date = typeof dateParam === "object" ? dateParam : new Date(dateParam);

    return new Date(date).toLocaleString("en-US", {
        dateStyle: "long",
        timeStyle: "short",
    });
};

/**
 * Find the fiscal year for a date, which is the same as it's year unless it's after
 * September 30th then it rolls over into the next FY.
 * @param {string} date - a date as string such as "2023-02-15" or a Date
 * @returns {number|null} the fiscal year
 */
export const fiscalYearFromDate = (date) => {
    if (date === "--" || date === null) return null;
    if (!date) return null;
    let dt = new Date(date);
    const month = dt.getUTCMonth();
    const year = dt.getUTCFullYear();
    return month > 8 ? year + 1 : year;
};

/**
 * This function takes an amount and fee and returns the total fee amount.
 * @param {number} amount - The amount to calculate the fee for.
 * @param {number} fee - The fee to calculate the fee for.
 * @returns {number} The total fee amount.
 * @example totalBudgetLineFeeAmount(100, 0.1)
 */
export const totalBudgetLineFeeAmount = (amount, fee) => {
    if (amount === 0) return 0;
    return amount * fee;
};

/**
 * This function takes an amount and fee and returns the total amount plus the fee.
 * @param {number} amount - The amount to calculate the total amount plus fee for.
 * @param {number} fee - The fee to calculate the total amount plus fee for.
 * @returns {number} The total amount plus fee.
 * @example totalBudgetLineAmountPlusFees(100, 0.1)
 */
export const totalBudgetLineAmountPlusFees = (amount, fee) => {
    if (amount === 0) return 0;
    return amount + fee;
};

export const renderField = (className, fieldName, value) => {
    if (value == null) return value;
    switch (className) {
        // so far, this doesn't depend on className and the same field names are the same types for every class
        default:
            switch (fieldName) {
                case "date_needed":
                    return formatDateNeeded(value);
                case "amount":
                    return "$" + value?.toString().replace(/\B(?=(\d{3})+(?!\d))/g, ",");
                case "agreement_reason":
                    return convertCodeForDisplay("agreementReason", value);
                case "agreement_type":
                    return convertCodeForDisplay("agreementType", value);
                case "status":
                    return convertCodeForDisplay("budgetLineStatus", value);
                default:
                    return value;
            }
    }
};<|MERGE_RESOLUTION|>--- conflicted
+++ resolved
@@ -131,12 +131,8 @@
         vendor: "Vendor",
         delivered_status: "Delivered Status",
         contract_type: "Contract Type",
-<<<<<<< HEAD
         support_contacts: "Support Contacts",
-        support_contacts_item: "Support Contact",
-=======
-        support_contacts: "Support Contacts"
->>>>>>> 0ae0d99f
+        support_contacts_item: "Support Contact"
     },
     budgetLineItemPropertyLabels: {
         amount: "Amount",
