--- conflicted
+++ resolved
@@ -29,14 +29,10 @@
 // };
 
 export const authConfig = {
-<<<<<<< HEAD
     loginGovAuthorizationEndpoint: "https://idp.int.identitysandbox.gov/openid_connect/authorize",
     acr_values: "http://idmanagement.gov/ns/assurance/ial/1",
     client_id: "urn:gov:gsa:openidconnect.profiles:sp:sso:hhs_acf:opre_ops_staging",
-=======
     hhsAmsAuthorizationEndpoint: "https://sso-stage.acf.hhs.gov/auth/realms/ACF-SSO/protocol/openid-connect/auth",
-    client_id: "44fe2c7a-e9c5-43ec-87e9-3de78d2d3a11",
->>>>>>> 0af6a4bb
     response_type: "code",
     scope: "openid profile email",
     redirect_uri: window.location.origin,
