import React from "react";
import ReactDOM from "react-dom/client";
import { Provider } from "react-redux";
import { createBrowserRouter, createRoutesFromElements, Route, RouterProvider, Link, Navigate } from "react-router-dom";
import store from "./store";

//  USWDS
import "./uswds/css/styles.css";
import "./uswds/js/uswds.min.js";

import Home from "./pages/Home";
import PortfolioList from "./pages/portfolios/list/PortfolioList";
import PortfolioDetail from "./pages/portfolios/detail/PortfolioDetail";
import CanList from "./pages/cans/list/CanList";
import CanDetail from "./pages/cans/detail/CanDetail";
import UserDetail from "./pages/users/detail/UserDetail";
import ResearchProjects from "./components/Portfolios/ResearchProjects/ResearchProjects";
import PeopleAndTeams from "./components/Portfolios/PeopleAndTeams/PeopleAndTeams";
import BudgetAndFunding from "./components/Portfolios/BudgetAndFunding/BudgetAndFunding";
import ResearchProjectDetail from "./pages/researchProjects/detail/ResearchProjectDetail";
import CreateBudgetLines from "./pages/budgetLines";
import CreateAgreements from "./pages/agreements";
import { ProtectedRoute } from "./components/Auth/ProtectedRoute/ProtectedRoute";
import { CreateProject } from "./pages/projects/CreateProject";
import { AgreementsList } from "./pages/agreements/list/AgreementsList";
import Agreement from "./pages/agreements/details/Agreement";
import EditAgreement from "./pages/agreements/EditAgreement";
import { ApproveAgreement } from "./pages/agreements/approve/ApproveAgreement";

const router = createBrowserRouter(
    createRoutesFromElements(
        <>
            <Route path="/" element={<Home />} />
            <Route
                element={
                    // This demonstrates a Protected Route. All children within this Route
                    // will have to be processed by the Protection rules before rendering.
                    // by default, we redirect back to "/" if they're not allowed. This can
                    // overwritten with a 'redirectPath="/whatever"' prop.
                    //
                    // In this example, all /portfolio routes are currently protected.
                    // See below for a mixed example, where /cans is allowed, but all
                    // children of /cans ie: /cans/{id} are not allowed unless authenticated.
                    <ProtectedRoute />
                }
            >
                <Route path="/portfolios" element={<PortfolioList />} />
                <Route
                    path="/portfolios/:id"
                    element={<PortfolioDetail />}
                    handle={{
                        // you can put whatever you want on a route handle
                        // here we use "crumb" and return some elements,
                        // this is what we'll render in the breadcrumbs
                        // for this route
                        crumb: () => (
                            <Link to="/portfolios" className="text-primary">
                                Portfolios
                            </Link>
                        ),
                    }}
                >
                    {/* Default to BudgetAndFunding */}
                    <Route exact path="" element={<Navigate to={"budget-and-funding"} />} />
                    <Route path="budget-and-funding" element={<BudgetAndFunding />} />
                    <Route path="research-projects" element={<ResearchProjects />} />
                    <Route path="people-and-teams" element={<PeopleAndTeams />} />
                </Route>
                <Route
                    path="/research-projects/:id"
                    element={<ResearchProjectDetail />}
                    handle={{
                        // you can put whatever you want on a route handle
                        // here we use "crumb" and return some elements,
                        // this is what we'll render in the breadcrumbs
                        // for this route
                        crumb: () => (
                            <div>
                                <Link to="/" className="text-primary">
                                    Research Projects
                                </Link>
                            </div>
                        ),
                    }}
                />
                <Route
                    path="/users/:id"
                    element={<UserDetail />}
                    handle={{
                        crumb: () => (
                            <div>
                                <Link to="/" className="text-primary">
                                    Users
                                </Link>
                            </div>
                        ),
                    }}
                />
                <Route
                    path="/agreements/:id"
                    element={<Agreement />}
                    handle={{
                        // you can put whatever you want on a route handle
                        // here we use "crumb" and return some elements,
                        // this is what we'll render in the breadcrumbs
                        // for this route
                        crumb: () => (
                            <Link to="/portfolios" className="text-primary">
                                Portfolios
                            </Link>
                            // <Link to="/agreements" className="text-primary">
                            //     Agreements
                            // </Link>
                        ),
                    }}
                >
                    {/*/!* Default to BudgetAndFunding *!/*/}
                    {/*<Route exact path="" element={<Navigate to={"budget-and-funding"} />} />*/}
                    <Route path="budget-lines" element={<Agreement />} />
                </Route>
            </Route>
            <Route element={<ProtectedRoute redirectPath="/cans" />}>
                <Route
                    path="/cans/:id"
                    element={<CanDetail />}
                    handle={{
                        // you can put whatever you want on a route handle
                        // here we use "crumb" and return some elements,
                        // this is what we'll render in the breadcrumbs
                        // for this route
                        crumb: () => (
                            <Link to="/cans" className="text-primary">
                                Cans
                            </Link>
                        ),
                    }}
                />
            </Route>
            <Route path="/cans" element={<CanList />} />
            <Route path="/login" handle={{}} />

            <Route element={<ProtectedRoute redirectPath="/" />}>
                <Route path="/budget-lines/create" element={<CreateBudgetLines />} />
                <Route path="/agreements/create" element={<CreateAgreements />} />
                <Route path="/projects/create" element={<CreateProject />} />
<<<<<<< HEAD
                <Route path="/agreements/" element={<AgreementsList />} />
                {/*<Route path="/agreements/:id" element={<Agreement />} />*/}
=======
                <Route path="/agreements" element={<AgreementsList />} />
>>>>>>> 4140c822
                <Route path="/agreements/edit/:id" element={<EditAgreement />} />
                <Route path="/agreements/approve/:id" element={<ApproveAgreement />} />
            </Route>
        </>
    )
);

const rootElement = document.getElementById("root");

if (rootElement) {
    ReactDOM.createRoot(rootElement).render(
        <React.StrictMode>
            <Provider store={store}>
                <RouterProvider router={router} />
            </Provider>
        </React.StrictMode>
    );
} else {
    console.error("No root element found");
}

// Expose redux store when running in Cypress (e2e)
if (window.Cypress) {
    window.store = store;
}<|MERGE_RESOLUTION|>--- conflicted
+++ resolved
@@ -143,12 +143,7 @@
                 <Route path="/budget-lines/create" element={<CreateBudgetLines />} />
                 <Route path="/agreements/create" element={<CreateAgreements />} />
                 <Route path="/projects/create" element={<CreateProject />} />
-<<<<<<< HEAD
-                <Route path="/agreements/" element={<AgreementsList />} />
-                {/*<Route path="/agreements/:id" element={<Agreement />} />*/}
-=======
                 <Route path="/agreements" element={<AgreementsList />} />
->>>>>>> 4140c822
                 <Route path="/agreements/edit/:id" element={<EditAgreement />} />
                 <Route path="/agreements/approve/:id" element={<ApproveAgreement />} />
             </Route>
