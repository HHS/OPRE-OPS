--- conflicted
+++ resolved
@@ -33,11 +33,8 @@
 import ReviewAgreement from "./pages/agreements/review/ReviewAgreement";
 import ApproveAgreement from "./pages/agreements/approve";
 import VersionPage from "./pages/version/VersionPage";
-<<<<<<< HEAD
+import UserAdmin from "./pages/users/admin/UserAdmin.jsx";
 import UploadDocument from "./components/Agreements/Documents/UploadDocument.jsx";
-=======
-import UserAdmin from "./pages/users/admin/UserAdmin.jsx";
->>>>>>> 58886835
 
 const router = createBrowserRouter(
     createRoutesFromElements(
@@ -261,13 +258,12 @@
                     }}
                 />
                 <Route
-<<<<<<< HEAD
+                    path="/user-admin"
+                    element={<UserAdmin />}
+                />
+                <Route
                     path="/upload-document"
                     element={<UploadDocument/>}
-=======
-                    path="/user-admin"
-                    element={<UserAdmin />}
->>>>>>> 58886835
                 />
             </Route>
             {/* END PROTECTED ROUTES */}
