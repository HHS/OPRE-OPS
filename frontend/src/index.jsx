--- conflicted
+++ resolved
@@ -11,12 +11,8 @@
 import PortfolioList from "./pages/portfolios/list/PortfolioList";
 import PortfolioDetail from "./pages/portfolios/detail/PortfolioDetail";
 import CanList from "./pages/cans/list/CanList";
-<<<<<<< HEAD
-import CanDetail from "./pages/CanDetail";
-import UserDetail from "./pages/UserDetail";
-=======
 import CanDetail from "./pages/cans/detail/CanDetail";
->>>>>>> 96da0093
+import UserDetail from "./pages/users/detail/UserDetail";
 import ResearchProjects from "./components/Portfolios/ResearchProjects/ResearchProjects";
 import PeopleAndTeams from "./components/Portfolios/PeopleAndTeams/PeopleAndTeams";
 import BudgetAndFunding from "./components/Portfolios/BudgetAndFunding/BudgetAndFunding";
@@ -81,6 +77,19 @@
                     ),
                 }}
             />
+            <Route
+                path="/users/:id"
+                element={<UserDetail />}
+                handle={{
+                    crumb: () => (
+                        <div>
+                            <Link to="/" className="text-primary">
+                                Users
+                            </Link>
+                        </div>
+                    ),
+                }}
+            />
         </>
     )
 );
@@ -88,26 +97,7 @@
 ReactDOM.createRoot(document.getElementById("root")).render(
     <React.StrictMode>
         <Provider store={store}>
-<<<<<<< HEAD
-            <BrowserRouter>
-                <Routes>
-                    <Route path="/" element={<Home />} />
-                    <Route path="/portfolios" element={<PortfolioList />} />
-                    <Route path="/portfolios/:id" element={<PortfolioDetail />}>
-                        {/* Default to BudgetAndFunding */}
-                        <Route exact path="" element={<Navigate to={"budget-and-funding"} />} />
-                        <Route path="budget-and-funding" element={<BudgetAndFunding />} />
-                        <Route path="research-projects" element={<ResearchProjects />} />
-                        <Route path="people-and-teams" element={<PeopleAndTeams />} />
-                    </Route>
-                    <Route path="/cans" element={<CanList />} />
-                    <Route path="/cans/:id" element={<CanDetail />} />
-                    <Route path="/users/:id" element={<UserDetail />} />
-                </Routes>
-            </BrowserRouter>
-=======
             <RouterProvider router={router} />
->>>>>>> 96da0093
         </Provider>
     </React.StrictMode>
 );
