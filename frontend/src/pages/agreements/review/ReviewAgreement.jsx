import { Fragment } from "react";
import { useNavigate } from "react-router-dom";
import classnames from "vest/classnames";
import PropTypes from "prop-types";
import SimpleAlert from "../../../components/UI/Alert/SimpleAlert";
import { useGetAgreementByIdQuery, useUpdateBudgetLineItemStatusMutation } from "../../../api/opsAPI";
import AgreementMetaAccordion from "../../../components/Agreements/AgreementMetaAccordion";
import { convertCodeForDisplay } from "../../../helpers/utils";
import suite from "./suite";
import { useIsAgreementEditable, useIsUserAllowedToEditAgreement } from "../../../hooks/agreement.hooks";
import useAlert from "../../../hooks/use-alert.hooks";
import useGetUserFullNameFromId from "../../../hooks/user.hooks";
import AgreementActionAccordion from "../../../components/Agreements/AgreementActionAccordion";
import AgreementBLIAccordion from "../../../components/Agreements/AgreementBLIAccordion";
import AgreementChangesAccordion from "../../../components/Agreements/AgreementChangesAccordion";
import { anyBudgetLinesByStatus, selectedBudgetLinesTotal, getTotalBySelectedCans } from "./ReviewAgreement.helpers";
import AgreementBLIReviewTable from "../../../components/BudgetLineItems/BLIReviewTable";
import useReviewAgreement from "./reviewAgreement.hooks";
import AgreementCANReviewAccordian from "../../../components/Agreements/AgreementCANReviewAccordian";

/**
 * Renders a page for reviewing and sending an agreement to approval.
 * @param {Object} props - The component props.
 * @param {number} props.agreement_id - The ID of the agreement to review.
 * @returns {React.JSX.Element} - The rendered component.
 */
export const ReviewAgreement = ({ agreement_id }) => {
    const navigate = useNavigate();
    const {
        isSuccess,
        data: agreement,
        error: errorAgreement,
        isLoading: isLoadingAgreement
    } = useGetAgreementByIdQuery(agreement_id, {
        refetchOnMountOrArgChange: true
    });

    const [updateBudgetLineItemStatus] = useUpdateBudgetLineItemStatusMutation();
    const isAgreementStateEditable = useIsAgreementEditable(agreement?.id);
    const canUserEditAgreement = useIsUserAllowedToEditAgreement(agreement?.id);
    const isAgreementEditable = isAgreementStateEditable && canUserEditAgreement;
    const projectOfficerName = useGetUserFullNameFromId(agreement?.project_officer_id);
    const { setAlert } = useAlert();
    const {
        budgetLines,
        handleSelectBLI,
        pageErrors,
        isAlertActive,
        res,
        handleActionChange,
        toggleSelectActionableBLIs,
        mainToggleSelected,
        setMainToggleSelected
    } = useReviewAgreement(agreement, isSuccess);

    const cn = classnames(suite.get(), {
        invalid: "usa-form-group--error",
        valid: "success",
        warning: "warning"
    });

    if (isLoadingAgreement) {
        return <h1>Loading...</h1>;
    }
    if (errorAgreement) {
        return <h1>Oops, an error occurred</h1>;
    }

    // convert page errors about budget lines object into an array of objects
    const budgetLinePageErrors = Object.entries(pageErrors).filter((error) => error[0].includes("Budget line item"));
    const budgetLinePageErrorsExist = budgetLinePageErrors.length > 0;
    const budgetLineErrors = res.getErrors("budget-line-items");
    const budgetLineErrorsExist = budgetLineErrors.length > 0;
    const areThereBudgetLineErrors = budgetLinePageErrorsExist || budgetLineErrorsExist;
    const anyBudgetLinesDraft = anyBudgetLinesByStatus(agreement, "DRAFT");
    const anyBudgetLinePlanned = anyBudgetLinesByStatus(agreement, "PLANNED");
    const changeInCans = getTotalBySelectedCans(budgetLines);

    const handleSendToApproval = () => {
        if (anyBudgetLinesDraft) {
            agreement?.budget_line_items.forEach((bli) => {
                if (bli.status === "DRAFT") {
                    console.log(bli.id);
                    updateBudgetLineItemStatus({ id: bli.id, status: "UNDER_REVIEW" })
                        .unwrap()
                        .then((fulfilled) => {
                            console.log("BLI Status Updated:", fulfilled);
                            setAlert({
                                type: "success",
                                heading: "Agreement sent to approval",
                                message: "The agreement has been successfully sent to approval for Planned Status.",
                                redirectUrl: "/agreements"
                            });
                        })
                        .catch((rejected) => {
                            console.log("Error Updating Budget Line Status");
                            console.dir(rejected);
                            setAlert({
                                type: "error",
                                heading: "Error",
                                message: "An error occurred. Please try again.",
                                redirectUrl: "/error"
                            });
                        });
                }
            });
        }
    };

    return (
        <>
            {isAlertActive && Object.entries(pageErrors).length > 0 ? (
                <SimpleAlert
                    type="error"
                    heading="Please resolve the errors outlined below"
                    message="In order to send this agreement to approval, click edit to update the required information."
                >
                    <ul data-cy="error-list">
                        {Object.entries(pageErrors).map(([key, value]) => (
                            <li
                                key={key}
                                data-cy="error-item"
                            >
                                <strong>{convertCodeForDisplay("validation", key)}: </strong>
                                {
                                    <span>
                                        {value.map((message, index) => (
                                            <Fragment key={index}>
                                                <span>{message}</span>
                                                {index < value.length - 1 && <span>, </span>}
                                            </Fragment>
                                        ))}
                                    </span>
                                }
                            </li>
                        ))}
                    </ul>
                </SimpleAlert>
            ) : (
                <h1
                    className="text-bold margin-top-0"
                    style={{ fontSize: "1.375rem" }}
                >
                    Review and Send Agreement to Approval
                </h1>
            )}
            <AgreementMetaAccordion
                agreement={agreement}
                projectOfficerName={projectOfficerName}
                res={res}
                cn={cn}
                convertCodeForDisplay={convertCodeForDisplay}
            />
            <AgreementActionAccordion
                setAction={handleActionChange}
                optionOneDisabled={!anyBudgetLinesDraft}
                optionTwoDisabled={!anyBudgetLinePlanned}
            />

            <AgreementBLIAccordion
                budgetLineItems={agreement?.budget_line_items}
                agreement={agreement}
            >
                <div className={`font-12px usa-form-group ${areThereBudgetLineErrors ? "usa-form-group--error" : ""}`}>
                    {areThereBudgetLineErrors && (
                        <ul className="usa-error-message padding-left-2 border-left-05">
                            {budgetLineErrorsExist && (
                                <li>
                                    {budgetLineErrors.map((error, index) => (
                                        <Fragment key={index}>
                                            <span>{error}</span>
                                            {index < budgetLineErrors.length - 1 && <span>, </span>}
                                        </Fragment>
                                    ))}
                                </li>
                            )}
                            {budgetLinePageErrorsExist &&
                                budgetLinePageErrors.map(([budgetLineItem, errors]) => (
                                    <li key={budgetLineItem}>
                                        {budgetLineItem}: {errors.join(", ")}
                                    </li>
                                ))}
                        </ul>
                    )}
                </div>
                <AgreementBLIReviewTable
                    readOnly={true}
                    budgetLines={budgetLines}
                    isReviewMode={true}
                    showTotalSummaryCard={false}
                    setSelectedBLIs={handleSelectBLI}
                    toggleSelectActionableBLIs={toggleSelectActionableBLIs}
                    mainToggleSelected={mainToggleSelected}
                    setMainToggleSelected={setMainToggleSelected}
                />
            </AgreementBLIAccordion>
<<<<<<< HEAD
            <AgreementCANReviewAccordian
                agreement={agreement}
                selectedBudgetLines={budgetLines}
            />
=======
            <AgreementChangesAccordion
                changeInBudgetLines={selectedBudgetLinesTotal(budgetLines)}
                changeInCans={changeInCans}
            />

>>>>>>> f00c5fa1
            <div className="grid-row flex-justify-end margin-top-1">
                <button
                    className={`usa-button usa-button--outline margin-right-2 ${
                        !isAgreementEditable ? "usa-tooltip" : ""
                    }`}
                    data-cy="edit-agreement-btn"
                    title={!isAgreementEditable ? "Agreement is not editable" : ""}
                    onClick={() => {
                        navigate(`/agreements/edit/${agreement?.id}?mode=review`);
                    }}
                    disabled={!isAgreementEditable}
                >
                    Edit
                </button>
                <button
                    className={`usa-button ${!anyBudgetLinesDraft ? "usa-tooltip" : ""}`}
                    data-cy="send-to-approval-btn"
                    title={!anyBudgetLinesDraft ? "Agreement is not able to be reviewed" : ""}
                    onClick={handleSendToApproval}
                    disabled={!anyBudgetLinesDraft || !res.isValid()}
                >
                    Send to Approval
                </button>
            </div>
        </>
    );
};

ReviewAgreement.propTypes = {
    agreement_id: PropTypes.number.isRequired
};

export default ReviewAgreement;<|MERGE_RESOLUTION|>--- conflicted
+++ resolved
@@ -194,18 +194,14 @@
                     setMainToggleSelected={setMainToggleSelected}
                 />
             </AgreementBLIAccordion>
-<<<<<<< HEAD
             <AgreementCANReviewAccordian
                 agreement={agreement}
                 selectedBudgetLines={budgetLines}
             />
-=======
             <AgreementChangesAccordion
                 changeInBudgetLines={selectedBudgetLinesTotal(budgetLines)}
                 changeInCans={changeInCans}
             />
-
->>>>>>> f00c5fa1
             <div className="grid-row flex-justify-end margin-top-1">
                 <button
                     className={`usa-button usa-button--outline margin-right-2 ${
