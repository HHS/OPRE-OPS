import React from "react";
import PropTypes from "prop-types";
import { useNavigate } from "react-router-dom";
import { useDispatch } from "react-redux";
import classnames from "vest/classnames";
import StepIndicator from "../../components/UI/StepIndicator/StepIndicator";
import ProcurementShopSelectWithFee from "../../components/UI/Form/ProcurementShopSelectWithFee";
import AgreementReasonSelect from "../../components/UI/Form/AgreementReasonSelect";
import AgreementTypeSelect from "../../components/UI/Form/AgreementTypeSelect";
import ProductServiceCodeSelect from "../../components/UI/Form/ProductServiceCodeSelect";
import ProjectOfficerSelect from "../../components/UI/Form/ProjectOfficerSelect";
import TeamMemberSelect from "../../components/UI/Form/TeamMemberSelect";
import TeamMemberList from "../../components/UI/Form/TeamMemberList";
import { formatTeamMember, postAgreement } from "../../api/postAgreements";
import ProjectSummaryCard from "../../components/ResearchProjects/ProjectSummaryCard/ProjectSummaryCard";
import ProductServiceCodeSummaryBox from "../../components/UI/Form/ProductServiceCodeSummaryBox";
import {
    useCreateAgreement,
    useSetState,
    useUpdateAgreement,
    useCreateAgreementDispatch,
} from "./CreateAgreementContext";
import { setAlert } from "../../components/UI/Alert/alertSlice";
import { patchAgreement } from "../../api/patchAgreements";
import suite from "./stepCreateAgreementSuite";
import Input from "../../components/UI/Form/Input";
import EditModeTitle from "./EditModeTitle";
import TextArea from "../../components/UI/Form/TextArea/TextArea";
import { useGetProductServiceCodesQuery } from "../../api/opsAPI";
<<<<<<< HEAD
import ConfirmationModal from "../../components/UI/Modals/ConfirmationModal";
=======

>>>>>>> 56fa27c7
/**
 * Renders the "Create Agreement" step of the Create Agreement flow.
 *
 * @param {Object} props - The component props.
 * @param {Function} [props.goBack] - A function to go back to the previous step. - optional
 * @param {Function} [props.goToNext] - A function to go to the next step. - optional
 * @param {boolean} [props.isEditMode] - Whether the form is in edit mode. - optional
 * @param {boolean} [props.isReviewMode] - Whether the form is in review mode. - optional
 */
export const StepCreateAgreement = ({ goBack, goToNext, isEditMode, isReviewMode }) => {
    // SETTERS
    const setSelectedProcurementShop = useSetState("selected_procurement_shop");
    const setSelectedProductServiceCode = useSetState("selected_product_service_code");
    const setSelectedProjectOfficer = useSetState("selected_project_officer");

    // AGREEMENT SETTERS
    const setAgreementType = useUpdateAgreement("agreement_type");
    const setAgreementTitle = useUpdateAgreement("name");
    const setAgreementDescription = useUpdateAgreement("description");
    const setAgreementProcurementShopId = useUpdateAgreement("procurement_shop_id");
    const setAgreementId = useUpdateAgreement("id");
    const setProductServiceCodeId = useUpdateAgreement("product_service_code_id");
    const setAgreementReason = useUpdateAgreement("agreement_reason");
    const setProjectOfficerId = useUpdateAgreement("project_officer");
    const setAgreementIncumbent = useUpdateAgreement("incumbent");
    const setAgreementNotes = useUpdateAgreement("notes");

    const [showModal, setShowModal] = React.useState(false);
    const [modalProps, setModalProps] = React.useState({});

    const navigate = useNavigate();
    const dispatch = useCreateAgreementDispatch();
    const globalDispatch = useDispatch();

    const {
        wizardSteps,
        selected_project: selectedResearchProject,
        agreement,
        selected_procurement_shop: selectedProcurementShop,
        selected_product_service_code: selectedProductServiceCode,
        selected_project_officer: selectedProjectOfficer,
    } = useCreateAgreement();
    const {
        notes: agreementNotes,
        incumbent: agreementIncumbent,
        agreement_type: agreementType,
        name: agreementTitle,
        description: agreementDescription,
        agreement_reason: agreementReason,
        team_members: selectedTeamMembers,
    } = agreement;

    const {
        data: productServiceCodes,
        error: errorProductServiceCodes,
        isLoading: isLoadingProductServiceCodes,
    } = useGetProductServiceCodesQuery();

    if (isReviewMode) {
        suite({
            ...agreement,
        });
    }

    if (isLoadingProductServiceCodes) {
        return <div>Loading...</div>;
    }
    if (errorProductServiceCodes) {
        return <div>Oops, an error occurred</div>;
    }

    let res = suite.get();

    const incumbentDisabled = agreementReason === "NEW_REQ" || agreementReason === null || agreementReason === "0";
    const shouldDisableBtn = !agreementTitle || res.hasErrors();

    const cn = classnames(suite.get(), {
        invalid: "usa-form-group--error",
        valid: "success",
        warning: "warning",
    });

    const changeSelectedProductServiceCode = (selectedProductServiceCode) => {
        setSelectedProductServiceCode(selectedProductServiceCode);
        const productServiceCodeId = selectedProductServiceCode ? selectedProductServiceCode.id : null;
        setProductServiceCodeId(productServiceCodeId);
    };

    const changeSelectedProjectOfficer = (selectedProjectOfficer) => {
        setSelectedProjectOfficer(selectedProjectOfficer);
        const projectOfficerId = selectedProjectOfficer ? selectedProjectOfficer.id : null;
        setProjectOfficerId(projectOfficerId);
    };

    const setSelectedTeamMembers = (teamMember) => {
        dispatch({
            type: "ADD_TEAM_MEMBER",
            payload: teamMember,
        });
    };

    const removeTeamMember = (teamMember) => {
        dispatch({
            type: "REMOVE_TEAM_MEMBER",
            payload: teamMember,
        });
    };

    const saveAgreement = async () => {
        const data = {
            ...agreement,
            team_members: selectedTeamMembers.map((team_member) => {
                return formatTeamMember(team_member);
            }),
        };
        if (agreement.id) {
            // TODO: handle failures
            // const response = await patchAgreement(agreement.id, data);
            patchAgreement(agreement.id, data);
        } else {
            // TODO: handle failures
            const response = await postAgreement(data);
            const newAgreementId = response.id;
            console.log(`New Agreement Created: ${newAgreementId}`);
            setAgreementId(newAgreementId);
        }
    };

    const handleContinue = async () => {
        saveAgreement();
        await goToNext();
    };

    const handleDraft = async () => {
        saveAgreement();
        await globalDispatch(
            setAlert({
                type: "success",
                heading: "Agreement Draft Saved",
                message: "The agreement has been successfully saved.",
                redirectUrl: "/agreements",
            })
        );
    };

    const handleCancel = () => {
        setShowModal(true);
        setModalProps({
            heading: "Are you sure you want to cancel? Your agreement will not be saved.",
            actionButtonText: "Cancel",
            secondaryButtonText: "Continue Editing",
            handleConfirm: () => {
                navigate("/agreements");
            },
        });
    };

    const handleOnChangeSelectedProcurementShop = (procurementShop) => {
        setSelectedProcurementShop(procurementShop);
        setAgreementProcurementShopId(procurementShop.id);
    };

    const runValidate = (name, value) => {
        suite(
            {
                ...agreement,
                ...{ [name]: value },
            },
            name
        );
    };

    return (
        <>
            {showModal && (
                <ConfirmationModal
                    heading={modalProps.heading}
                    setShowModal={setShowModal}
                    actionButtonText={modalProps.actionButtonText}
                    secondaryButtonText={modalProps.secondaryButtonText}
                    handleConfirm={modalProps.handleConfirm}
                />
            )}

            <EditModeTitle isEditMode={isEditMode || isReviewMode} />
            <StepIndicator steps={wizardSteps} currentStep={2} />
            <ProjectSummaryCard selectedResearchProject={selectedResearchProject} />
            <h2 className="font-sans-lg">Select the Agreement Type</h2>
            <p>Select the type of agreement you&#39;d like to create.</p>
            <AgreementTypeSelect
                name="agreement_type"
                label="Agreement Type"
                messages={res.getErrors("agreement_type")}
                className={cn("agreement_type")}
                selectedAgreementType={agreementType || ""}
                onChange={(name, value) => {
                    setAgreementType(value);
                    runValidate(name, value);
                }}
            />
            <h2 className="font-sans-lg margin-top-3">Agreement Details</h2>

            <Input
                name="name"
                label="Agreement Title"
                messages={res.getErrors("name")}
                className={cn("name")}
                value={agreementTitle}
                onChange={(name, value) => {
                    setAgreementTitle(value);
                    runValidate(name, value);
                }}
            />

            <TextArea
                name="description"
                label="Description"
                messages={res.getErrors("description")}
                className={cn("description")}
                value={agreementDescription}
                onChange={(name, value) => {
                    setAgreementDescription(value);
                    if (isReviewMode) {
                        runValidate(name, value);
                    }
                }}
            />

            <ProductServiceCodeSelect
                name="product_service_code_id"
                label="Product Service Code"
                messages={res.getErrors("product_service_code_id")}
                className={cn("product_service_code_id")}
                selectedProductServiceCode={selectedProductServiceCode || ""}
                codes={productServiceCodes}
                onChange={(name, value) => {
                    changeSelectedProductServiceCode(productServiceCodes[value - 1]);
                    if (isReviewMode) {
                        runValidate(name, value);
                    }
                }}
            />
            {selectedProductServiceCode &&
                selectedProductServiceCode.naics &&
                selectedProductServiceCode.support_code && (
                    <ProductServiceCodeSummaryBox selectedProductServiceCode={selectedProductServiceCode} />
                )}
            <h2 className="font-sans-lg margin-top-3">Procurement Shop</h2>
            <ProcurementShopSelectWithFee
                selectedProcurementShop={selectedProcurementShop}
                onChangeSelectedProcurementShop={handleOnChangeSelectedProcurementShop}
            />

            <h2 className="font-sans-lg margin-top-3">Reason for Agreement</h2>
            <div className="display-flex">
                <AgreementReasonSelect
                    name="agreement_reason"
                    label="Reason for Agreement"
                    messages={res.getErrors("agreement_reason")}
                    className={cn("agreement_reason")}
                    selectedAgreementReason={agreementReason}
                    onChange={(name, value) => {
                        setAgreementIncumbent(null);
                        setAgreementReason(value);
                        if (isReviewMode) {
                            runValidate(name, value);
                        }
                    }}
                />
                <fieldset
                    className={`usa-fieldset margin-left-4 ${incumbentDisabled && "text-disabled"}`}
                    disabled={incumbentDisabled}
                >
                    <Input
                        name="incumbent"
                        label="Incumbent"
                        messages={res.getErrors("incumbent")}
                        className={`margin-top-0 cn("incumbent")`}
                        value={agreementIncumbent || ""}
                        onChange={(name, value) => {
                            setAgreementIncumbent(value);
                            if (isReviewMode) {
                                runValidate(name, value);
                            }
                        }}
                    />
                </fieldset>
            </div>

            <h2 className="font-sans-lg margin-top-3">Points of Contact</h2>
            <div className="display-flex">
                <ProjectOfficerSelect
                    name="project_officer"
                    label="Project Officer"
                    messages={res.getErrors("project_officer")}
                    className={cn("project_officer")}
                    selectedProjectOfficer={selectedProjectOfficer}
                    setSelectedProjectOfficer={changeSelectedProjectOfficer}
                    onChange={(name, value) => {
                        if (isReviewMode) {
                            runValidate(name, value);
                        }
                    }}
                />
                <TeamMemberSelect
                    className="margin-left-4"
                    selectedTeamMembers={selectedTeamMembers}
                    selectedProjectOfficer={selectedProjectOfficer}
                    setSelectedTeamMembers={setSelectedTeamMembers}
                />
            </div>

            <h3 className="font-sans-sm text-semibold">Team Members Added</h3>
            <TeamMemberList selectedTeamMembers={selectedTeamMembers} removeTeamMember={removeTeamMember} />
            <TextArea
                name="agreementNotes"
                label="Notes (optional)"
                hintMsg="Maximum 150 characters"
                messages={res.getErrors("agreementNotes")}
                className={cn("agreementNotes")}
                value={agreementNotes}
                onChange={(name, value) => setAgreementNotes(value)}
            />
            <div className="grid-row flex-justify margin-top-8">
                <button className="usa-button usa-button--unstyled margin-right-2" onClick={() => goBack()}>
                    Go Back
                </button>
                <div>
                    <button
                        className="usa-button usa-button--unstyled margin-right-2"
                        data-cy="cancel-button"
                        onClick={handleCancel}
                    >
                        Cancel
                    </button>
                    <button
                        className="usa-button usa-button--outline"
                        onClick={handleDraft}
                        disabled={!isReviewMode && shouldDisableBtn}
                        data-cy="save-draft-btn"
                    >
                        Save Draft
                    </button>
                    <button
                        id="continue"
                        className="usa-button"
                        onClick={handleContinue}
                        disabled={shouldDisableBtn}
                        data-cy="continue-btn"
                    >
                        Continue
                    </button>
                </div>
            </div>
        </>
    );
};

StepCreateAgreement.propTypes = {
    goBack: PropTypes.func,
    goToNext: PropTypes.func,
    isEditMode: PropTypes.bool,
    isReviewMode: PropTypes.bool,
};

export default StepCreateAgreement;<|MERGE_RESOLUTION|>--- conflicted
+++ resolved
@@ -27,11 +27,9 @@
 import EditModeTitle from "./EditModeTitle";
 import TextArea from "../../components/UI/Form/TextArea/TextArea";
 import { useGetProductServiceCodesQuery } from "../../api/opsAPI";
-<<<<<<< HEAD
+
 import ConfirmationModal from "../../components/UI/Modals/ConfirmationModal";
-=======
-
->>>>>>> 56fa27c7
+
 /**
  * Renders the "Create Agreement" step of the Create Agreement flow.
  *
