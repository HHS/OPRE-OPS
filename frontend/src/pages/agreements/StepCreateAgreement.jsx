import React from "react";
import { useNavigate } from "react-router-dom";
<<<<<<< HEAD
import { useDispatch } from "react-redux";
=======
import classnames from "vest/classnames";
>>>>>>> 38b1313c
import StepIndicator from "../../components/UI/StepIndicator/StepIndicator";
import ProcurementShopSelect from "../../components/UI/Form/ProcurementShopSelect";
import AgreementReasonSelect from "../../components/UI/Form/AgreementReasonSelect";
import AgreementTypeSelect from "../../components/UI/Form/AgreementTypeSelect";
import ProductServiceCodeSelect from "../../components/UI/Form/ProductServiceCodeSelect";
import ProjectOfficerSelect from "../../components/UI/Form/ProjectOfficerSelect";
import TeamMemberSelect from "../../components/UI/Form/TeamMemberSelect";
import TeamMemberList from "../../components/UI/Form/TeamMemberList";
import Modal from "../../components/UI/Modal";
import { formatTeamMember, postAgreement } from "../../api/postAgreements";
import ProjectSummaryCard from "../../components/ResearchProjects/ProjectSummaryCard/ProjectSummaryCard";
import ProductServiceCodeSummaryBox from "../../components/UI/Form/ProductServiceCodeSummaryBox";
import {
    useCreateAgreement,
    useSetState,
    useUpdateAgreement,
    useCreateAgreementDispatch,
} from "./CreateAgreementContext";
<<<<<<< HEAD
import { setAlert } from "../../components/UI/Alert/alertSlice";
=======
import { patchAgreement } from "../../api/patchAgreements";
import EditModeTitle from "./EditModeTitle";
import suite from "./stepCreateAgreementSuite";
import Input from "../../components/UI/Form/Input";
>>>>>>> 38b1313c

/**
 * Renders the "Create Agreement" step of the Create Agreement flow.
 *
 * @param {Object} props - The component props.
 * @param {Function} [props.goBack] - A function to go back to the previous step. - optional
 * @param {Function} [props.goToNext] - A function to go to the next step. - optional
 * @param {boolean} [props.isEditMode] - A flag indicating whether the component is in edit mode. - optional
 */
export const StepCreateAgreement = ({ goBack, goToNext, isEditMode = false }) => {
    const navigate = useNavigate();
    const dispatch = useCreateAgreementDispatch();
    const globalDispatch = useDispatch();
    const {
        wizardSteps,
        selected_project: selectedResearchProject,
        agreement,
        selected_procurement_shop: selectedProcurementShop,
        selected_product_service_code: selectedProductServiceCode,
        selected_project_officer: selectedProjectOfficer,
    } = useCreateAgreement();
    const {
        notes: agreementNotes,
        incumbent: agreementIncumbent,
        agreement_type: agreementType,
        name: agreementTitle,
        description: agreementDescription,
        agreement_reason: agreementReason,
        team_members: selectedTeamMembers,
    } = agreement;

    // SETTERS
    const setSelectedProcurementShop = useSetState("selected_procurement_shop");
    const setSelectedProductServiceCode = useSetState("selected_product_service_code");
    const setSelectedProjectOfficer = useSetState("selected_project_officer");

    // AGREEMENT SETTERS
    const setAgreementType = useUpdateAgreement("agreement_type");
    const setAgreementTitle = useUpdateAgreement("name");
    const setAgreementDescription = useUpdateAgreement("description");
    const setAgreementProcurementShopId = useUpdateAgreement("procurement_shop_id");
    const setAgreementId = useUpdateAgreement("id");
    const setProductServiceCodeId = useUpdateAgreement("product_service_code_id");
    const setAgreementReason = useUpdateAgreement("agreement_reason");
    const setProjectOfficerId = useUpdateAgreement("project_officer");
    const setAgreementIncumbent = useUpdateAgreement("incumbent");
    const setAgreementNotes = useUpdateAgreement("notes");

    const [showModal, setShowModal] = React.useState(false);
    const [modalProps, setModalProps] = React.useState({});

    let res = suite.get();
    const incumbentDisabled = agreementReason === "NEW_REQ" || agreementReason === null || agreementReason === "0";
    const shouldDisableBtn = !agreementTitle && !res.isValid();

    const cn = classnames(suite.get(), {
        invalid: "usa-form-group--error",
        valid: "success",
        warning: "warning",
    });

    const changeSelectedProductServiceCode = (selectedProductServiceCode) => {
        setSelectedProductServiceCode(selectedProductServiceCode);
        const productServiceCodeId = selectedProductServiceCode ? selectedProductServiceCode.id : null;
        setProductServiceCodeId(productServiceCodeId);
    };

    const changeSelectedProjectOfficer = (selectedProjectOfficer) => {
        setSelectedProjectOfficer(selectedProjectOfficer);
        const projectOfficerId = selectedProjectOfficer ? selectedProjectOfficer.id : null;
        setProjectOfficerId(projectOfficerId);
    };

    const setSelectedTeamMembers = (teamMember) => {
        dispatch({
            type: "ADD_TEAM_MEMBER",
            payload: teamMember,
        });
    };

    const removeTeamMember = (teamMember) => {
        dispatch({
            type: "REMOVE_TEAM_MEMBER",
            payload: teamMember,
        });
    };

    const saveAgreement = async () => {
        const data = {
            ...agreement,
            team_members: selectedTeamMembers.map((team_member) => {
                return formatTeamMember(team_member);
            }),
        };
        if (agreement.id) {
            // TODO: handle failures
            // const response = await patchAgreement(agreement.id, data);
            patchAgreement(agreement.id, data);
        } else {
            // TODO: handle failures
            const response = await postAgreement(data);
            const newAgreementId = response.id;
            console.log(`New Agreement Created: ${newAgreementId}`);
            setAgreementId(newAgreementId);
        }
    };

    const handleContinue = async () => {
        saveAgreement();
        await goToNext();
    };

    const handleDraft = async () => {
        saveAgreement();
        await globalDispatch(
            setAlert({
                type: "success",
                heading: "Agreement Draft Saved",
                message: "The agreement has been successfully saved.",
                redirectUrl: "/agreements",
            })
        );
    };

    const handleCancel = () => {
        setShowModal(true);
        setModalProps({
            heading: "Are you sure you want to cancel? Your agreement will not be saved.",
            actionButtonText: "Cancel",
            secondaryButtonText: "Continue Editing",
            handleConfirm: () => {
                navigate("/agreements");
            },
        });
    };

    const handleChange = (currentField, value) => {
        const nextState = { [currentField]: value };
        setAgreementTitle(value);
        suite(nextState, currentField);
    };

    const handleOnChangeSelectedProcurementShop = (procurementShop) => {
        setSelectedProcurementShop(procurementShop);
        setAgreementProcurementShopId(procurementShop.id);
    };

    return (
        <>
            {showModal && (
                <Modal
                    heading={modalProps.heading}
                    setShowModal={setShowModal}
                    actionButtonText={modalProps.actionButtonText}
                    secondaryButtonText={modalProps.secondaryButtonText}
                    handleConfirm={modalProps.handleConfirm}
                />
            )}
<<<<<<< HEAD

            <h1 className="font-sans-lg">Create New Agreement</h1>
            <p>Follow the steps to create an agreement</p>

=======
            {isAlertActive ? (
                <Alert heading={alertProps.heading} type={alertProps.type} setIsAlertActive={setIsAlertActive}>
                    {alertProps.message}
                </Alert>
            ) : (
                <EditModeTitle isEditMode={isEditMode} />
            )}
>>>>>>> 38b1313c
            <StepIndicator steps={wizardSteps} currentStep={2} />
            <ProjectSummaryCard selectedResearchProject={selectedResearchProject} />
            <h2 className="font-sans-lg">Select the Agreement Type</h2>
            <p>Select the type of agreement you&#39;d like to create.</p>
            <AgreementTypeSelect selectedAgreementType={agreementType} setSelectedAgreementType={setAgreementType} />
            <h2 className="font-sans-lg margin-top-3">Agreement Details</h2>

            <Input
                name="agreement-title"
                label="Agreement Title"
                messages={res.getErrors("agreement-title")}
                className={cn("agreement-title")}
                value={agreementTitle || ""}
                onChange={handleChange}
            />

            <label className="usa-label" htmlFor="agreement-description">
                Description
            </label>
            <textarea
                className="usa-textarea"
                id="agreement-description"
                name="agreement-description"
                rows={5}
                style={{ height: "7rem" }}
                value={agreementDescription || ""}
                onChange={(e) => setAgreementDescription(e.target.value)}
            ></textarea>

            <ProductServiceCodeSelect
                selectedProductServiceCode={selectedProductServiceCode}
                setSelectedProductServiceCode={changeSelectedProductServiceCode}
            />
            {selectedProductServiceCode &&
                selectedProductServiceCode.naics &&
                selectedProductServiceCode.support_code && (
                    <ProductServiceCodeSummaryBox selectedProductServiceCode={selectedProductServiceCode} />
                )}
            <h2 className="font-sans-lg margin-top-3">Procurement Shop</h2>
            <ProcurementShopSelect
                selectedProcurementShop={selectedProcurementShop}
                onChangeSelectedProcurementShop={handleOnChangeSelectedProcurementShop}
            />

            <h2 className="font-sans-lg margin-top-3">Reason for Agreement</h2>
            <div className="display-flex">
                <AgreementReasonSelect
                    selectedAgreementReason={agreementReason}
                    setSelectedAgreementReason={setAgreementReason}
                    setAgreementIncumbent={setAgreementIncumbent}
                />
                <fieldset
                    className={`usa-fieldset margin-left-4 ${incumbentDisabled && "text-disabled"}`}
                    disabled={incumbentDisabled}
                >
                    <label className="usa-label margin-top-0" htmlFor="agreement-incumbent">
                        Incumbent
                    </label>
                    <input
                        className="usa-input width-card-lg"
                        id="agreement-incumbent"
                        name="agreement-incumbent"
                        type="text"
                        value={agreementIncumbent || ""}
                        onChange={(e) => setAgreementIncumbent(e.target.value)}
                        required
                    />
                </fieldset>
            </div>

            <h2 className="font-sans-lg margin-top-3">Points of Contact</h2>
            <div className="display-flex">
                <ProjectOfficerSelect
                    selectedProjectOfficer={selectedProjectOfficer}
                    setSelectedProjectOfficer={changeSelectedProjectOfficer}
                />
                <TeamMemberSelect
                    className="margin-left-4"
                    selectedTeamMembers={selectedTeamMembers}
                    selectedProjectOfficer={selectedProjectOfficer}
                    setSelectedTeamMembers={setSelectedTeamMembers}
                />
            </div>

            <h3 className="font-sans-sm text-semibold">Team Members Added</h3>
            <TeamMemberList selectedTeamMembers={selectedTeamMembers} removeTeamMember={removeTeamMember} />
            <div className="usa-character-count margin-top-3">
                <div className="usa-form-group">
                    <label className="usa-label font-sans-lg text-bold" htmlFor="with-hint-textarea">
                        Notes (optional)
                    </label>
                    <span id="with-hint-textarea-hint" className="usa-hint">
                        Maximum 150 characters
                    </span>
                    <textarea
                        className="usa-textarea usa-character-count__field"
                        id="with-hint-textarea"
                        maxLength={150}
                        name="with-hint-textarea"
                        rows={5}
                        aria-describedby="with-hint-textarea-info with-hint-textarea-hint"
                        style={{ height: "7rem" }}
                        value={agreementNotes || ""}
                        onChange={(e) => setAgreementNotes(e.target.value)}
                    ></textarea>
                </div>
                <span id="with-hint-textarea-info" className="usa-character-count__message sr-only">
                    You can enter up to 150 characters
                </span>
            </div>
            <div className="grid-row flex-justify margin-top-8">
                <button className="usa-button usa-button--unstyled margin-right-2" onClick={() => goBack()}>
                    Go Back
                </button>
                <div>
                    <button
                        className="usa-button usa-button--unstyled margin-right-2"
                        data-cy="cancel-button"
                        onClick={handleCancel}
                    >
                        Cancel
                    </button>
                    <button
                        className="usa-button usa-button--outline"
                        onClick={handleDraft}
                        disabled={shouldDisableBtn}
                        data-cy="save-draft-btn"
                    >
                        Save Draft
                    </button>
                    <button
                        id="continue"
                        className="usa-button"
                        onClick={handleContinue}
                        disabled={shouldDisableBtn}
                        data-cy="continue-btn"
                    >
                        Continue
                    </button>
                </div>
            </div>
        </>
    );
};

export default StepCreateAgreement;<|MERGE_RESOLUTION|>--- conflicted
+++ resolved
@@ -1,10 +1,7 @@
 import React from "react";
 import { useNavigate } from "react-router-dom";
-<<<<<<< HEAD
 import { useDispatch } from "react-redux";
-=======
 import classnames from "vest/classnames";
->>>>>>> 38b1313c
 import StepIndicator from "../../components/UI/StepIndicator/StepIndicator";
 import ProcurementShopSelect from "../../components/UI/Form/ProcurementShopSelect";
 import AgreementReasonSelect from "../../components/UI/Form/AgreementReasonSelect";
@@ -23,14 +20,10 @@
     useUpdateAgreement,
     useCreateAgreementDispatch,
 } from "./CreateAgreementContext";
-<<<<<<< HEAD
 import { setAlert } from "../../components/UI/Alert/alertSlice";
-=======
 import { patchAgreement } from "../../api/patchAgreements";
-import EditModeTitle from "./EditModeTitle";
 import suite from "./stepCreateAgreementSuite";
 import Input from "../../components/UI/Form/Input";
->>>>>>> 38b1313c
 
 /**
  * Renders the "Create Agreement" step of the Create Agreement flow.
@@ -189,20 +182,10 @@
                     handleConfirm={modalProps.handleConfirm}
                 />
             )}
-<<<<<<< HEAD
 
             <h1 className="font-sans-lg">Create New Agreement</h1>
             <p>Follow the steps to create an agreement</p>
 
-=======
-            {isAlertActive ? (
-                <Alert heading={alertProps.heading} type={alertProps.type} setIsAlertActive={setIsAlertActive}>
-                    {alertProps.message}
-                </Alert>
-            ) : (
-                <EditModeTitle isEditMode={isEditMode} />
-            )}
->>>>>>> 38b1313c
             <StepIndicator steps={wizardSteps} currentStep={2} />
             <ProjectSummaryCard selectedResearchProject={selectedResearchProject} />
             <h2 className="font-sans-lg">Select the Agreement Type</h2>
