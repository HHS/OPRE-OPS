--- conflicted
+++ resolved
@@ -4,7 +4,12 @@
 import AgreementReasonSelect from "./AgreementReasonSelect";
 import AgreementTypeSelect from "./AgreementTypeSelect";
 import ProductServiceCodeSelect from "./ProductServiceCodeSelect";
-import { setAgreementTitle, setAgreementDescription, setAgreementNotes } from "./createAgreementSlice";
+import {
+    setAgreementTitle,
+    setAgreementDescription,
+    setAgreementNotes,
+    setAgreementIncumbent,
+} from "./createAgreementSlice";
 import ProjectOfficerSelect from "./ProjectOfficerSelect";
 import TeamMemberSelect from "./TeamMemberSelect";
 import TeamMemberList from "./TeamMemberList";
@@ -15,14 +20,11 @@
     const agreementTitle = useSelector((state) => state.createAgreement.agreement.name);
     const agreementDescription = useSelector((state) => state.createAgreement.agreement.description);
     const agreementNotes = useSelector((state) => state.createAgreement.agreement.notes);
-<<<<<<< HEAD
     const agreement = useSelector((state) => state.createAgreement.agreement);
-=======
     const selectedProductServiceCode = useSelector(
         (state) => state.createAgreement.agreement.selected_product_service_code
     );
     const agreementIncumbent = useSelector((state) => state.createAgreement.agreement.incumbent_entered);
->>>>>>> 8611ea2c
 
     const handleContinue = () => {
         // Save Agreement to DB
