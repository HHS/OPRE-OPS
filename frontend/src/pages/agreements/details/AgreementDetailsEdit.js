import PropTypes from "prop-types";
import { EditAgreementProvider } from "../../../components/Agreements/AgreementEditor/AgreementEditorContext";
import AgreementEditForm from "../../../components/Agreements/AgreementEditor/AgreementEditForm";
import { useNavigate } from "react-router-dom";

<<<<<<< HEAD
/**
 * Renders the edit-mode of an agreement
 * @param {object} props - The component props.
 * @param {object} props.agreement - The agreement object to display details for.
 * @param {object} props.projectOfficer - The project officer object for the agreement.
 * @returns {React.JSX.Element} - The rendered component.
 */
const AgreementDetailsEdit = ({ agreement, projectOfficer }) => {
=======
const AgreementDetailsEdit = ({ agreement, projectOfficer, isEditMode, setIsEditMode }) => {
>>>>>>> 20ff0ddf
    const navigate = useNavigate();
    const goBack = () => {
        navigate(`/agreements/${agreement.id}`);
    };
    const goToNext = () => {
        navigate(`/agreements/${agreement.id}`);
    };
    const isReviewMode = false;

    return (
        <div>
            <EditAgreementProvider agreement={agreement} projectOfficer={projectOfficer}>
                <AgreementEditForm
                    goBack={goBack}
                    goToNext={goToNext}
                    isReviewMode={isReviewMode}
                    isEditMode={isEditMode}
                    setIsEditMode={setIsEditMode}
                />
            </EditAgreementProvider>
        </div>
    );
};

AgreementDetailsEdit.propTypes = {
    agreement: PropTypes.object.isRequired,
    projectOfficer: PropTypes.object.isRequired,
};
export default AgreementDetailsEdit;<|MERGE_RESOLUTION|>--- conflicted
+++ resolved
@@ -3,18 +3,16 @@
 import AgreementEditForm from "../../../components/Agreements/AgreementEditor/AgreementEditForm";
 import { useNavigate } from "react-router-dom";
 
-<<<<<<< HEAD
 /**
  * Renders the edit-mode of an agreement
  * @param {object} props - The component props.
  * @param {object} props.agreement - The agreement object to display details for.
  * @param {object} props.projectOfficer - The project officer object for the agreement.
+ * @param {boolean} props.isEditMode - Whether the edit mode is on.
+ * @param {function} props.setIsEditMode - The function to set the edit mode.
  * @returns {React.JSX.Element} - The rendered component.
  */
-const AgreementDetailsEdit = ({ agreement, projectOfficer }) => {
-=======
 const AgreementDetailsEdit = ({ agreement, projectOfficer, isEditMode, setIsEditMode }) => {
->>>>>>> 20ff0ddf
     const navigate = useNavigate();
     const goBack = () => {
         navigate(`/agreements/${agreement.id}`);
@@ -42,5 +40,7 @@
 AgreementDetailsEdit.propTypes = {
     agreement: PropTypes.object.isRequired,
     projectOfficer: PropTypes.object.isRequired,
+    isEditMode: PropTypes.bool.isRequired,
+    setIsEditMode: PropTypes.func.isRequired,
 };
 export default AgreementDetailsEdit;