import PropTypes from "prop-types";
import { faPen } from "@fortawesome/free-solid-svg-icons";
import { FontAwesomeIcon } from "@fortawesome/react-fontawesome";

/**
 * Agreement detail header.
 * @param {Object} props - The component props.
 * @param {string} props.heading - The heading to display.
 * @param {string} props.details - The details to display.
 * @param {boolean} props.isEditMode - Whether or not the edit mode is on.
 * @param {function} props.setIsEditMode - The function to set the edit mode.
 * @returns {React.JSX.Element} - The rendered component.
 */
export const AgreementDetailHeader = ({ heading, details, isEditMode, setIsEditMode }) => {
    return (
        <>
            <div className="display-flex flex-justify flex-align-center">
                <h2 className="font-sans-lg">{heading}</h2>
<<<<<<< HEAD
                <Link to={`/agreements/${agreementId}/details/edit`}>
=======
                {/* //TODO: Hide button when editMode is true */}
                <button className="hover:text-underline cursor-pointer" onClick={() => setIsEditMode(!isEditMode)}>
>>>>>>> cf2fc524
                    <FontAwesomeIcon
                        icon={faPen}
                        className="text-primary height-2 width-2 margin-right-1 cursor-pointer usa-tooltip"
                        title="edit"
                        data-position="top"
                    />
                    <span className="text-primary">Edit</span>
                </button>
            </div>
            <p className="font-sans-sm">{details}</p>
        </>
    );
};

AgreementDetailHeader.propTypes = {
    heading: PropTypes.string.isRequired,
    details: PropTypes.string.isRequired,
    isEditMode: PropTypes.bool.isRequired,
    setIsEditMode: PropTypes.func.isRequired,
};

export default AgreementDetailHeader;<|MERGE_RESOLUTION|>--- conflicted
+++ resolved
@@ -16,12 +16,8 @@
         <>
             <div className="display-flex flex-justify flex-align-center">
                 <h2 className="font-sans-lg">{heading}</h2>
-<<<<<<< HEAD
-                <Link to={`/agreements/${agreementId}/details/edit`}>
-=======
                 {/* //TODO: Hide button when editMode is true */}
                 <button className="hover:text-underline cursor-pointer" onClick={() => setIsEditMode(!isEditMode)}>
->>>>>>> cf2fc524
                     <FontAwesomeIcon
                         icon={faPen}
                         className="text-primary height-2 width-2 margin-right-1 cursor-pointer usa-tooltip"
