import * as React from "react";
import { Link, useNavigate } from "react-router-dom";
import {
    useGetServicesComponentsListQuery,
    useLazyGetBudgetLineItemsQuery,
    useLazyGetPortfolioByIdQuery,
    useLazyGetProcurementShopsQuery,
    useLazyGetServicesComponentByIdQuery } from "../../../api/opsAPI";
import AgreementBudgetLinesHeader from "../../../components/Agreements/AgreementBudgetLinesHeader";
import AgreementTotalCard from "../../../components/Agreements/AgreementDetailsCards/AgreementTotalCard";
import BLIsByFYSummaryCard from "../../../components/Agreements/AgreementDetailsCards/BLIsByFYSummaryCard";
import BudgetLinesTable from "../../../components/BudgetLineItems/BudgetLinesTable";
import CreateBLIsAndSCs from "../../../components/BudgetLineItems/CreateBLIsAndSCs";
import ServicesComponentAccordion from "../../../components/ServicesComponents/ServicesComponentAccordion";
import Tooltip from "../../../components/UI/USWDS/Tooltip";
import { USER_ROLES } from "../../../components/Users/User.constants";
import {
    calculateAgreementTotal,
    getAgreementFeesFromBackend,
    getAgreementSubTotal
} from "../../../helpers/agreement.helpers";
import {
    areAllBudgetLinesInReview,
    calculateProcShopFeePercentage,
    groupByServicesComponent
} from "../../../helpers/budgetLines.helpers";
import { findDescription, findPeriodEnd, findPeriodStart } from "../../../helpers/servicesComponent.helpers";
import { draftBudgetLineStatuses, getCurrentFiscalYear } from "../../../helpers/utils";
import { useIsUserOfRoleType } from "../../../hooks/user.hooks";
import {handleExport} from "../../../helpers/budgetLines.helpers";
import {exportTableToXlsx} from "../../../helpers/tableExport.helpers.js";
import PacmanLoader from "react-spinners/PacmanLoader";
import icons from "../../../uswds/img/sprite.svg";

/**
 * Renders Agreement budget lines view
 * @component
 * @param {Object} props - The component props.
 * @param {import("../../../types/AgreementTypes").Agreement} props.agreement - The agreement to display.
 * @param {boolean} props.isEditMode - Whether the edit mode is on.
 * @param {boolean} props.isAgreementNotaContract - Whether the agreement is not a contract.
 * @param {boolean} props.isAgreementAwarded - Whether the agreement is awarded.
 * @param {Function} props.setIsEditMode - The function to set the edit mode.
 * @returns {JSX.Element} - The rendered component.
 */
const AgreementBudgetLines = ({
    agreement,
    isEditMode,
    setIsEditMode,
    isAgreementNotaContract,
    isAgreementAwarded
}) => {
    // TODO: Create a custom hook for this business logix (./AgreementBudgetLines.hooks.js)
    const navigate = useNavigate();
    const [isExporting, setIsExporting] = React.useState(false);

    const [includeDrafts, setIncludeDrafts] = React.useState(false);
    const isSuperUser = useIsUserOfRoleType(USER_ROLES.SUPER_USER);
    const canUserEditAgreement = isSuperUser || (agreement?._meta.isEditable && !isAgreementNotaContract);
    const { data: servicesComponents } = useGetServicesComponentsListQuery(agreement?.id);
    const allBudgetLinesInReview = areAllBudgetLinesInReview(agreement?.budget_line_items ?? []);
    const filters = { agreementIds: [agreement?.id] };

    // details for AgreementTotalBudgetLinesCard
    let blis = agreement?.budget_line_items ?? [];
    const filteredBlis = includeDrafts ? blis : blis.filter((bli) => !draftBudgetLineStatuses.includes(bli.status));
    const currentFiscalYear = getCurrentFiscalYear();

    const toolTipLabel = () => {
        switch (true) {
            case isAgreementNotaContract:
                return "Agreements that are grants, inter-agency agreements (IAAs), assisted acquisitions (AAs) \nor direct obligations have not been developed yet, but are coming soon.";
            case allBudgetLinesInReview:
                return "Budget lines In Review Status cannot be sent for status changes";
            default:
                return "Only team members on this agreement can send to approval";
        }
    };

    const totals = {
        Draft: { subtotal: 0, fees: 0, total: 0 },
        FY: { subtotal: 0, fees: 0, total: 0 },
        Agreement: { subtotal: 0, fees: 0, total: 0 }
    };

    filteredBlis.forEach((bl) => {
        let date_needed = new Date(bl?.date_needed);
        let month = date_needed.getMonth();
        let year = date_needed.getFullYear();
        let fiscalYear = month > 8 ? year + 1 : year;
        let amount = bl?.amount ?? 0;
        let feePercentage = calculateProcShopFeePercentage(bl, agreement?.procurement_shop?.fee_percentage) / 100;
        let fee = amount * feePercentage;
        let total = amount + fee;
        let status = bl?.status?.charAt(0).toUpperCase() + bl?.status?.slice(1).toLowerCase();

        if (status === "Draft") {
            totals["Draft"]["subtotal"] += amount;
            totals["Draft"]["fees"] += fee;
            totals["Draft"]["total"] += total;
        }

        if (fiscalYear === +currentFiscalYear) {
            totals["FY"]["subtotal"] += amount;
            totals["FY"]["fees"] += fee;
            totals["FY"]["total"] += total;
        }

        totals["Agreement"]["subtotal"] += amount;
        totals["Agreement"]["fees"] += fee;
        totals["Agreement"]["total"] += total;
    });

    // Use backend-calculated fees for displaying current agreement totals
    const agreementTotal = calculateAgreementTotal(agreement?.budget_line_items ?? [], null, includeDrafts);
    const agreementSubtotal = includeDrafts
        ? agreement.budget_line_items?.reduce((n, { amount }) => n + amount, 0) || 0
        : getAgreementSubTotal(agreement);
    const agreementFees = getAgreementFeesFromBackend(agreement, includeDrafts);

    const groupedBudgetLinesByServicesComponent = groupByServicesComponent(agreement?.budget_line_items ?? []);


    const [serviceComponentTrigger] = useLazyGetServicesComponentByIdQuery();
    const [budgetLineTrigger] = useLazyGetBudgetLineItemsQuery();
    const [procShopTrigger] = useLazyGetProcurementShopsQuery();
    const [portfolioTrigger] = useLazyGetPortfolioByIdQuery();

    if (isExporting) {
        return (
            <div
                className="bg-white display-flex flex-column flex-align-center flex-justify-center padding-y-4 height-viewport">
                <h1 className="margin-bottom-2">Exporting...</h1>
                <PacmanLoader
                    size={25}
                    aria-label="Loading Spinner"
                    data-testid="loader"
                />
            </div>
        );
    }
    return (
        <>
<<<<<<< HEAD
            <AgreementBudgetLinesHeader
                heading="Budget Lines Summary"
                details="The summary below shows a breakdown of the agreement total."
                includeDrafts={includeDrafts}
                setIncludeDrafts={setIncludeDrafts}
                isEditMode={isEditMode}
                setIsEditMode={setIsEditMode}
                isEditable={canUserEditAgreement}
            />
            <div className="display-flex flex-justify">
                <AgreementTotalCard
                    total={agreementTotal}
                    subtotal={agreementSubtotal}
                    fees={agreementFees}
                    procurementShopAbbr={agreement.procurement_shop?.abbr}
                />
                <BLIsByFYSummaryCard budgetLineItems={filteredBlis} />
            </div>
            <div className="margin-y-3">
                <h2 className="font-sans-lg">Budget Lines</h2>
                <p className="font-sans-sm">
                    This is a list of all services components and budget lines within this agreement.
                </p>
            </div>
=======
            {!isEditMode && (
                <>
                    <AgreementBudgetLinesHeader
                        heading="Budget Lines Summary"
                        details="The summary below shows a breakdown of the agreement total."
                        includeDrafts={includeDrafts}
                        setIncludeDrafts={setIncludeDrafts}
                        isEditMode={isEditMode}
                        setIsEditMode={setIsEditMode}
                        isEditable={canUserEditAgreement}
                    />
                    <div className="display-flex flex-justify">
                        <AgreementTotalCard
                            total={agreementTotal}
                            subtotal={agreementSubtotal}
                            fees={agreementFees}
                            procurementShopAbbr={agreement.procurement_shop?.abbr}
                        />
                        <BLIsByFYSummaryCard budgetLineItems={filteredBlis} />
                    </div>
                    <div className="margin-y-3">
                        <div className="display-flex flex-justify flex-align-center">
                            <h2 className="font-sans-lg">Budget Lines</h2>
                            {blis && blis?.length > 0 && (
                                <button
                                    style={{fontSize: "16px"}}
                                    className="usa-button--unstyled text-primary display-flex flex-align-end cursor-pointer"
                                    data-cy="budget-line-export"
                                    onClick={() => handleExport(exportTableToXlsx, setIsExporting,
                                        filters, blis, budgetLineTrigger, procShopTrigger,
                                        serviceComponentTrigger, portfolioTrigger, blis.length)}
                                >
                                    <svg
                                        className={`height-2 width-2 margin-right-05`}
                                        style={{fill: "#005EA2", height: "24px", width: "24px"}}
                                    >
                                        <use href={`${icons}#save_alt`}></use>
                                    </svg>
                                    <span>Export</span>
                                </button>
                            )}
                        </div>
                        <p className="font-sans-sm">
                            This is a list of all services components and budget lines within this agreement.
                        </p>
                    </div>
                </>
            )}
>>>>>>> d98d1b00

            {isEditMode && (
                <CreateBLIsAndSCs
                    selectedAgreement={agreement}
                    budgetLines={agreement?.budget_line_items ?? []}
                    isEditMode={isEditMode}
                    setIsEditMode={setIsEditMode}
                    isReviewMode={false}
                    selectedProcurementShop={agreement?.procurement_shop}
                    selectedResearchProject={agreement?.project}
                    canUserEditBudgetLines={canUserEditAgreement}
                    wizardSteps={[]}
                    continueBtnText="Save Changes"
                    currentStep={0}
                    workflow="none"
                    includeDrafts={includeDrafts}
                    setIncludeDrafts={setIncludeDrafts}
                    goBack={() => {
                        setIsEditMode(false);
                        navigate(`/agreements/${agreement.id}/budget-lines`);
                    }}
                />
            )}

            {!isEditMode &&
                groupedBudgetLinesByServicesComponent.length > 0 &&
                groupedBudgetLinesByServicesComponent.map((group) => (
                    <ServicesComponentAccordion
                        key={group.servicesComponentId}
                        servicesComponentId={group.servicesComponentId}
                        withMetadata={true}
                        periodStart={findPeriodStart(servicesComponents, group.servicesComponentId)}
                        periodEnd={findPeriodEnd(servicesComponents, group.servicesComponentId)}
                        description={findDescription(servicesComponents, group.servicesComponentId)}
                    >
                        <BudgetLinesTable
                            budgetLines={group.budgetLines}
                            isAgreementAwarded={isAgreementAwarded}
                            readOnly={true}
                            isEditable={agreement?._meta.isEditable}
                            agreementProcShopFeePercentage={agreement?.procurement_shop?.fee_percentage}
                        />
                    </ServicesComponentAccordion>
                ))}

            {!isEditMode && groupedBudgetLinesByServicesComponent.length === 0 && (
                <p className="text-center">You have not added any Budget Lines yet.</p>
            )}

            {!isEditMode && (
                <div className="grid-row flex-justify-end margin-top-1">
                    {canUserEditAgreement && !isAgreementNotaContract && !allBudgetLinesInReview ? (
                        <Link
                            className="usa-button margin-top-4 margin-right-0"
                            to={`/agreements/review/${agreement?.id}`}
                            data-cy="bli-continue-btn"
                        >
                            Request BL Status Change
                        </Link>
                    ) : (
                        <Tooltip label={toolTipLabel()}>
                            <span
                                className={"usa-button margin-top-4 margin-right-0 usa-button--disabled"}
                                aria-disabled="true"
                                data-cy="bli-continue-btn-disabled"
                            >
                                Request BL Status Change
                            </span>
                        </Tooltip>
                    )}
                </div>
            )}
        </>
    );
};

export default AgreementBudgetLines;<|MERGE_RESOLUTION|>--- conflicted
+++ resolved
@@ -141,7 +141,6 @@
     }
     return (
         <>
-<<<<<<< HEAD
             <AgreementBudgetLinesHeader
                 heading="Budget Lines Summary"
                 details="The summary below shows a breakdown of the agreement total."
@@ -166,56 +165,6 @@
                     This is a list of all services components and budget lines within this agreement.
                 </p>
             </div>
-=======
-            {!isEditMode && (
-                <>
-                    <AgreementBudgetLinesHeader
-                        heading="Budget Lines Summary"
-                        details="The summary below shows a breakdown of the agreement total."
-                        includeDrafts={includeDrafts}
-                        setIncludeDrafts={setIncludeDrafts}
-                        isEditMode={isEditMode}
-                        setIsEditMode={setIsEditMode}
-                        isEditable={canUserEditAgreement}
-                    />
-                    <div className="display-flex flex-justify">
-                        <AgreementTotalCard
-                            total={agreementTotal}
-                            subtotal={agreementSubtotal}
-                            fees={agreementFees}
-                            procurementShopAbbr={agreement.procurement_shop?.abbr}
-                        />
-                        <BLIsByFYSummaryCard budgetLineItems={filteredBlis} />
-                    </div>
-                    <div className="margin-y-3">
-                        <div className="display-flex flex-justify flex-align-center">
-                            <h2 className="font-sans-lg">Budget Lines</h2>
-                            {blis && blis?.length > 0 && (
-                                <button
-                                    style={{fontSize: "16px"}}
-                                    className="usa-button--unstyled text-primary display-flex flex-align-end cursor-pointer"
-                                    data-cy="budget-line-export"
-                                    onClick={() => handleExport(exportTableToXlsx, setIsExporting,
-                                        filters, blis, budgetLineTrigger, procShopTrigger,
-                                        serviceComponentTrigger, portfolioTrigger, blis.length)}
-                                >
-                                    <svg
-                                        className={`height-2 width-2 margin-right-05`}
-                                        style={{fill: "#005EA2", height: "24px", width: "24px"}}
-                                    >
-                                        <use href={`${icons}#save_alt`}></use>
-                                    </svg>
-                                    <span>Export</span>
-                                </button>
-                            )}
-                        </div>
-                        <p className="font-sans-sm">
-                            This is a list of all services components and budget lines within this agreement.
-                        </p>
-                    </div>
-                </>
-            )}
->>>>>>> d98d1b00
 
             {isEditMode && (
                 <CreateBLIsAndSCs
