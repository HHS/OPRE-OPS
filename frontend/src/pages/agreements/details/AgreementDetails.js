import PropTypes from "prop-types";
import AgreementTotalBudgetLinesCard from "../../../components/Agreements/AgreementDetailsCards/AgreementTotalBudgetLinesCard";
import AgreementValuesCard from "../../../components/Agreements/AgreementDetailsCards/AgreementValuesCard";
import AgreementDetailHeader from "./AgreementDetailHeader";
import AgreementDetailsView from "./AgreementDetailsView";
import AgreementDetailsEdit from "./AgreementDetailsEdit";

/**
 * Renders the details of an agreement, including budget lines, spending, and other information.
 * @param {object} props - The component props.
 * @param {object} props.agreement - The agreement object to display details for.
 * @param {object} props.projectOfficer - The project officer object for the agreement.
<<<<<<< HEAD
 * @param {boolean} props.isEditMode - Whether or not the edit mode is on.
=======
 * @param {boolean} props.isEditMode - Whether the edit mode is on.
>>>>>>> 20ff0ddf
 * @param {function} props.setIsEditMode - The function to set the edit mode.
 * @returns {React.JSX.Element} - The rendered component.
 */
const AgreementDetails = ({ agreement, projectOfficer, isEditMode, setIsEditMode }) => {
    // eslint-disable-next-line no-unused-vars
    let { budget_line_items: _, ...agreement_details } = agreement;
    // details for AgreementTotalBudgetLinesCard
    const blis = agreement.budget_line_items ? agreement.budget_line_items : [];
    const numberOfAgreements = blis.length;
    const countsByStatus = blis.reduce((p, c) => {
        const status = c.status;
        if (!(status in p)) {
            p[status] = 0;
        }
        p[status]++;
        return p;
    }, {});

    return (
        <div>
            <AgreementDetailHeader
                heading="Agreement Summary"
                details="The summary below shows the budget lines and spending for this agreement."
                isEditMode={isEditMode}
                setIsEditMode={setIsEditMode}
            />
            <div className="display-flex flex-justify">
                <AgreementTotalBudgetLinesCard
                    numberOfAgreements={numberOfAgreements}
                    countsByStatus={countsByStatus}
                />
                <AgreementValuesCard budgetLineItems={blis} />
            </div>
            <h2 className="font-sans-lg margin-top-3">Agreement Details</h2>
            {isEditMode ? (
                <AgreementDetailsEdit
                    agreement={agreement}
                    projectOfficer={projectOfficer}
                    isEditMode={isEditMode}
                    setIsEditMode={setIsEditMode}
                />
            ) : (
                <AgreementDetailsView agreement={agreement} projectOfficer={projectOfficer} />
            )}
        </div>
    );
};

AgreementDetails.propTypes = {
    agreement: PropTypes.object.isRequired,
    projectOfficer: PropTypes.object.isRequired,
<<<<<<< HEAD
    isEditMode: PropTypes.bool.isRequired,
    setIsEditMode: PropTypes.func.isRequired,
=======
    isEditMode: PropTypes.bool,
    setIsEditMode: PropTypes.func,
>>>>>>> 20ff0ddf
};

export default AgreementDetails;<|MERGE_RESOLUTION|>--- conflicted
+++ resolved
@@ -10,11 +10,7 @@
  * @param {object} props - The component props.
  * @param {object} props.agreement - The agreement object to display details for.
  * @param {object} props.projectOfficer - The project officer object for the agreement.
-<<<<<<< HEAD
- * @param {boolean} props.isEditMode - Whether or not the edit mode is on.
-=======
  * @param {boolean} props.isEditMode - Whether the edit mode is on.
->>>>>>> 20ff0ddf
  * @param {function} props.setIsEditMode - The function to set the edit mode.
  * @returns {React.JSX.Element} - The rendered component.
  */
@@ -66,13 +62,8 @@
 AgreementDetails.propTypes = {
     agreement: PropTypes.object.isRequired,
     projectOfficer: PropTypes.object.isRequired,
-<<<<<<< HEAD
     isEditMode: PropTypes.bool.isRequired,
     setIsEditMode: PropTypes.func.isRequired,
-=======
-    isEditMode: PropTypes.bool,
-    setIsEditMode: PropTypes.func,
->>>>>>> 20ff0ddf
 };
 
 export default AgreementDetails;