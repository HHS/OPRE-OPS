import PropTypes from "prop-types";
import { Link } from "react-router-dom";
import AgreementDetailHeader from "./AgreementDetailHeader";
import AgreementBudgetLinesEdit from "./AgreementBudgetLinesEdit";
import { CreateBudgetLinesProvider } from "../../../components/UI/WizardSteps/StepCreateBudgetLines/context";
import PreviewTable from "../../../components/UI/PreviewTable/PreviewTable";

/**
 * Renders Agreement budget lines view
 * @param {Object} props - The component props.
 * @param {Object} props.agreement - The agreement to display.
<<<<<<< HEAD
 * @param {boolean} props.isEditMode - Whether or not the edit mode is on.
=======
 * @param {boolean} props.isEditMode - Whether the edit mode is on.
>>>>>>> 20ff0ddf
 * @param {function} props.setIsEditMode - The function to set the edit mode.
 * @returns {React.JSX.Element} - The rendered component.
 */
export const AgreementBudgetLines = ({ agreement, isEditMode, setIsEditMode }) => {
    return (
        <CreateBudgetLinesProvider>
            <AgreementDetailHeader
                heading="Budget Lines"
                details="This is a list of all budget lines within this agreement."
                isEditMode={isEditMode}
                setIsEditMode={setIsEditMode}
            />
            {isEditMode ? (
                <AgreementBudgetLinesEdit
                    agreement={agreement}
                    isEditMode={isEditMode}
                    setIsEditMode={setIsEditMode}
                    isReviewMode={false}
                />
            ) : agreement?.budget_line_items.length > 0 ? (
                <PreviewTable budgetLinesAdded={agreement?.budget_line_items} readOnly={!isEditMode} />
            ) : (
                <p>No budget lines.</p>
            )}

            {!isEditMode && (
                <div className="grid-row flex-justify-end margin-top-1">
                    <Link
                        className="usa-button margin-top-4 margin-right-0"
                        to={`/agreements/approve/${agreement?.id}`}
                    >
                        Plan or Execute Budget Lines
                    </Link>
                </div>
            )}
        </CreateBudgetLinesProvider>
    );
};

AgreementBudgetLines.propTypes = {
    agreement: PropTypes.shape({
        id: PropTypes.number,
        budget_line_items: PropTypes.arrayOf(PropTypes.object),
    }),
    isEditMode: PropTypes.bool,
    setIsEditMode: PropTypes.func,
};

export default AgreementBudgetLines;<|MERGE_RESOLUTION|>--- conflicted
+++ resolved
@@ -9,11 +9,7 @@
  * Renders Agreement budget lines view
  * @param {Object} props - The component props.
  * @param {Object} props.agreement - The agreement to display.
-<<<<<<< HEAD
- * @param {boolean} props.isEditMode - Whether or not the edit mode is on.
-=======
  * @param {boolean} props.isEditMode - Whether the edit mode is on.
->>>>>>> 20ff0ddf
  * @param {function} props.setIsEditMode - The function to set the edit mode.
  * @returns {React.JSX.Element} - The rendered component.
  */
