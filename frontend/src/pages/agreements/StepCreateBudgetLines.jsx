import React from "react";
import { useDispatch, useSelector } from "react-redux";
import { useNavigate } from "react-router-dom";
import StepIndicator from "../../components/UI/StepIndicator/StepIndicator";
import { ProjectAgreementSummaryCard } from "../budgetLines/ProjectAgreementSummaryCard";
import PreviewTable from "../budgetLines/PreviewTable";
import { Alert } from "../../components/UI/Alert/Alert";
import Modal from "../../components/UI/Modal/Modal";
import CreateBudgetLinesForm from "../../components/UI/Form/CreateBudgetLinesForm";
import {
    deleteBudgetLineAdded,
    setBudgetLineAdded,
    setEnteredAmount,
    setEnteredComments,
    setEnteredDay,
    setEnteredDescription,
    setEnteredMonth,
    setEnteredYear,
} from "../budgetLines/createBudgetLineSlice";
import {
<<<<<<< HEAD
    setAgreementTitle,
    setAgreementDescription,
    setAgreementIncumbent,
    setAgreementNotes,
    setSelectedProject,
    setSelectedAgreementType,
    setAgreementProductServiceCode,
    setSelectedProcurementShop,
    setSelectedAgreementReason,
    setAgreementProjectOfficer,
    setAgreementTeamMembers,
} from "./createAgreementSlice";
=======
    setAgreementDescription,
    setAgreementId,
    setAgreementIncumbent,
    setAgreementNotes,
    setAgreementProcurementShop,
    setAgreementProductServiceCode,
    setAgreementProject,
    setAgreementProjectOfficer,
    setAgreementTeamMembers,
    setAgreementTitle,
    setSelectedAgreementReason,
    setSelectedAgreementType,
    setSelectedProcurementShop,
    setSelectedProject,
} from "../agreements/createAgreementSlice";
>>>>>>> 97bfbe3a
import { postBudgetLineItems } from "../../api/postBudgetLineItems";

export const StepCreateBudgetLines = ({ goBack, goToNext, wizardSteps }) => {
    const dispatch = useDispatch();
    const navigate = useNavigate();
    const budgetLinesAdded = useSelector((state) => state.createBudgetLine.budget_lines_added);
    const selectedProcurementShop = useSelector((state) => state.createAgreement.selected_procurement_shop);
    const selectedResearchProject = useSelector((state) => state.createAgreement.selected_project);
    const selectedAgreement = useSelector((state) => state.createAgreement.agreement);
    const [isAlertActive, setIsAlertActive] = React.useState(false);
    const [alertProps, setAlertProps] = React.useState({});
    const [showModal, setShowModal] = React.useState(false);
    const [modalProps, setModalProps] = React.useState({});

    const showAlert = async (type, heading, message) => {
        await new Promise((resolve) => setTimeout(resolve, 500));
        window.scrollTo(0, 0);
        setIsAlertActive(true);
        setAlertProps({ type, heading, message });

        await new Promise((resolve) => setTimeout(resolve, 6000));
        setIsAlertActive(false);
        setAlertProps({});
    };

    const handleDeleteBudgetLine = (budgetLineId) => {
        setShowModal(true);
        setModalProps({
            heading: "Are you sure you want to delete this budget line?",
            actionButtonText: "Delete",
            handleConfirm: () => {
                dispatch(deleteBudgetLineAdded(budgetLineId));
                showAlert("success", "Budget Line Deleted", "The budget line has been successfully deleted.");
                setModalProps({});
            },
        });
    };

    const saveBudgetLineItems = (event) => {
        event.preventDefault();
        const newBudgetLineItems = budgetLinesAdded.filter(
            // eslint-disable-next-line no-prototype-builtins
            (budgetLineItem) => !budgetLineItem.hasOwnProperty("created_on")
        );
        postBudgetLineItems(newBudgetLineItems).then(() => console.log("Created New BLIs."));

        resetBLIState();
        resetAgreementState();

        // TODO: Route to Agreements List page, showing Agreement Review for now
        navigate("/agreements/");
        // goToNext();
    };

<<<<<<< HEAD
    const handleCancel = () => {
        // TODO: Navigate to /agreements when available.
        setShowModal(true);
        setModalProps({
            heading: "Are you sure you want to cancel? Your agreement will not be saved.",
            actionButtonText: "Continue",
            handleConfirm: () => {
                dispatch(setAgreementTitle(""));
                dispatch(setAgreementDescription(""));
                dispatch(setAgreementIncumbent(null));
                dispatch(setAgreementNotes(""));
                dispatch(setSelectedProject({}));
                dispatch(setSelectedAgreementType(null));
                dispatch(setAgreementProductServiceCode(null));
                dispatch(setSelectedAgreementReason(null));
                dispatch(setSelectedProcurementShop({}));
                dispatch(setAgreementProjectOfficer(null));
                dispatch(setAgreementTeamMembers([]));
                dispatch(setBudgetLineAdded([]));
                dispatch(setEnteredAmount(null));
                dispatch(setEnteredComments(""));
                dispatch(setEnteredDescription(""));
                dispatch(setSelectedProcurementShop(-1));
                dispatch(setEnteredDay(""));
                dispatch(setEnteredMonth(""));
                dispatch(setEnteredYear(""));
                setModalProps({});
                navigate("/");
            },
        });
=======
    const resetBLIState = () => {
        dispatch(setBudgetLineAdded([]));
        dispatch(setEnteredAmount(null));
        dispatch(setEnteredComments(""));
        dispatch(setEnteredDescription(""));
        dispatch(setSelectedProcurementShop(-1));
        dispatch(setEnteredDay(""));
        dispatch(setEnteredMonth(""));
        dispatch(setEnteredYear(""));
    };

    const resetAgreementState = () => {
        dispatch(setSelectedAgreementType(null));
        dispatch(setAgreementTitle(""));
        dispatch(setAgreementDescription(""));
        dispatch(setAgreementProductServiceCode(null));
        dispatch(setAgreementProcurementShop(null));
        dispatch(setSelectedAgreementReason(null));
        dispatch(setAgreementIncumbent(null));
        dispatch(setAgreementProjectOfficer(null));
        dispatch(setAgreementTeamMembers([]));
        dispatch(setAgreementNotes(""));
        dispatch(setAgreementId(null));
        dispatch(setAgreementProject(null));
        dispatch(setSelectedProject(-1));
>>>>>>> 97bfbe3a
    };

    return (
        <>
            {showModal && (
                <Modal
                    heading={modalProps.heading}
                    setShowModal={setShowModal}
                    actionButtonText={modalProps.actionButtonText}
                    handleConfirm={modalProps.handleConfirm}
                />
            )}

            {isAlertActive ? (
                <Alert heading={alertProps.heading} type={alertProps.type} setIsAlertActive={setIsAlertActive}>
                    {alertProps.message}
                </Alert>
            ) : (
                <>
                    <h1 className="font-sans-lg">Create New Budget Line</h1>
                    <p>Step Two: Text explaining this page</p>
                </>
            )}
            <StepIndicator steps={wizardSteps} currentStep={3} />
            <ProjectAgreementSummaryCard
                selectedResearchProject={selectedResearchProject}
                selectedAgreement={selectedAgreement}
                selectedProcurementShop={selectedProcurementShop}
            />
            <h2 className="font-sans-lg margin-top-3">Budget Line Details</h2>
            <p>
                Complete the information below to create new budget lines. Select Add Budget Line to create multiple
                budget lines.
            </p>
            <CreateBudgetLinesForm
                selectedAgreement={selectedAgreement}
                selectedProcurementShop={selectedProcurementShop}
                showAlert={showAlert}
            />
            <h2 className="font-sans-lg">Budget Lines</h2>
            <p>
                This is a list of all budget lines for the selected project and agreement. The budget lines you add will
                display in draft status. The Fiscal Year (FY) will populate based on the election date you provide.
            </p>

            <PreviewTable handleDeleteBudgetLine={handleDeleteBudgetLine} />
            <div className="grid-row flex-justify margin-top-1">
                <button
                    className="usa-button usa-button--unstyled margin-right-2"
                    onClick={() => {
                        // if no budget lines have been added, go back
                        if (budgetLinesAdded.length === 0) {
                            goBack();
                            return;
                        }
                        // if budget lines have been added, show modal
                        setShowModal(true);
                        setModalProps({
                            heading: "Are you sure you want to go back? Your budget lines will not be saved.",
                            actionButtonText: "Go Back",
                            handleConfirm: () => {
                                resetBLIState();
                                setModalProps({});
                                goBack();
                            },
                        });
                    }}
                >
                    Back
                </button>
                <div>
                    <button className="usa-button usa-button--unstyled margin-right-2" onClick={handleCancel}>
                        Cancel
                    </button>
                    <button className="usa-button" onClick={saveBudgetLineItems}>
                        Continue
                    </button>
                </div>
            </div>
        </>
    );
};<|MERGE_RESOLUTION|>--- conflicted
+++ resolved
@@ -18,20 +18,6 @@
     setEnteredYear,
 } from "../budgetLines/createBudgetLineSlice";
 import {
-<<<<<<< HEAD
-    setAgreementTitle,
-    setAgreementDescription,
-    setAgreementIncumbent,
-    setAgreementNotes,
-    setSelectedProject,
-    setSelectedAgreementType,
-    setAgreementProductServiceCode,
-    setSelectedProcurementShop,
-    setSelectedAgreementReason,
-    setAgreementProjectOfficer,
-    setAgreementTeamMembers,
-} from "./createAgreementSlice";
-=======
     setAgreementDescription,
     setAgreementId,
     setAgreementIncumbent,
@@ -47,7 +33,6 @@
     setSelectedProcurementShop,
     setSelectedProject,
 } from "../agreements/createAgreementSlice";
->>>>>>> 97bfbe3a
 import { postBudgetLineItems } from "../../api/postBudgetLineItems";
 
 export const StepCreateBudgetLines = ({ goBack, goToNext, wizardSteps }) => {
@@ -86,54 +71,6 @@
         });
     };
 
-    const saveBudgetLineItems = (event) => {
-        event.preventDefault();
-        const newBudgetLineItems = budgetLinesAdded.filter(
-            // eslint-disable-next-line no-prototype-builtins
-            (budgetLineItem) => !budgetLineItem.hasOwnProperty("created_on")
-        );
-        postBudgetLineItems(newBudgetLineItems).then(() => console.log("Created New BLIs."));
-
-        resetBLIState();
-        resetAgreementState();
-
-        // TODO: Route to Agreements List page, showing Agreement Review for now
-        navigate("/agreements/");
-        // goToNext();
-    };
-
-<<<<<<< HEAD
-    const handleCancel = () => {
-        // TODO: Navigate to /agreements when available.
-        setShowModal(true);
-        setModalProps({
-            heading: "Are you sure you want to cancel? Your agreement will not be saved.",
-            actionButtonText: "Continue",
-            handleConfirm: () => {
-                dispatch(setAgreementTitle(""));
-                dispatch(setAgreementDescription(""));
-                dispatch(setAgreementIncumbent(null));
-                dispatch(setAgreementNotes(""));
-                dispatch(setSelectedProject({}));
-                dispatch(setSelectedAgreementType(null));
-                dispatch(setAgreementProductServiceCode(null));
-                dispatch(setSelectedAgreementReason(null));
-                dispatch(setSelectedProcurementShop({}));
-                dispatch(setAgreementProjectOfficer(null));
-                dispatch(setAgreementTeamMembers([]));
-                dispatch(setBudgetLineAdded([]));
-                dispatch(setEnteredAmount(null));
-                dispatch(setEnteredComments(""));
-                dispatch(setEnteredDescription(""));
-                dispatch(setSelectedProcurementShop(-1));
-                dispatch(setEnteredDay(""));
-                dispatch(setEnteredMonth(""));
-                dispatch(setEnteredYear(""));
-                setModalProps({});
-                navigate("/");
-            },
-        });
-=======
     const resetBLIState = () => {
         dispatch(setBudgetLineAdded([]));
         dispatch(setEnteredAmount(null));
@@ -159,7 +96,37 @@
         dispatch(setAgreementId(null));
         dispatch(setAgreementProject(null));
         dispatch(setSelectedProject(-1));
->>>>>>> 97bfbe3a
+    };
+
+    const saveBudgetLineItems = (event) => {
+        event.preventDefault();
+        const newBudgetLineItems = budgetLinesAdded.filter(
+            // eslint-disable-next-line no-prototype-builtins
+            (budgetLineItem) => !budgetLineItem.hasOwnProperty("created_on")
+        );
+        postBudgetLineItems(newBudgetLineItems).then(() => console.log("Created New BLIs."));
+
+        resetBLIState();
+        resetAgreementState();
+
+        // TODO: Route to Agreements List page, showing Agreement Review for now
+        navigate("/agreements/");
+        // goToNext();
+    };
+
+    const handleCancel = () => {
+        // TODO: Navigate to /agreements when available.
+        setShowModal(true);
+        setModalProps({
+            heading: "Are you sure you want to cancel? Your agreement will not be saved.",
+            actionButtonText: "Continue",
+            handleConfirm: () => {
+                resetBLIState();
+                resetAgreementState();
+                setModalProps({});
+                navigate("/");
+            },
+        });
     };
 
     return (
