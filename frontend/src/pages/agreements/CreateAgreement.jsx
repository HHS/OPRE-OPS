<<<<<<< HEAD
import { useEffect } from "react";
import { useDispatch, useSelector } from "react-redux";
import App from "../../App";
=======
>>>>>>> 467fb398
import { CreateAgreementFlow } from "./CreateAgreementFlow";
import { StepSelectProject } from "./StepSelectProject";
import { StepCreateAgreement } from "./StepCreateAgreement";
<<<<<<< HEAD
import StepCreateBudgetLines from "../../components/UI/WizardSteps/StepCreateBudgetLines";
import { getUsers } from "../../api/getUser";
=======
import { StepCreateBudgetLines } from "./StepCreateBudgetLines";
import App from "../../App";
>>>>>>> 467fb398
import StepAgreementSuccess from "./StepAgreementSuccess";

const wizardSteps = ["Project", "Agreement", "Budget Lines"];

export const CreateAgreement = () => {
<<<<<<< HEAD
    const dispatch = useDispatch();
    const selectedResearchProject = useSelector((state) => state.createAgreement.selected_project);
    const selectedAgreement = useSelector((state) => state.createAgreement.selected_agreement);
    const selectedProcurementShop = useSelector((state) => state.createAgreement.selected_procurement_shop);
    const budgetLinesAdded = useSelector((state) => state.createAgreement.budget_lines_added);

    useEffect(() => {
        const getProcurementShopsAndSetState = async () => {
            const results = await getProcurementShopList();
            dispatch(setProcurementShopsList(results));
        };
        getProcurementShopsAndSetState().catch(console.error);
    }, [dispatch]);

    useEffect(() => {
        const getUsersAndSetState = async () => {
            const results = await getUsers();
            dispatch(setUsers(results));
        };
        getUsersAndSetState().catch(console.error);
    }, [dispatch]);

=======
>>>>>>> 467fb398
    return (
        <App>
            <CreateAgreementFlow>
                <StepSelectProject wizardSteps={wizardSteps} />
                <StepCreateAgreement wizardSteps={wizardSteps} />
                <StepCreateBudgetLines
                    wizardSteps={wizardSteps}
                    currentStep={3}
                    selectedResearchProject={selectedResearchProject}
                    selectedAgreement={selectedAgreement}
                    selectedProcurementShop={selectedProcurementShop}
                    budgetLinesAdded={budgetLinesAdded}
                />
                <StepAgreementSuccess />
            </CreateAgreementFlow>
        </App>
    );
};<|MERGE_RESOLUTION|>--- conflicted
+++ resolved
@@ -1,49 +1,18 @@
-<<<<<<< HEAD
-import { useEffect } from "react";
-import { useDispatch, useSelector } from "react-redux";
-import App from "../../App";
-=======
->>>>>>> 467fb398
 import { CreateAgreementFlow } from "./CreateAgreementFlow";
 import { StepSelectProject } from "./StepSelectProject";
 import { StepCreateAgreement } from "./StepCreateAgreement";
-<<<<<<< HEAD
-import StepCreateBudgetLines from "../../components/UI/WizardSteps/StepCreateBudgetLines";
-import { getUsers } from "../../api/getUser";
-=======
 import { StepCreateBudgetLines } from "./StepCreateBudgetLines";
 import App from "../../App";
->>>>>>> 467fb398
 import StepAgreementSuccess from "./StepAgreementSuccess";
+import { useSelector } from "react-redux";
 
 const wizardSteps = ["Project", "Agreement", "Budget Lines"];
 
 export const CreateAgreement = () => {
-<<<<<<< HEAD
-    const dispatch = useDispatch();
     const selectedResearchProject = useSelector((state) => state.createAgreement.selected_project);
     const selectedAgreement = useSelector((state) => state.createAgreement.selected_agreement);
     const selectedProcurementShop = useSelector((state) => state.createAgreement.selected_procurement_shop);
     const budgetLinesAdded = useSelector((state) => state.createAgreement.budget_lines_added);
-
-    useEffect(() => {
-        const getProcurementShopsAndSetState = async () => {
-            const results = await getProcurementShopList();
-            dispatch(setProcurementShopsList(results));
-        };
-        getProcurementShopsAndSetState().catch(console.error);
-    }, [dispatch]);
-
-    useEffect(() => {
-        const getUsersAndSetState = async () => {
-            const results = await getUsers();
-            dispatch(setUsers(results));
-        };
-        getUsersAndSetState().catch(console.error);
-    }, [dispatch]);
-
-=======
->>>>>>> 467fb398
     return (
         <App>
             <CreateAgreementFlow>
