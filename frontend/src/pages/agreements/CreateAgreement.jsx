--- conflicted
+++ resolved
@@ -1,4 +1,3 @@
-<<<<<<< HEAD
 import CreateAgreementFlow from "./CreateAgreementFlow";
 import StepSelectProject from "./StepSelectProject";
 import StepCreateAgreement from "./StepCreateAgreement";
@@ -26,38 +25,7 @@
         <CreateAgreementFlow>
             <StepSelectProject />
             {/* <StepCreateAgreement />
-            <StepCreateBudgetLines
-                wizardSteps={wizardSteps}
-                currentStep={3}
-                selectedResearchProject={selectedResearchProject}
-                selectedAgreement={selectedAgreement}
-                selectedProcurementShop={selectedProcurementShop}
-                existingBudgetLines={existingBudgetLines}
-            />
-            <StepAgreementSuccess /> */}
-        </CreateAgreementFlow>
-=======
-import { CreateAgreementFlow } from "./CreateAgreementFlow";
-import { StepSelectProject } from "./StepSelectProject";
-import { StepCreateAgreement } from "./StepCreateAgreement";
-import StepCreateBudgetLines from "../../components/UI/WizardSteps/StepCreateBudgetLines";
-import App from "../../App";
-import StepAgreementSuccess from "./StepAgreementSuccess";
-import { useSelector } from "react-redux";
-
-const wizardSteps = ["Project", "Agreement", "Budget Lines"];
-
-export const CreateAgreement = () => {
-    const selectedResearchProject = useSelector((state) => state.createAgreement.selected_project);
-    const selectedAgreement = useSelector((state) => state.createAgreement.agreement);
-    const selectedProcurementShop = useSelector((state) => state.createAgreement.selected_procurement_shop);
-    const existingBudgetLines = useSelector((state) => state.createAgreement.budget_lines_added);
-    return (
-        <App>
-            <CreateAgreementFlow>
-                <StepSelectProject wizardSteps={wizardSteps} />
-                <StepCreateAgreement wizardSteps={wizardSteps} />
-                <StepCreateBudgetLines
+           <StepCreateBudgetLines
                     wizardSteps={wizardSteps}
                     currentStep={3}
                     selectedResearchProject={selectedResearchProject}
@@ -65,10 +33,8 @@
                     selectedProcurementShop={selectedProcurementShop}
                     existingBudgetLines={existingBudgetLines}
                 />
-                <StepAgreementSuccess />
-            </CreateAgreementFlow>
-        </App>
->>>>>>> e002c0e1
+            <StepAgreementSuccess /> */}
+        </CreateAgreementFlow>
     );
 };
 
