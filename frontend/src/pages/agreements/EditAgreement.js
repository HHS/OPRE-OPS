import App from "../../App";
import { CreateAgreementProvider } from "./CreateAgreementContext";
import CreateEditAgreement from "./CreateEditAgreement";
import { useParams } from "react-router-dom";
import { useGetAgreementByIdQuery } from "../../api/opsAPI";
import { useEffect, useState } from "react";
import { getUser } from "../../api/getUser";
import SimpleAlert from "../../components/UI/Alert/SimpleAlert";

const EditAgreement = () => {
    const urlPathParams = useParams();
    const agreementId = parseInt(urlPathParams.id);

    const [projectOfficer, setProjectOfficer] = useState({});

    const {
        data: agreement,
        error: errorAgreement,
        isLoading: isLoadingAgreement,
        refetch,
    } = useGetAgreementByIdQuery(agreementId, {
        refetchOnMountOrArgChange: true,
    });

    useEffect(() => {
        refetch();
        // eslint-disable-next-line react-hooks/exhaustive-deps
    }, []);

    useEffect(() => {
        const getProjectOfficerSetState = async (id) => {
            const results = await getUser(id);
            setProjectOfficer(results);
        };

        if (agreement?.project_officer) {
            getProjectOfficerSetState(agreement?.project_officer).catch(console.error);
        }

        return () => {
            setProjectOfficer({});
        };
    }, [agreement]);

    if (isLoadingAgreement) {
        return <div>Loading...</div>;
    }
    if (errorAgreement) {
        return <div>Oops, an error occurred</div>;
    }
    if (agreement.status !== "DRAFT" && agreement.status !== "UNDER_REVIEW") {
<<<<<<< HEAD
        return <App>This Agreement cannot be edited because its status is {agreement.status}.</App>;
=======
        return (
            <App>
                <SimpleAlert
                    type="error"
                    heading="Error"
                    message={`This Agreement cannot be edited because it's status is ${agreement.status}.`}
                ></SimpleAlert>
            </App>
        );
>>>>>>> 02b0bf39
    }

    return (
        <App>
            <CreateAgreementProvider agreement={agreement} projectOfficer={projectOfficer}>
                <CreateEditAgreement existingBudgetLines={agreement.budget_line_items} isEditMode={true} />
            </CreateAgreementProvider>
        </App>
    );
};

export default EditAgreement;<|MERGE_RESOLUTION|>--- conflicted
+++ resolved
@@ -49,9 +49,6 @@
         return <div>Oops, an error occurred</div>;
     }
     if (agreement.status !== "DRAFT" && agreement.status !== "UNDER_REVIEW") {
-<<<<<<< HEAD
-        return <App>This Agreement cannot be edited because its status is {agreement.status}.</App>;
-=======
         return (
             <App>
                 <SimpleAlert
@@ -61,7 +58,6 @@
                 ></SimpleAlert>
             </App>
         );
->>>>>>> 02b0bf39
     }
 
     return (
