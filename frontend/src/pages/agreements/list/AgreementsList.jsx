--- conflicted
+++ resolved
@@ -38,11 +38,8 @@
         fiscalYear: [],
         budgetLineStatus: []
     });
-<<<<<<< HEAD
     const activeUser = useSelector((state) => state.auth?.activeUser);
     const { sortDescending, sortCondition, setSortConditions } = useSetSortConditions();
-=======
->>>>>>> 05e54ef9
 
     const myAgreementsUrl = searchParams.get("filter") === "my-agreements";
     const changeRequestUrl = searchParams.get("filter") === "change-requests";
@@ -71,7 +68,6 @@
         );
     }
 
-<<<<<<< HEAD
     let filteredAgreements = [];
     // TODO: remove once #3786 is done
     if (myAgreementsUrl) {
@@ -90,9 +86,8 @@
         // all-agreements
         filteredAgreements = agreements;
     }
-=======
     const sortedAgreements = sortAgreements(agreements);
->>>>>>> 05e54ef9
+
 
     let subtitle = "All Agreements";
     let details = "This is a list of all agreements across OPRE. Draft budget lines are not included in the Totals.";
