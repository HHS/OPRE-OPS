--- conflicted
+++ resolved
@@ -198,20 +198,11 @@
     };
 
     return (
-<<<<<<< HEAD
         !_.isEmpty(tagsList.filter(ignoredTags)) && (
             <FilterTagsWrapper>
                 <FilterTags removeFilter={removeFilter} tagsList={tagsList.filter(ignoredTags)} />
             </FilterTagsWrapper>
         )
-=======
-        <div className="display-flex flex-wrap">
-            <FilterTags
-                removeFilter={removeFilter}
-                tagsList={tagsList.filter(ignoredTags)}
-            />
-        </div>
->>>>>>> 8c9e456b
     );
 };
 export default AgreementsFilterTags;