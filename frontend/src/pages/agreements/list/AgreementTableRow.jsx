--- conflicted
+++ resolved
@@ -40,14 +40,14 @@
     const agreementSubTotal = agreement?.budget_line_items?.reduce((n, { amount }) => n + amount, 0);
     const procurementShopSubTotal = agreement?.budget_line_items?.reduce(
         (n, { amount }) => n + amount * (agreement.procurement_shop ? agreement.procurement_shop.fee : 0),
-        0,
+        0
     );
     const agreementTotal = agreementSubTotal + procurementShopSubTotal;
 
     // find the min(date_needed) of the BLIs
     let nextNeedBy = agreement?.budget_line_items?.reduce(
         (n, { date_needed }) => (n < date_needed ? n : date_needed),
-        0,
+        0
     );
 
     nextNeedBy = nextNeedBy ? formatDate(new Date(nextNeedBy)) : "";
@@ -92,26 +92,6 @@
                     .unwrap()
                     .then((fulfilled) => {
                         console.log(`DELETE agreement success: ${JSON.stringify(fulfilled, null, 2)}`);
-<<<<<<< HEAD
-                        globalDispatch(
-                            setAlert({
-                                type: "success",
-                                heading: "Agreement deleted",
-                                message: `Agreement ${agreementName} has been successfully deleted.`,
-                            }),
-                        );
-                    })
-                    .catch((rejected) => {
-                        console.error(`DELETE agreement rejected: ${JSON.stringify(rejected, null, 2)}`);
-                        globalDispatch(
-                            setAlert({
-                                type: "error",
-                                heading: "Error",
-                                message: "An error occurred while deleting the agreement.",
-                            }),
-                        );
-                        navigate("/error");
-=======
                         setAlert({
                             type: "success",
                             heading: "Agreement deleted",
@@ -126,7 +106,6 @@
                             message: "An error occurred while deleting the agreement.",
                             redirectUrl: "/error",
                         });
->>>>>>> 9064995a
                     });
             },
         });
@@ -282,7 +261,7 @@
                 amount: PropTypes.number.isRequired,
                 date_needed: PropTypes.string.isRequired,
                 status: PropTypes.string.isRequired,
-            }),
+            })
         ).isRequired,
         procurement_shop: PropTypes.shape({
             fee: PropTypes.number.isRequired,
@@ -294,7 +273,7 @@
         team_members: PropTypes.arrayOf(
             PropTypes.shape({
                 id: PropTypes.number.isRequired,
-            }),
+            })
         ).isRequired,
     }).isRequired,
 };