--- conflicted
+++ resolved
@@ -1,25 +1,15 @@
-<<<<<<< HEAD
 import React from "react";
 import { useDispatch, useSelector } from "react-redux";
 import { useNavigate } from "react-router-dom";
 import ProjectSelect from "../../components/UI/Form/ProjectSelect";
-=======
-import { useSelector } from "react-redux";
-import { useNavigate } from "react-router-dom";
-import ProjectSelect from "./ProjectSelect";
->>>>>>> 6b144a51
 import StepIndicator from "../../components/UI/StepIndicator/StepIndicator";
 import { setSelectedProject } from "./createAgreementSlice";
 import Modal from "../../components/UI/Modal/Modal";
 
 export const StepSelectProject = ({ goToNext, wizardSteps }) => {
-<<<<<<< HEAD
     const dispatch = useDispatch();
     const navigate = useNavigate();
     const researchProjects = useSelector((state) => state.createAgreement.research_projects_list);
-=======
-    const navigate = useNavigate();
->>>>>>> 6b144a51
     const selectedResearchProject = useSelector((state) => state.createAgreement.selected_project);
     const [showModal, setShowModal] = React.useState(false);
     const [modalProps, setModalProps] = React.useState({});
