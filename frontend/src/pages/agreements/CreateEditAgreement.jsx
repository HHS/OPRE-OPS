--- conflicted
+++ resolved
@@ -52,23 +52,12 @@
                 selectedProcurementShop={selectedProcurementShop}
                 continueBtnText="Save Draft"
                 continueOverRide={() =>
-<<<<<<< HEAD
-                    globalDispatch(
-                        setAlert({
-                            type: "success",
-                            heading: "Agreement draft saved",
-                            message: "The agreement has been successfully saved.",
-                            redirectUrl: "/agreements",
-                        }),
-                    )
-=======
                     setAlert({
                         type: "success",
                         heading: "Agreement draft saved",
                         message: "The agreement has been successfully saved.",
                         redirectUrl: "/agreements",
                     })
->>>>>>> 9064995a
                 }
                 existingBudgetLines={existingBudgetLines}
                 isEditMode={isEditMode}
