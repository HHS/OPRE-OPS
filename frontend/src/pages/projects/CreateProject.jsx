--- conflicted
+++ resolved
@@ -20,7 +20,6 @@
     const projectTitle = useSelector((state) => state.createProject.project.title);
     const projectDescription = useSelector((state) => state.createProject.project.description);
     const project = useSelector((state) => state.createProject.project);
-<<<<<<< HEAD
 
     const [addResearchProject] = useAddResearchProjectsMutation();
 
@@ -29,8 +28,8 @@
         dispatch(setProjectShortTitle(""));
         dispatch(setProjectTitle(""));
         dispatch(setProjectDescription(""));
-=======
-    const [addResearchProject, results] = useAddResearchProjectsMutation();
+    };
+
     const [isAlertActive, setIsAlertActive] = React.useState(false);
     const [alertProps, setAlertProps] = React.useState({});
     const navigate = useNavigate();
@@ -45,7 +44,6 @@
         setIsAlertActive(false);
         setAlertProps({});
         navigate("/");
->>>>>>> 1a305f0e
     };
 
     const handleCreateProject = async () => {
@@ -54,42 +52,24 @@
         delete newProject.id;
         delete newProject.selected_project_type;
 
-<<<<<<< HEAD
         if (project) {
             try {
                 const results = await addResearchProject(newProject).unwrap();
-                //const response = await postProject(project);
                 const newProjectId = results.id;
                 console.log(`New Project Created: ${newProjectId}`);
                 dispatch(setProjectId(newProjectId));
-
-                alert("New Project Created!");
-
-                // Clear Form
                 handleClearingForm();
+                showAlert("success", "New Project Created!", "The project has been successfully created.");
             } catch (error) {
                 console.log("Error Submitting Project");
                 console.dir(error);
             }
         }
-=======
-        if (project) addResearchProject(newProject);
-        // const response = await postProject(project);
-        const newProjectId = results.id;
-        console.log(`New Project Created: ${newProjectId}`);
-        dispatch(setProjectId(newProjectId));
-        // Clear createProject State
-        dispatch(setSelectedProjectType(null));
-        dispatch(setProjectShortTitle(""));
-        dispatch(setProjectTitle(""));
-        dispatch(setProjectDescription(""));
-        showAlert("success", "New Project Created!", "The project has been successfully created.");
->>>>>>> 1a305f0e
     };
 
     const handleCancel = () => {
         // TODO: Add cancel stuff
-        // TODO: Clear createProject State
+        handleClearingForm();
         goBack();
     };
     const goBack = () => {
