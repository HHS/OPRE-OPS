--- conflicted
+++ resolved
@@ -27,10 +27,7 @@
  * @param {boolean} isBudgetTeamMember
  * @param {boolean} isEditMode
  * @param {() => void} toggleEditMode
-<<<<<<< HEAD
-=======
  * @param {() => void} setWelcomeModal
->>>>>>> 2c836d3c
  * @param {string} receivedFunding
  * @param {FundingReceived[]} fundingReceived
  * @param {number} [currentFiscalYearFundingId] - The id of the current fiscal year funding. optional
@@ -43,10 +40,7 @@
     isBudgetTeamMember,
     isEditMode,
     toggleEditMode,
-<<<<<<< HEAD
-=======
     setWelcomeModal,
->>>>>>> 2c836d3c
     receivedFunding,
     fundingReceived,
     currentFiscalYearFundingId
@@ -299,15 +293,9 @@
             return fundingEntry.id === newFundingReceived.id;
         });
 
-<<<<<<< HEAD
-        console.log({ matchingFundingReceived });
-
-        const matchingFundingReceivedFunding = +matchingFundingReceived?.funding || 0;
-=======
         const matchingFundingReceivedFunding =
             // set matchingFundingReceivedFunding to 0 if matchingFundingReceived is undefined
             matchingFundingReceived && matchingFundingReceived.funding ? +matchingFundingReceived.funding : 0;
->>>>>>> 2c836d3c
         setTotalReceived(
             (currentTotal) => currentTotal - matchingFundingReceivedFunding + +fundingReceivedForm.enteredAmount
         );
@@ -356,11 +344,7 @@
             const newDeletedFundingReceivedIds = [...deletedFundingReceivedIds, fundingReceivedId];
             setDeletedFundingReceivedIds(newDeletedFundingReceivedIds);
         }
-<<<<<<< HEAD
-        setTotalReceived((currentTotal) => currentTotal - +matchingFundingReceived?.funding);
-=======
         setTotalReceived((currentTotal) => currentTotal - +(matchingFundingReceived?.funding ?? 0));
->>>>>>> 2c836d3c
     };
 
     const handleCancel = () => {
