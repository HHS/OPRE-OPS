import { faPen } from "@fortawesome/free-solid-svg-icons";
import { FontAwesomeIcon } from "@fortawesome/react-fontawesome";
import CurrencyFormat from "react-currency-format";
import CANBudgetByFYCard from "../../../components/CANs/CANBudgetByFYCard/CANBudgetByFYCard";
import CANBudgetForm from "../../../components/CANs/CANBudgetForm";
import CANFundingInfoCard from "../../../components/CANs/CANFundingInfoCard";
import CANFundingReceivedTable from "../../../components/CANs/CANFundingReceivedTable";
import Accordion from "../../../components/UI/Accordion";
import ReceivedFundingCard from "../../../components/UI/Cards/BudgetCard/ReceivedFundingCard";
import CurrencyCard from "../../../components/UI/Cards/CurrencyCard";
import ConfirmationModal from "../../../components/UI/Modals/index.js";
import RoundedBox from "../../../components/UI/RoundedBox";
import useCanFunding from "./CanFunding.hooks.js";
import CANFundingReceivedForm from "../../../components/CANs/CANFundingReceivedForm";

/**
 * @typedef {import("../../../components/CANs/CANTypes").FundingDetails} FundingDetails
 * @typedef {import("../../../components/CANs/CANTypes").FundingBudget} FundingBudget
 * @typedef {import("../../../components/CANs/CANTypes").FundingReceived} FundingReceived
 */

/**
 * @typedef {Object} CanFundingProps
 * @property {number} canId
 * @property {string} canNumber
 * @property {number} [currentFiscalYearFundingId]
 * @property {FundingDetails} [funding]
 * @property {FundingBudget[]} fundingBudgets
 * @property {number} fiscalYear
 * @property {string} totalFunding
 * @property {string} receivedFunding
 * @property {FundingReceived[]} fundingReceived data for table
 * @property {boolean} isBudgetTeamMember
 * @property {boolean} isEditMode
 * @property {() => void} toggleEditMode
 * @property {string} carryForwardFunding
 */

/**
 * @component - The CAN Funding component.
 * @param {CanFundingProps} props
 * @returns  {JSX.Element} - The component JSX.
 */
const CanFunding = ({
    canId,
    canNumber,
    currentFiscalYearFundingId,
    funding,
    fundingBudgets,
    fiscalYear,
    totalFunding,
    receivedFunding,
    fundingReceived,
    isBudgetTeamMember,
    isEditMode,
    toggleEditMode,
    carryForwardFunding
}) => {
    const {
        handleAddBudget,
        handleAddFundingReceived,
        handleCancel,
        handleSubmit,
        modalProps,
        runValidate,
        cn,
        res,
        setShowModal,
        showButton,
        showModal,
        budgetForm,
        handleEnteredBudgetAmount,
        fundingReceivedForm,
        handleEnteredFundingReceivedAmount,
        handleEnteredNotes,
        totalReceived,
        enteredFundingReceived
    } = useCanFunding(
        canId,
        canNumber,
        totalFunding,
        fiscalYear,
        isBudgetTeamMember,
        isEditMode,
        toggleEditMode,
        receivedFunding,
        fundingReceived,
        currentFiscalYearFundingId
    );

    if (!funding) {
        return <div>No funding information available for this CAN.</div>;
    }

    const showCarryForwardCard = funding.active_period != 1 && fiscalYear > funding.fiscal_year;

    return (
        <div>
            {showModal && (
                <ConfirmationModal
                    heading={modalProps.heading}
                    setShowModal={setShowModal}
                    actionButtonText={modalProps.actionButtonText}
                    secondaryButtonText={modalProps.secondaryButtonText}
                    handleConfirm={modalProps.handleConfirm}
                />
            )}
            <div className="display-flex flex-justify">
                <h2>{!isEditMode ? "CAN Funding" : `Review FY ${fiscalYear} Funding Information`}</h2>
                {showButton && (
                    <button
                        id="edit"
                        className="hover:text-underline cursor-pointer"
                        onClick={toggleEditMode}
                    >
                        <FontAwesomeIcon
                            icon={faPen}
                            size="2x"
                            className="text-primary height-2 width-2 margin-right-1 cursor-pointer usa-tooltip"
                            title="edit"
                            data-position="top"
                        />
                        <span className="text-primary">Edit</span>
                    </button>
                )}
            </div>
            <p>
                {!isEditMode
                    ? "The summary below shows the funding for this CAN for the select fiscal year."
                    : "Review the new FY Funding Information for this CAN."}
            </p>
            <CANFundingInfoCard
                funding={funding}
                fiscalYear={fiscalYear}
            />
            {!isEditMode ? (
                <section
                    id="cards"
                    className="margin-bottom-4"
                >
                    <div className="display-flex flex-justify margin-top-4">
                        <ReceivedFundingCard
                            title={`FY ${fiscalYear} Funding Received YTD`}
                            totalReceived={receivedFunding}
                            totalFunding={totalFunding}
                        />
                        <CANBudgetByFYCard fundingBudgets={fundingBudgets} />
                    </div>
                    <div className="margin-top-05">
                        <p className="font-12px text-base-dark margin-0">
                            * For multi-year CANs, the total budget will display in the first year, and the
                            carry-forward will display in every year after
                        </p>
                        <p className="font-12px text-base-dark margin-0">
                            * TBD means the FY Budget has not yet been entered by the Budget Team
                        </p>
                    </div>
                </section>
            ) : (
<<<<<<< HEAD
                <section
                    id="can-budget-form-section"
                    className="margin-bottom-8"
                >
                    <h2>{`Add FY ${fiscalYear} CAN Budget`}</h2>
                    <p>{`Enter the FY ${fiscalYear} CAN Budget that teams will utilize for planning. For Multi-Year CANs, the Previous FYs Carry-Forward will display for you to review and enter as-is or edit, if needed.`}</p>
                    <div className="display-flex flex-justify margin-top-4">
                        <div
                            className="border-right-1px border-base-light"
                            style={{ minWidth: "46%" }}
                        >
                            {showCarryForwardCard && (
=======
                <div>
                    <section
                        id="can-budget-form-section"
                        className="margin-bottom-8"
                    >
                        <h2>{`Add FY ${fiscalYear} CAN Budget`}</h2>
                        <p>{`Enter the FY ${fiscalYear} CAN Budget that teams will utilize for planning. For Multi-Year CANs, the Previous FYs Carry-Forward will display for you to review and enter as-is or edit, if needed.`}</p>
                        <div className="display-flex flex-justify margin-top-4">
                            <div
                                className="border-right-1px border-base-light"
                                style={{ minWidth: "46%" }}
                            >
>>>>>>> d58b3161
                                <RoundedBox
                                    className="font-12px"
                                    style={{ minHeight: "69px", width: "313px", padding: "17px 0 0 13px" }}
                                    id="carry-forward-card"
                                >
                                    <p className="margin-0 text-base-dark">Previous FYs Carry Forward</p>
                                    <CurrencyFormat
                                        value={carryForwardFunding}
                                        displayType="text"
                                        thousandSeparator={true}
                                        decimalScale={2}
                                        fixedDecimalScale={true}
                                        prefix="$ "
                                    />
                                </RoundedBox>
<<<<<<< HEAD
                            )}
                            <CANBudgetForm
                                showCarryForwardCard={showCarryForwardCard}
                                budgetAmount={budgetAmount}
                                cn={cn}
                                res={res}
                                fiscalYear={fiscalYear}
                                handleAddBudget={handleAddBudget}
                                runValidate={runValidate}
                                setBudgetAmount={setBudgetAmount}
=======
                                <CANBudgetForm
                                    totalFunding={
                                        budgetForm.submittedAmount ? budgetForm.submittedAmount : totalFunding
                                    }
                                    budgetAmount={budgetForm.enteredAmount}
                                    cn={cn}
                                    res={res}
                                    fiscalYear={fiscalYear}
                                    handleAddBudget={handleAddBudget}
                                    runValidate={runValidate}
                                    setBudgetAmount={handleEnteredBudgetAmount}
                                />
                            </div>
                            <CurrencyCard
                                amount={+budgetForm.submittedAmount}
                                dataCy="can-budget-fy-card"
                                headerText={`FY ${fiscalYear} CAN Budget`}
>>>>>>> d58b3161
                            />
                        </div>
                    </section>
                    <section id="can-funding-received-form-section" className="margin-bottom-4">
                        <h2>{`Add FY ${fiscalYear} Funding Received YTD`}</h2>
                        <p>{`Add funding received towards the Total FY ${fiscalYear} Budget or come back to add funding later. Funding Received means the money is in OPRE’s hands and ready to spend against.`}</p>
                        <div className="display-flex flex-justify margin-top-4">
                            <div
                                className="border-right-1px border-base-light"
                                style={{ minWidth: "46%" }}
                            >
                                <CANFundingReceivedForm
                                    receivedFundingAmount={fundingReceivedForm.enteredAmount}
                                    setReceivedFundingAmount={handleEnteredFundingReceivedAmount}
                                    handleSubmit={handleAddFundingReceived}
                                    setNotes={handleEnteredNotes}
                                    notes={fundingReceivedForm.enteredNotes}
                                    cn={cn}
                                    res={res}
                                    runValidate={runValidate}
                                />
                            </div>
                            <ReceivedFundingCard
                                title={`FY ${fiscalYear} Funding Received YTD`}
                                totalReceived={totalReceived.toString() || "0"}
                                totalFunding={budgetForm.submittedAmount}
                            />
                        </div>
                    </section>
                </div>
            )}
            <Accordion
                heading="Funding Received YTD"
                level={2}
            >
                {enteredFundingReceived.length === 0 ? (
                    <p className="text-center">No funding received data available for this CAN.</p>
                ) : (
                    <CANFundingReceivedTable
                        fundingReceived={enteredFundingReceived}
                        totalFunding={totalFunding}
                    />
                )}
            </Accordion>
            {isEditMode && (
                <div className="grid-row flex-justify-end margin-top-8">
                    <button
                        className="usa-button usa-button--unstyled margin-right-2"
                        data-cy="cancel-button"
                        onClick={handleCancel}
                    >
                        Cancel
                    </button>
                    <button
                        id="save-changes"
                        className="usa-button"
                        disabled={!budgetForm.isSubmitted && !fundingReceivedForm.isSubmitted}
                        data-cy="save-btn"
                        onClick={(e) => handleSubmit(e)}
                    >
                        Save Changes
                    </button>
                </div>
            )}
        </div>
    );
};

export default CanFunding;<|MERGE_RESOLUTION|>--- conflicted
+++ resolved
@@ -157,20 +157,6 @@
                     </div>
                 </section>
             ) : (
-<<<<<<< HEAD
-                <section
-                    id="can-budget-form-section"
-                    className="margin-bottom-8"
-                >
-                    <h2>{`Add FY ${fiscalYear} CAN Budget`}</h2>
-                    <p>{`Enter the FY ${fiscalYear} CAN Budget that teams will utilize for planning. For Multi-Year CANs, the Previous FYs Carry-Forward will display for you to review and enter as-is or edit, if needed.`}</p>
-                    <div className="display-flex flex-justify margin-top-4">
-                        <div
-                            className="border-right-1px border-base-light"
-                            style={{ minWidth: "46%" }}
-                        >
-                            {showCarryForwardCard && (
-=======
                 <div>
                     <section
                         id="can-budget-form-section"
@@ -183,35 +169,25 @@
                                 className="border-right-1px border-base-light"
                                 style={{ minWidth: "46%" }}
                             >
->>>>>>> d58b3161
-                                <RoundedBox
-                                    className="font-12px"
-                                    style={{ minHeight: "69px", width: "313px", padding: "17px 0 0 13px" }}
-                                    id="carry-forward-card"
-                                >
-                                    <p className="margin-0 text-base-dark">Previous FYs Carry Forward</p>
-                                    <CurrencyFormat
-                                        value={carryForwardFunding}
-                                        displayType="text"
-                                        thousandSeparator={true}
-                                        decimalScale={2}
-                                        fixedDecimalScale={true}
-                                        prefix="$ "
-                                    />
-                                </RoundedBox>
-<<<<<<< HEAD
-                            )}
-                            <CANBudgetForm
-                                showCarryForwardCard={showCarryForwardCard}
-                                budgetAmount={budgetAmount}
-                                cn={cn}
-                                res={res}
-                                fiscalYear={fiscalYear}
-                                handleAddBudget={handleAddBudget}
-                                runValidate={runValidate}
-                                setBudgetAmount={setBudgetAmount}
-=======
+                                {showCarryForwardCard && (
+                                    <RoundedBox
+                                        className="font-12px"
+                                        style={{ minHeight: "69px", width: "313px", padding: "17px 0 0 13px" }}
+                                        id="carry-forward-card"
+                                    >
+                                        <p className="margin-0 text-base-dark">Previous FYs Carry Forward</p>
+                                        <CurrencyFormat
+                                            value={carryForwardFunding}
+                                            displayType="text"
+                                            thousandSeparator={true}
+                                            decimalScale={2}
+                                            fixedDecimalScale={true}
+                                            prefix="$ "
+                                        />
+                                    </RoundedBox>
+                                )}
                                 <CANBudgetForm
+                                    showCarryForwardCard={showCarryForwardCard}
                                     totalFunding={
                                         budgetForm.submittedAmount ? budgetForm.submittedAmount : totalFunding
                                     }
@@ -228,11 +204,13 @@
                                 amount={+budgetForm.submittedAmount}
                                 dataCy="can-budget-fy-card"
                                 headerText={`FY ${fiscalYear} CAN Budget`}
->>>>>>> d58b3161
                             />
                         </div>
                     </section>
-                    <section id="can-funding-received-form-section" className="margin-bottom-4">
+                    <section
+                        id="can-funding-received-form-section"
+                        className="margin-bottom-4"
+                    >
                         <h2>{`Add FY ${fiscalYear} Funding Received YTD`}</h2>
                         <p>{`Add funding received towards the Total FY ${fiscalYear} Budget or come back to add funding later. Funding Received means the money is in OPRE’s hands and ready to spend against.`}</p>
                         <div className="display-flex flex-justify margin-top-4">
