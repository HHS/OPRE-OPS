import React from "react";
import { useSelector } from "react-redux";
import { useParams } from "react-router-dom";
import { useGetCanByIdQuery, useGetCanFundingSummaryQuery } from "../../../api/opsAPI";
import { USER_ROLES } from "../../../components/Users/User.constants";
import { NO_DATA } from "../../../constants";
import { getTypesCounts } from "./Can.helpers";

export default function useCan() {
    /**
     *  @typedef {import("../../../components/CANs/CANTypes").CAN} CAN
     *  @typedef {import("../../../components/CANs/CANTypes").FundingSummary} FundingSummary
     */

    const urlPathParams = useParams();
    const activeUser = useSelector((state) => state.auth.activeUser);
    const userRoles = activeUser?.roles ?? [];
    const isBudgetTeam = userRoles.includes(USER_ROLES.BUDGET_TEAM);
    const selectedFiscalYear = useSelector((state) => state.canDetail.selectedFiscalYear);
    const fiscalYear = Number(selectedFiscalYear.value);
    const canId = parseInt(urlPathParams.id ?? "-1");
    const initialModalProps = {
        heading: "",
        actionButtonText: "",
        secondaryButtonText: "",
        handleConfirm: () => {},
        showModal: false
    };
    const [modalProps, setModalProps] = React.useState(initialModalProps);
    const [isEditMode, setIsEditMode] = React.useState({
        detailPage: false,
        fundingPage: false
    });

    /** @type {{data?: CAN | undefined, isLoading: boolean}} */
    const { data: can, isLoading } = useGetCanByIdQuery(canId, {
        refetchOnMountOrArgChange: true
    });

    /** @type {{data?: FundingSummary | undefined, isLoading: boolean}} */
    const { data: CANFunding, isLoading: CANFundingLoading } = useGetCanFundingSummaryQuery({
        ids: [canId],
        fiscalYear: fiscalYear,
        refetchOnMountOrArgChange: true
    });

    const { data: previousFYfundingSummary } = useGetCanFundingSummaryQuery({
        ids: [canId],
        fiscalYear: fiscalYear - 1
    });

    const budgetLineItemsByFiscalYear = React.useMemo(() => {
        if (!fiscalYear || !can) return [];

        return can?.budget_line_items?.filter((bli) => bli.fiscal_year === fiscalYear) ?? [];
    }, [can, fiscalYear]);

    const fundingReceivedByFiscalYear = React.useMemo(() => {
        if (!fiscalYear || !can) return [];

        return can?.funding_received?.filter((fr) => fr.fiscal_year === fiscalYear) ?? [];
    }, [can, fiscalYear]);

    const projectTypesCount = React.useMemo(
        () => (can ? getTypesCounts(can.projects ?? [], "project_type") : []),
        [can]
    );

    const budgetLineTypesCount = React.useMemo(
        () => getTypesCounts(budgetLineItemsByFiscalYear, "status"),
        [budgetLineItemsByFiscalYear]
    );

    const budgetLinesAgreements = budgetLineItemsByFiscalYear?.map((item) => item.agreement) ?? [];

    /**
     * @type {import("../../../components/Agreements/AgreementTypes").SimpleAgreement[]} - Array of unique budget line agreements
     */
    const uniqueBudgetLineAgreements =
        budgetLinesAgreements?.reduce((acc, item) => {
            if (!acc.some((existingItem) => existingItem.name === item.name)) {
                acc.push(item);
            }
            return acc;
        }, []) ?? [];

    const agreementTypesCount = React.useMemo(
        () => getTypesCounts(uniqueBudgetLineAgreements, "agreement_type"),
        [fiscalYear, can]
    );

<<<<<<< HEAD
    const toggleDetailPageEditMode = () => {
        setIsEditMode({ ...isEditMode, detailPage: !isEditMode.detailPage });
    };

    const toggleFundingPageEditMode = () => {
        if (CANFunding?.total_funding === "0") {
=======
    const toggleEditMode = () => {
        if (isFundingPage && CANFunding?.total_funding === 0) {
>>>>>>> e0d295cc
            setModalProps({
                heading: `Welcome to FY ${fiscalYear}! The new fiscal year started on October 1, ${fiscalYear - 1} and it's time to add the FY budget for this CAN.  Data from the previous fiscal year can no longer be edited, but can be viewed by changing the FY dropdown on the CAN details page.`,
                actionButtonText: "Edit CAN",
                secondaryButtonText: "Cancel",
                showModal: true,
                handleConfirm: () => {
                    setIsEditMode({ ...isEditMode, fundingPage: !isEditMode.fundingPage });
                    setModalProps(initialModalProps);
                }
            });
        } else {
            setIsEditMode({ ...isEditMode, fundingPage: !isEditMode.fundingPage });
        }
    };

    const resetModal = () => {
        setIsEditMode({
            detailPage: false,
            fundingPage: false
        });
        setModalProps(initialModalProps);
    };

    const currentFiscalYearFundingId = can?.funding_budgets?.find((funding) => funding.fiscal_year === fiscalYear)?.id;

    return {
        can: can ?? null,
        currentFiscalYearFundingId,
        isLoading,
        canId,
        fiscalYear,
        CANFundingLoading,
        budgetLineItemsByFiscalYear,
        canNumber: can?.number ?? NO_DATA,
        description: can?.description,
        nickname: can?.nick_name,
        modalProps,
        fundingDetails: can?.funding_details ?? {},
        fundingBudgets: can?.funding_budgets ?? [],
        fundingReceivedByFiscalYear: fundingReceivedByFiscalYear,
        divisionId: can?.portfolio?.division_id ?? -1,
        teamLeaders: can?.portfolio?.team_leaders ?? [],
        portfolioName: can?.portfolio?.name,
        portfolioId: can?.portfolio_id ?? -1,
        totalFunding: CANFunding?.total_funding ?? 0,
        plannedFunding: CANFunding?.planned_funding ?? 0,
        obligatedFunding: CANFunding?.obligated_funding ?? 0,
        inExecutionFunding: CANFunding?.in_execution_funding ?? 0,
        inDraftFunding: CANFunding?.in_draft_funding ?? 0,
        receivedFunding: CANFunding?.received_funding ?? 0,
        carryForwardFunding: previousFYfundingSummary?.available_funding ?? 0,
        subTitle: can?.nick_name ?? "",
        projectTypesCount,
        budgetLineTypesCount,
        agreementTypesCount,
        isBudgetTeam,
        toggleDetailPageEditMode,
        toggleFundingPageEditMode,
        isEditMode,
        resetModal
    };
}<|MERGE_RESOLUTION|>--- conflicted
+++ resolved
@@ -1,6 +1,6 @@
 import React from "react";
 import { useSelector } from "react-redux";
-import { useParams } from "react-router-dom";
+import { useLocation, useParams } from "react-router-dom";
 import { useGetCanByIdQuery, useGetCanFundingSummaryQuery } from "../../../api/opsAPI";
 import { USER_ROLES } from "../../../components/Users/User.constants";
 import { NO_DATA } from "../../../constants";
@@ -12,7 +12,12 @@
      *  @typedef {import("../../../components/CANs/CANTypes").FundingSummary} FundingSummary
      */
 
+    // check CAN Funding for current fiscal year
+    // send to CanFunding hook
+    // if its present PATCH otherwise POST
+
     const urlPathParams = useParams();
+    const location = useLocation();
     const activeUser = useSelector((state) => state.auth.activeUser);
     const userRoles = activeUser?.roles ?? [];
     const isBudgetTeam = userRoles.includes(USER_ROLES.BUDGET_TEAM);
@@ -27,10 +32,8 @@
         showModal: false
     };
     const [modalProps, setModalProps] = React.useState(initialModalProps);
-    const [isEditMode, setIsEditMode] = React.useState({
-        detailPage: false,
-        fundingPage: false
-    });
+    const [isEditMode, setIsEditMode] = React.useState(false);
+    const isFundingPage = location.pathname.includes("funding");
 
     /** @type {{data?: CAN | undefined, isLoading: boolean}} */
     const { data: can, isLoading } = useGetCanByIdQuery(canId, {
@@ -89,37 +92,25 @@
         [fiscalYear, can]
     );
 
-<<<<<<< HEAD
-    const toggleDetailPageEditMode = () => {
-        setIsEditMode({ ...isEditMode, detailPage: !isEditMode.detailPage });
-    };
-
-    const toggleFundingPageEditMode = () => {
-        if (CANFunding?.total_funding === "0") {
-=======
     const toggleEditMode = () => {
         if (isFundingPage && CANFunding?.total_funding === 0) {
->>>>>>> e0d295cc
             setModalProps({
                 heading: `Welcome to FY ${fiscalYear}! The new fiscal year started on October 1, ${fiscalYear - 1} and it's time to add the FY budget for this CAN.  Data from the previous fiscal year can no longer be edited, but can be viewed by changing the FY dropdown on the CAN details page.`,
                 actionButtonText: "Edit CAN",
                 secondaryButtonText: "Cancel",
                 showModal: true,
                 handleConfirm: () => {
-                    setIsEditMode({ ...isEditMode, fundingPage: !isEditMode.fundingPage });
+                    setIsEditMode(!isEditMode);
                     setModalProps(initialModalProps);
                 }
             });
         } else {
-            setIsEditMode({ ...isEditMode, fundingPage: !isEditMode.fundingPage });
+            setIsEditMode(!isEditMode);
         }
     };
 
     const resetModal = () => {
-        setIsEditMode({
-            detailPage: false,
-            fundingPage: false
-        });
+        setIsEditMode(false);
         setModalProps(initialModalProps);
     };
 
@@ -156,9 +147,9 @@
         budgetLineTypesCount,
         agreementTypesCount,
         isBudgetTeam,
-        toggleDetailPageEditMode,
-        toggleFundingPageEditMode,
+        toggleEditMode,
         isEditMode,
+        setIsEditMode,
         resetModal
     };
 }