--- conflicted
+++ resolved
@@ -27,11 +27,7 @@
             return can.portfolio.division_id === userDivisionId;
         }
         // Filter based on team members
-<<<<<<< HEAD
-=======
         // TODO: add project officers per #2884
-
->>>>>>> 4fafb357
         if (roles.includes(USER_ROLES.USER)) {
             return can.budget_line_items.some((bli) => bli.team_members.some((member) => member.id === userId));
         }
