import React from "react";
import { useNavigate } from "react-router-dom";
import Alert from "../../components/UI/Alert";
import useAlert from "../../helpers/use-alert";

/**
 * Renders a success message and redirects the user to the Agreements list page after a delay.
 * @param {Object} props - The component props.
 * @param {number} [props.delay=6000] - The delay in milliseconds before redirecting the user.
 * @returns {React.JSX.Element} - The success message element.
 */
export const StepSuccess = ({ delay = 6000 }) => {
    const navigate = useNavigate();
    const { setAlert } = useAlert();

    React.useEffect(() => {
        setTimeout(() => {
            navigate("/agreements");
        }, delay);

<<<<<<< HEAD
        globalDispatch(
            setAlert({
                type: "success",
                heading: "Budget Lines Created",
                message:
                    " The budget lines have been successfully created. You will be redirected to the Agreements list page.",
            }),
        );
    }, [globalDispatch, navigate, delay]);
=======
        setAlert({
            type: "success",
            heading: "Budget Lines Created",
            message:
                " The budget lines have been successfully created. You will be redirected to the Agreements list page.",
        });
    }, [setAlert, navigate, delay]);
>>>>>>> 9064995a

    return <Alert />;
};

export default StepSuccess;<|MERGE_RESOLUTION|>--- conflicted
+++ resolved
@@ -18,17 +18,6 @@
             navigate("/agreements");
         }, delay);
 
-<<<<<<< HEAD
-        globalDispatch(
-            setAlert({
-                type: "success",
-                heading: "Budget Lines Created",
-                message:
-                    " The budget lines have been successfully created. You will be redirected to the Agreements list page.",
-            }),
-        );
-    }, [globalDispatch, navigate, delay]);
-=======
         setAlert({
             type: "success",
             heading: "Budget Lines Created",
@@ -36,7 +25,6 @@
                 " The budget lines have been successfully created. You will be redirected to the Agreements list page.",
         });
     }, [setAlert, navigate, delay]);
->>>>>>> 9064995a
 
     return <Alert />;
 };
