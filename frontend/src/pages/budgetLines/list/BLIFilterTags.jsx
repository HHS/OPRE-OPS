import { useEffect, useState } from "react";
import _ from "lodash";
import FilterTags from "../../../components/UI/FilterTags/FilterTags";
import FilterTagsWrapper from "../../../components/UI/FilterTags/FilterTagsWrapper";

/**
 * A filter tags.
 * @param {Object} props - The component props.
 * @param {Object} props.filters - The current filters.
 * @param {Function} props.setFilters - A function to call to set the filters.
 * @returns {JSX.Element} - The procurement shop select element.
 */
export const BLIFilterTags = ({ filters, setFilters }) => {
    const [tagsList, setTagsList] = useState([]);

    const removeFilter = (tag) => {
        const filteredTagsList = tagsList.filter((t) => t.tagText !== tag.tagText);
        setTagsList(filteredTagsList);
        switch (tag.filter) {
            case "fiscalYears":
                setFilters((prevState) => {
                    return {
                        ...prevState,
                        fiscalYears: prevState.fiscalYears.filter(
                            (fy) => fy.title.toString() !== tag.tagText.replace("FY ", "")
                        )
                    };
                });
                break;
            case "portfolios":
                setFilters((prevState) => {
                    return {
                        ...prevState,
                        portfolios: prevState.portfolios.filter((portfolio) => portfolio.name !== tag.tagText)
                    };
                });
                break;
            case "bliStatus":
                setFilters((prevState) => {
                    return {
                        ...prevState,
                        bliStatus: prevState.bliStatus.filter((status) => status.title !== tag.tagText)
                    };
                });
                break;
        }
    };

    useEffect(() => {
        const selectedFiscalYears = [];
        Array.isArray(filters.fiscalYears) &&
            filters.fiscalYears.forEach((fiscalYear) => {
                const tag = `FY ${fiscalYear.title}`;
                selectedFiscalYears.push({ tagText: tag, filter: "fiscalYears" });
            });
        setTagsList((prevState) => prevState.filter((t) => t.filter !== "fiscalYears"));
        setTagsList((prevState) => {
            return [...prevState, ...selectedFiscalYears];
        });
    }, [filters.fiscalYears]);

    useEffect(() => {
        const selectedPortfolios = [];
        Array.isArray(filters.portfolios) &&
            filters.portfolios.forEach((portfolio) => {
                selectedPortfolios.push({ tagText: portfolio.name, filter: "portfolios" });
            });
        setTagsList((prevState) => prevState.filter((t) => t.filter !== "portfolios"));
        setTagsList((prevState) => {
            return [...prevState, ...selectedPortfolios];
        });
    }, [filters.portfolios]);

    useEffect(() => {
        const selectedBLIStatus = [];
        Array.isArray(filters.bliStatus) &&
            filters.bliStatus.forEach((status) => {
                selectedBLIStatus.push({ tagText: status.title, filter: "bliStatus" });
            });
        setTagsList((prevState) => prevState.filter((t) => t.filter !== "bliStatus"));
        setTagsList((prevState) => {
            return [...prevState, ...selectedBLIStatus];
        });
    }, [filters.bliStatus]);

    const tagsListByFilter = _.groupBy(tagsList, "filter");
    const tagsListByFilterMerged = [];
    Array.isArray(tagsListByFilter.fiscalYears) && tagsListByFilterMerged.push(...tagsListByFilter.fiscalYears.sort());
    Array.isArray(tagsListByFilter.portfolios) && tagsListByFilterMerged.push(...tagsListByFilter.portfolios.sort());
    Array.isArray(tagsListByFilter.bliStatus) && tagsListByFilterMerged.push(...tagsListByFilter.bliStatus.sort());

    return (
        !_.isEmpty(tagsList) && (
<<<<<<< HEAD
            <FilterTagsWrapper>
                <FilterTags removeFilter={removeFilter} tagsList={tagsListByFilterMerged} />
            </FilterTagsWrapper>
=======
            <div className="display-flex flex-align-center flex-wrap padding-bottom-05">
                <span className="padding-right-205 text-base-dark font-serif-3xs line-height-sans-5 padding-top-05">
                    Filters Applied:
                </span>
                <FilterTags
                    removeFilter={removeFilter}
                    tagsList={tagsListByFilterMerged}
                />
            </div>
>>>>>>> 8c9e456b
        )
    );
};
export default BLIFilterTags;<|MERGE_RESOLUTION|>--- conflicted
+++ resolved
@@ -91,21 +91,12 @@
 
     return (
         !_.isEmpty(tagsList) && (
-<<<<<<< HEAD
             <FilterTagsWrapper>
-                <FilterTags removeFilter={removeFilter} tagsList={tagsListByFilterMerged} />
-            </FilterTagsWrapper>
-=======
-            <div className="display-flex flex-align-center flex-wrap padding-bottom-05">
-                <span className="padding-right-205 text-base-dark font-serif-3xs line-height-sans-5 padding-top-05">
-                    Filters Applied:
-                </span>
                 <FilterTags
                     removeFilter={removeFilter}
                     tagsList={tagsListByFilterMerged}
                 />
-            </div>
->>>>>>> 8c9e456b
+            </FilterTagsWrapper>
         )
     );
 };
