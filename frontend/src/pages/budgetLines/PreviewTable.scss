--- conflicted
+++ resolved
@@ -4,15 +4,15 @@
     padding: 0.5rem 0.5rem;
 }
 
-<<<<<<< HEAD
+
 .underReview {
     background-color: #8B4687;
     color: white;
-=======
+}
 .border-top-none {
     border-top: none !important;
 }
 .border-bottom-none {
     border-bottom: none !important;
->>>>>>> a2a6ec25
+
 }