--- conflicted
+++ resolved
@@ -50,17 +50,13 @@
         '{email: "dave.director@email.com", full_name: "Dave…}'
     ],
     updated_on: "2024-05-27T13:56:50.363964Z",
-    _meta: {isEditable: true}
+    _meta: { isEditable: true }
 };
 
 export const agreement = {
     agreement_reason: "RECOMPETE",
     agreement_type: "CONTRACT",
-<<<<<<< HEAD
-    nick_name: "Test Nickname",
-=======
     nick_name: "AACFRC",
->>>>>>> 9a65b612
     budget_line_items: [
         {
             agreement_id: 1,
