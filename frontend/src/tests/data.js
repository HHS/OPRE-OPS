--- conflicted
+++ resolved
@@ -314,14 +314,9 @@
         },
         requestor_notes: null,
         reviewed_on: null,
-<<<<<<< HEAD
         reviewer_notes: null,
         status: "ChangeRequestStatus.IN_REVIEW",
-        type: "budget_line_item_change_request",
-=======
-        status: "IN_REVIEW",
         type: "BUDGET_LINE_ITEM_CHANGE_REQUEST",
->>>>>>> 27d25db3
         updated_by: 21,
         updated_on: "2024-06-17T22:03:15.201945"
     },
@@ -350,9 +345,8 @@
         },
         requestor_notes: null,
         reviewed_on: null,
-        reviewer_notes: null,
         status: "ChangeRequestStatus.IN_REVIEW",
-        type: "budget_line_item_change_request",
+        type: "BUDGET_LINE_ITEM_CHANGE_REQUEST",
         updated_by: 21,
         updated_on: "2024-06-17T22:03:15.220286"
     },
@@ -381,14 +375,8 @@
         },
         requestor_notes: null,
         reviewed_on: null,
-<<<<<<< HEAD
-        reviewer_notes: null,
-        status: "ChangeRequestStatus.IN_REVIEW",
-        type: "budget_line_item_change_request",
-=======
         status: "IN_REVIEW",
         type: "BUDGET_LINE_ITEM_CHANGE_REQUEST",
->>>>>>> 27d25db3
         updated_by: 21,
         updated_on: "2024-06-17T22:03:15.239904"
     },
@@ -417,14 +405,8 @@
         },
         requestor_notes: null,
         reviewed_on: null,
-<<<<<<< HEAD
-        reviewer_notes: null,
         status: "ChangeRequestStatus.IN_REVIEW",
-        type: "budget_line_item_change_request",
-=======
-        status: "IN_REVIEW",
         type: "BUDGET_LINE_ITEM_CHANGE_REQUEST",
->>>>>>> 27d25db3
         updated_by: 21,
         updated_on: "2024-06-17T18:55:41.810562"
     },
@@ -455,7 +437,7 @@
         reviewed_on: null,
         reviewer_notes: null,
         status: "ChangeRequestStatus.IN_REVIEW",
-        type: "budget_line_item_change_request",
+        type: "BUDGET_LINE_ITEM_CHANGE_REQUEST",
         updated_by: 21,
         updated_on: "2024-06-17T18:55:41.826716"
     }
