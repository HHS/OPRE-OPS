--- conflicted
+++ resolved
@@ -1,12 +1,9 @@
 @forward "uswds-theme";
 @forward "uswds";
 @forward "uswds-theme-custom-styles";
-<<<<<<< HEAD
 @forward "uswds-utilities";
-=======
 
 body {
   width: 1024px;
   margin: auto;
-}
->>>>>>> 2ecf41ed
+}