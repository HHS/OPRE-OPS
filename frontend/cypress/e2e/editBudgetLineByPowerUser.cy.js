--- conflicted
+++ resolved
@@ -355,8 +355,6 @@
             });
     });
 
-<<<<<<< HEAD
-=======
     it("can edit a Direct Obligation agreement budget lines amount", () => {
         expect(localStorage.getItem("access_token")).to.exist;
 
@@ -545,7 +543,6 @@
             });
     });
 
->>>>>>> 63757399
     it("can create and edit a draft budget line", () => {
         expect(localStorage.getItem("access_token")).to.exist;
 
