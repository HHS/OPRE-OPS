--- conflicted
+++ resolved
@@ -48,7 +48,6 @@
             .find(".can-active-period-combobox__option")
             .first()
             .click();
-<<<<<<< HEAD
         // eslint-disable-next-line cypress/unsafe-to-chain-command
         cy.get(".can-transfer-combobox__control")
             .click()
@@ -56,18 +55,13 @@
             .find(".can-transfer-combobox__option")
             .first()
             .click();
-=======
->>>>>>> 44906783
         // click the button that has text Apply
         cy.get("button").contains("Apply").click();
 
         // check that the table is filtered correctly
         // table should contain 6 rows
-<<<<<<< HEAD
+
         cy.get("tbody").find("tr").should("have.length", 3);
-=======
-        cy.get("tbody").find("tr").should("have.length", 6);
->>>>>>> 44906783
 
         // reset
         cy.get("button").contains("Filter").click();
@@ -76,11 +70,8 @@
 
         // check that the table is filtered correctly
         // table should have more than 5 rows
-<<<<<<< HEAD
+
         cy.get("tbody").find("tr").should("have.length.greaterThan", 3);
-=======
-        cy.get("tbody").find("tr").should("have.length.greaterThan", 6);
->>>>>>> 44906783
     });
 
     it("pagination on the bli table works as expected", () => {
