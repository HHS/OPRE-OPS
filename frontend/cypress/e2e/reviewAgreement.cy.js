--- conflicted
+++ resolved
@@ -530,11 +530,8 @@
     it("should handle after approval toggle", () => {
         cy.visit("/agreements/review/1").wait(1000);
         // pre-change
-<<<<<<< HEAD
         cy.get('[data-cy="button-toggle-After Approval"]').should("exist");
-=======
         cy.get('[data-cy="button-toggle-After Approval"]').first().should("exist");
->>>>>>> 060c764a
         // select all BLIs to show CANS cards
         cy.get("h2").contains("Choose an Action").as("acc-btn").should("exist");
         cy.get('input[id="Change Draft Budget Lines to Planned Status"]').should("exist").should("not.be.disabled");
