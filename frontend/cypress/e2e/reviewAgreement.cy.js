--- conflicted
+++ resolved
@@ -39,10 +39,6 @@
     it("review an agreement", () => {
         expect(localStorage.getItem("access_token")).to.exist;
 
-<<<<<<< HEAD
-        // create test agreement
-        const bearer_token = `Bearer ${window.localStorage.getItem("access_token")}`;
-=======
 afterEach(() => {
     cy.injectAxe();
     cy.checkA11y(null, null, terminalLog);
@@ -219,7 +215,6 @@
         // can't delete budget line in review mode so won't click review button
 
         // delete test agreement
->>>>>>> 72862326
         cy.request({
             method: "POST",
             url: "http://localhost:8080/api/v1/agreements/",
