--- conflicted
+++ resolved
@@ -186,12 +186,8 @@
                 // Add small wait for React to finish rendering after data loads
                 cy.wait(1000);
                 // Increase timeout for CI environments where page rendering can be slower
-<<<<<<< HEAD
                 // Check for alert in a single assertion chain so Cypress retries the entire check
                 cy.get(".usa-alert__body", {timeout: 30000})
-=======
-                cy.get(".usa-alert__body", { timeout: 30000 })
->>>>>>> deb73d75
                     .should("be.visible")
                     .and("contain", "Changes Approved")
                     .and("contain", testAgreement.name)
