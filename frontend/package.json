--- conflicted
+++ resolved
@@ -1,98 +1,88 @@
 {
-  "name": "opre-ops",
-  "version": "1.0.0",
-  "license": "CC0-1.0",
-  "private": true,
-  "dependencies": {
-    "@fortawesome/fontawesome-svg-core": "6.4.0",
-    "@fortawesome/free-regular-svg-icons": "6.4.0",
-    "@fortawesome/free-solid-svg-icons": "6.4.0",
-    "@fortawesome/react-fontawesome": "0.2.0",
-    "@nivo/core": "^0.80.0",
-    "@nivo/pie": "^0.80.0",
-    "@trussworks/react-uswds": "4.1.1",
-    "@reduxjs/toolkit": "1.9.5",
-    "@uswds/uswds": "3.4.1",
-    "axios": "1.3.5",
-    "babel-plugin-macros": "3.1.0",
-    "crypto-random-string": "5.0.0",
-    "jwt-decode": "3.1.2",
-    "react": "18.2.0",
-    "react-currency-format": "1.1.0",
-    "react-dom": "18.2.0",
-    "react-markdown": "^8.0.5",
-    "react-redux": "8.0.5",
-    "react-router-dom": "6.10.0",
-    "react-scripts": "5.0.1",
-    "react-select": "5.7.2",
-    "sass": "1.62.0",
-    "sass-loader": "13.2.2"
-  },
-  "devDependencies": {
-    "@testing-library/jest-dom": "5.16.5",
-    "@testing-library/react": "14.0.0",
-    "@testing-library/react-hooks": "8.0.1",
-    "@uswds/compile": "^1.0.0-beta.3",
-    "axe-core": "4.6.3",
-    "cypress": "12.9.0",
-    "cypress-axe": "1.4.0",
-    "cypress-localstorage-commands": "2.2.3",
-<<<<<<< HEAD
-    "eslint-config-prettier": "8.5.0",
-    "eslint-plugin-cypress": "2.12.1",
-    "eslint-plugin-prettier": "4.2.1",
-    "jose": "4.12.2",
-    "prettier": "2.8.7",
-    "react-native": "0.71.6"
-=======
-    "eslint-config-prettier": "8.8.0",
-    "eslint-plugin-cypress": "2.13.2",
-    "eslint-plugin-import": "2.27.5",
-    "eslint-plugin-prettier": "4.2.1",
-    "jose": "4.14.0",
-    "prettier": "2.8.7"
->>>>>>> 9932c264
-  },
-  "scripts": {
-    "start": "DISABLE_ESLINT_PLUGIN=true react-scripts start",
-    "build": "DISABLE_ESLINT_PLUGIN=true react-scripts build",
-    "test": "react-scripts test",
-    "test:coverage": "react-scripts test --coverage",
-    "test:e2e:interactive": "cypress open --config-file ./cypress.config.js",
-    "test:e2e": "cypress run --config-file ./cypress.config.js --headless",
-    "test:e2e:debug": "DEBUG=cypress:* cypress run --config-file ./cypress.config.js --headless",
-    "eject": "react-scripts eject",
-    "lint": "eslint './src/**'",
-    "cypress:open": "cypress open",
-    "uswds:update": "npx gulp compile"
-  },
-  "jest": {
-    "coverageThreshold": {
-      "global": {
-        "lines": 90
-      }
+    "name": "opre-ops",
+    "version": "1.0.0",
+    "license": "CC0-1.0",
+    "private": true,
+    "dependencies": {
+        "@fortawesome/fontawesome-svg-core": "6.4.0",
+        "@fortawesome/free-regular-svg-icons": "6.4.0",
+        "@fortawesome/free-solid-svg-icons": "6.4.0",
+        "@fortawesome/react-fontawesome": "0.2.0",
+        "@nivo/core": "^0.80.0",
+        "@nivo/pie": "^0.80.0",
+        "@trussworks/react-uswds": "4.1.1",
+        "@reduxjs/toolkit": "1.9.5",
+        "@uswds/uswds": "3.4.1",
+        "axios": "1.3.5",
+        "babel-plugin-macros": "3.1.0",
+        "crypto-random-string": "5.0.0",
+        "jwt-decode": "3.1.2",
+        "react": "18.2.0",
+        "react-currency-format": "1.1.0",
+        "react-dom": "18.2.0",
+        "react-markdown": "^8.0.5",
+        "react-redux": "8.0.5",
+        "react-router-dom": "6.10.0",
+        "react-scripts": "5.0.1",
+        "react-select": "5.7.2",
+        "sass": "1.62.0",
+        "sass-loader": "13.2.2"
     },
-    "coveragePathIgnorePatterns": [
-      ".jsx$",
-      "src/applicationContext/.+",
-      "src/helpers/backend.js$",
-      "src/reportWebVitals.js$",
-      "src/uswds/"
-    ],
-    "transformIgnorePatterns": [
-      "node_modules/(?!crypto-random-string)/"
-    ]
-  },
-  "browserslist": {
-    "production": [
-      ">0.2%",
-      "not dead",
-      "not op_mini all"
-    ],
-    "development": [
-      "last 1 chrome version",
-      "last 1 firefox version",
-      "last 1 safari version"
-    ]
-  }
+    "devDependencies": {
+        "@testing-library/jest-dom": "5.16.5",
+        "@testing-library/react": "14.0.0",
+        "@uswds/compile": "1.0.0-beta.3",
+        "axe-core": "4.6.3",
+        "cypress": "12.9.0",
+        "cypress-axe": "1.4.0",
+        "cypress-localstorage-commands": "2.2.3",
+        "eslint-config-prettier": "8.8.0",
+        "eslint-plugin-cypress": "2.13.2",
+        "eslint-plugin-import": "2.27.5",
+        "eslint-plugin-prettier": "4.2.1",
+        "jose": "4.14.0",
+        "prettier": "2.8.7"
+    },
+    "scripts": {
+        "start": "DISABLE_ESLINT_PLUGIN=true react-scripts start",
+        "build": "DISABLE_ESLINT_PLUGIN=true react-scripts build",
+        "test": "react-scripts test",
+        "test:coverage": "react-scripts test --coverage",
+        "test:e2e:interactive": "cypress open --config-file ./cypress.config.js",
+        "test:e2e": "cypress run --config-file ./cypress.config.js --headless",
+        "test:e2e:debug": "DEBUG=cypress:* cypress run --config-file ./cypress.config.js --headless",
+        "eject": "react-scripts eject",
+        "lint": "eslint './src/**'",
+        "cypress:open": "cypress open",
+        "uswds:update": "npx gulp compile"
+    },
+    "jest": {
+        "coverageThreshold": {
+            "global": {
+                "lines": 90
+            }
+        },
+        "coveragePathIgnorePatterns": [
+            ".jsx$",
+            "src/applicationContext/.+",
+            "src/helpers/backend.js$",
+            "src/reportWebVitals.js$",
+            "src/uswds/"
+        ],
+        "transformIgnorePatterns": [
+            "node_modules/(?!crypto-random-string)/"
+        ]
+    },
+    "browserslist": {
+        "production": [
+            ">0.2%",
+            "not dead",
+            "not op_mini all"
+        ],
+        "development": [
+            "last 1 chrome version",
+            "last 1 firefox version",
+            "last 1 safari version"
+        ]
+    }
 }