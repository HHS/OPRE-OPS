--- conflicted
+++ resolved
@@ -81,31 +81,6 @@
         "lines": 90
       }
     },
-<<<<<<< HEAD
-    "coveragePathIgnorePatterns": [
-      ".jsx$",
-      "src/applicationContext/.+",
-      "src/helpers/backend.js$",
-      "src/reportWebVitals.js$",
-      "src/uswds/"
-    ],
-    "transformIgnorePatterns": [
-      "node_modules/(?!crypto-random-string)/"
-    ]
-  },
-  "browserslist": {
-    "production": [
-      ">0.2%",
-      "not dead",
-      "not op_mini all"
-    ],
-    "development": [
-      "last 1 chrome version",
-      "last 1 firefox version",
-      "last 1 safari version"
-    ]
-  }
-=======
     "devDependencies": {
         "@babel/plugin-proposal-private-property-in-object": "7.21.11",
         "@testing-library/jest-dom": "5.17.0",
@@ -178,5 +153,4 @@
             "last 1 safari version"
         ]
     }
->>>>>>> f3c6a3da
 }