--- conflicted
+++ resolved
@@ -27,13 +27,8 @@
         "react-redux": "8.1.2",
         "react-router-dom": "6.14.2",
         "react-scripts": "5.0.1",
-<<<<<<< HEAD
-        "react-select": "^5.7.4",
+        "react-select": "5.7.4",
         "sass": "1.64.1",
-=======
-        "react-select": "5.7.4",
-        "sass": "1.64.2",
->>>>>>> 793cb7cc
         "sass-loader": "13.3.2",
         "vest": "4.6.11"
     },
