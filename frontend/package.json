--- conflicted
+++ resolved
@@ -53,15 +53,9 @@
         "eslint-plugin-react-hooks": "4.6.0",
         "eslint-plugin-react-refresh": "0.4.3",
         "history": "5.3.0",
-<<<<<<< HEAD
-        "jose": "4.14.4",
-        "msw": "1.2.3",
-        "prettier": "3.0.3",
-=======
         "jose": "4.14.6",
         "msw": "1.3.1",
-        "prettier": "2.8.8",
->>>>>>> d5deaf4f
+        "prettier": "3.0.3",
         "redux-mock-store": "1.5.4"
     },
     "scripts": {
