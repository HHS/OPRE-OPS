{
  "name": "opre-ops",
  "version": "1.0.0",
  "license": "CC0-1.0",
  "private": true,
  "dependencies": {
    "@fortawesome/fontawesome-svg-core": "6.2.1",
    "@fortawesome/free-regular-svg-icons": "6.2.1",
    "@fortawesome/free-solid-svg-icons": "6.2.1",
    "@fortawesome/react-fontawesome": "0.2.0",
    "@nivo/core": "^0.80.0",
    "@nivo/pie": "^0.80.0",
    "@reduxjs/toolkit": "1.9.1",
    "@uswds/uswds": "3.3.0",
    "axios": "1.2.1",
    "babel-plugin-macros": "3.1.0",
    "crypto-random-string": "5.0.0",
    "react": "18.2.0",
    "react-currency-format": "1.1.0",
    "react-dom": "18.2.0",
    "react-redux": "8.0.5",
    "react-router-dom": "6.5.0",
    "react-scripts": "5.0.1",
    "react-select": "5.7.0",
    "sass": "1.56.2",
    "sass-loader": "13.2.0"
  },
  "devDependencies": {
    "@testing-library/react": "^13.4.0",
    "@uswds/compile": "^1.0.0-beta.3",
<<<<<<< HEAD
    "axe-core": "4.5.2",
    "cypress": "12.1.0",
    "cypress-axe": "1.0.0",
=======
    "axe-core": "4.6.1",
    "cypress": "11.2.0",
    "cypress-axe": "1.2.0",
>>>>>>> 7cee4a4c
    "eslint-config-prettier": "8.5.0",
    "eslint-plugin-cypress": "2.12.1",
    "eslint-plugin-import": "2.26.0",
    "eslint-plugin-prettier": "4.2.1",
    "prettier": "2.8.1"
  },
  "scripts": {
    "start": "DISABLE_ESLINT_PLUGIN=true react-scripts start ",
    "build": "DISABLE_ESLINT_PLUGIN=true react-scripts build",
    "test": "react-scripts test",
    "test:coverage": "react-scripts test --coverage",
    "test:e2e:interactive": "cypress open --config-file ./cypress.config.js",
    "test:e2e": "cypress run --config-file ./cypress.config.js --headless",
    "eject": "react-scripts eject",
    "lint": "eslint './src/**'",
    "cypress:open": "cypress open",
    "uswds:update": "npx gulp compile"
  },
  "jest": {
    "coverageThreshold": {
      "global": {
        "lines": 90
      }
    },
    "coveragePathIgnorePatterns": [
      ".jsx$",
      "src/applicationContext/.+",
      "src/helpers/backend.js$",
      "src/reportWebVitals.js$",
      "src/uswds/"
    ],
    "transformIgnorePatterns": [
      "node_modules/(?!crypto-random-string)/"
    ]
  },
  "browserslist": {
    "production": [
      ">0.2%",
      "not dead",
      "not op_mini all"
    ],
    "development": [
      "last 1 chrome version",
      "last 1 firefox version",
      "last 1 safari version"
    ]
  }
}<|MERGE_RESOLUTION|>--- conflicted
+++ resolved
@@ -28,15 +28,9 @@
   "devDependencies": {
     "@testing-library/react": "^13.4.0",
     "@uswds/compile": "^1.0.0-beta.3",
-<<<<<<< HEAD
-    "axe-core": "4.5.2",
+    "axe-core": "4.6.1",
     "cypress": "12.1.0",
-    "cypress-axe": "1.0.0",
-=======
-    "axe-core": "4.6.1",
-    "cypress": "11.2.0",
     "cypress-axe": "1.2.0",
->>>>>>> 7cee4a4c
     "eslint-config-prettier": "8.5.0",
     "eslint-plugin-cypress": "2.12.1",
     "eslint-plugin-import": "2.26.0",
