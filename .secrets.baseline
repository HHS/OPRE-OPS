{
  "exclude": {
    "files": null,
    "lines": null
  },
<<<<<<< HEAD
  "generated_at": "2023-03-22T19:36:10Z",
=======
  "generated_at": "2023-03-24T18:15:49Z",
>>>>>>> 6b89b6bf
  "plugins_used": [
    {
      "name": "AWSKeyDetector"
    },
    {
      "name": "ArtifactoryDetector"
    },
    {
      "name": "AzureStorageKeyDetector"
    },
    {
      "base64_limit": 4.5,
      "name": "Base64HighEntropyString"
    },
    {
      "name": "BasicAuthDetector"
    },
    {
      "name": "BoxDetector"
    },
    {
      "name": "CloudantDetector"
    },
    {
      "ghe_instance": "github.ibm.com",
      "name": "GheDetector"
    },
    {
      "name": "GitHubTokenDetector"
    },
    {
      "hex_limit": 3,
      "name": "HexHighEntropyString"
    },
    {
      "name": "IbmCloudIamDetector"
    },
    {
      "name": "IbmCosHmacDetector"
    },
    {
      "name": "JwtTokenDetector"
    },
    {
      "keyword_exclude": null,
      "name": "KeywordDetector"
    },
    {
      "name": "MailchimpDetector"
    },
    {
      "name": "NpmDetector"
    },
    {
      "name": "PrivateKeyDetector"
    },
    {
      "name": "SlackDetector"
    },
    {
      "name": "SoftlayerDetector"
    },
    {
      "name": "SquareOAuthDetector"
    },
    {
      "name": "StripeDetector"
    },
    {
      "name": "TwilioKeyDetector"
    }
  ],
  "results": {
    ".github/workflows/unit_test_reusable.yml": [
      {
        "hashed_secret": "a3ff54cc18e662c75dad0089796c1af9fc1515da",
        "is_secret": false,
        "is_verified": false,
        "line_number": 23,
        "type": "Secret Keyword",
        "verified_result": null
      }
    ],
    "backend/data_tools/Pipfile.lock": [
      {
        "hashed_secret": "623ed3eee32ee75624c8bae57a810e70cb20bfec",
        "is_secret": false,
        "is_verified": false,
        "line_number": 4,
        "type": "Hex High Entropy String",
        "verified_result": null
      }
    ],
    "backend/ops_api/.secrets.baseline": [
      {
        "hashed_secret": "422802c4680dc943c8a5dcd6e9b919dd9c713b4f",
        "is_verified": false,
        "line_number": 82,
        "type": "Hex High Entropy String",
        "verified_result": null
      },
      {
        "hashed_secret": "422802c4680dc943c8a5dcd6e9b919dd9c713b4f",
        "is_verified": false,
        "line_number": 82,
        "type": "Secret Keyword",
        "verified_result": null
      },
      {
        "hashed_secret": "c61b01842f23f2ede6d844c46e97a40914df8f15",
        "is_secret": false,
        "is_verified": false,
        "line_number": 102,
        "type": "Hex High Entropy String",
        "verified_result": null
      },
      {
        "hashed_secret": "c61b01842f23f2ede6d844c46e97a40914df8f15",
        "is_secret": false,
        "is_verified": false,
        "line_number": 102,
        "type": "Secret Keyword",
        "verified_result": null
      }
    ],
    "backend/ops_api/Pipfile.lock": [
      {
        "hashed_secret": "d5af014cd9290561e5e8b07a5d80e52735a2d739",
        "is_secret": false,
        "is_verified": false,
        "line_number": 4,
        "type": "Hex High Entropy String",
        "verified_result": null
      }
    ],
    "backend/ops_api/ops/__init__.py": [
      {
        "hashed_secret": "60ca8b161ee50e40662c3664e2701456e7eae82b",
        "is_secret": false,
        "is_verified": false,
        "line_number": 51,
        "type": "Basic Auth Credentials",
        "verified_result": null
      }
    ],
    "backend/ops_api/ops/environment/default_settings.py": [
      {
        "hashed_secret": "60ca8b161ee50e40662c3664e2701456e7eae82b",
        "is_secret": false,
        "is_verified": false,
        "line_number": 6,
        "type": "Basic Auth Credentials",
        "verified_result": null
      }
    ],
    "docker-compose.e2e.yml": [
      {
        "hashed_secret": "60ca8b161ee50e40662c3664e2701456e7eae82b",
        "is_secret": false,
        "is_verified": false,
        "line_number": 12,
        "type": "Secret Keyword",
        "verified_result": null
      }
    ],
    "docker-compose.yml": [
      {
        "hashed_secret": "60ca8b161ee50e40662c3664e2701456e7eae82b",
        "is_secret": false,
        "is_verified": false,
        "line_number": 12,
        "type": "Secret Keyword",
        "verified_result": null
      }
    ],
    "docs/cloud_gov.md": [
      {
        "hashed_secret": "9837736a6e6154a935b6451fdf27b84517a59d4d",
        "is_secret": false,
        "is_verified": false,
        "line_number": 39,
        "type": "Secret Keyword",
        "verified_result": null
      }
    ],
    "frontend/cypress.config.js": [
      {
        "hashed_secret": "d31a51d0c476d055d9ba7c2559fa92185975e49a",
        "is_secret": false,
        "is_verified": false,
        "line_number": 28,
        "type": "Base64 High Entropy String",
        "verified_result": null
      }
    ],
    "frontend/src/uswds/css/styles.css": [
      {
        "hashed_secret": "471d695c45aab1e320802e29b944c056c4fc88cc",
        "is_secret": false,
        "is_verified": false,
        "line_number": 3,
        "type": "Secret Keyword",
        "verified_result": null
      }
    ],
    "frontend/src/uswds/css/styles.css.map": [
      {
        "hashed_secret": "cc3de8f8e2fb612412501536315d7946225caa17",
        "is_secret": false,
        "is_verified": false,
        "line_number": 1,
        "type": "Secret Keyword",
        "verified_result": null
      }
    ],
    "frontend/src/uswds/js/uswds.min.js": [
      {
        "hashed_secret": "cde474f2edf8b02bc8f04bffbff90e58276481c9",
        "is_secret": false,
        "is_verified": false,
        "line_number": 85,
        "type": "Secret Keyword",
        "verified_result": null
      }
    ],
    "openapi.yml": [
      {
        "hashed_secret": "d08f88df745fa7950b104e4a707a31cfce7b5841",
        "is_secret": false,
        "is_verified": false,
<<<<<<< HEAD
        "line_number": 576,
=======
        "line_number": 670,
>>>>>>> 6b89b6bf
        "type": "Secret Keyword",
        "verified_result": null
      }
    ],
    "testing.bak": [
      {
        "hashed_secret": "8cd8d173246bd67fd86a29a130fc007365e022e5",
        "is_secret": false,
        "is_verified": false,
        "line_number": 3,
        "type": "Base64 High Entropy String",
        "verified_result": null
      },
      {
        "hashed_secret": "aef41a58276bc65a8dcef2cb834218d409105cd3",
        "is_secret": false,
        "is_verified": false,
        "line_number": 4,
        "type": "Base64 High Entropy String",
        "verified_result": null
      }
    ]
  },
  "version": "0.13.1+ibm.54.dss",
  "word_list": {
    "file": null,
    "hash": null
  }
}<|MERGE_RESOLUTION|>--- conflicted
+++ resolved
@@ -3,11 +3,7 @@
     "files": null,
     "lines": null
   },
-<<<<<<< HEAD
-  "generated_at": "2023-03-22T19:36:10Z",
-=======
-  "generated_at": "2023-03-24T18:15:49Z",
->>>>>>> 6b89b6bf
+  "generated_at": "2023-03-27T14:10:18Z",
   "plugins_used": [
     {
       "name": "AWSKeyDetector"
@@ -238,11 +234,7 @@
         "hashed_secret": "d08f88df745fa7950b104e4a707a31cfce7b5841",
         "is_secret": false,
         "is_verified": false,
-<<<<<<< HEAD
-        "line_number": 576,
-=======
-        "line_number": 670,
->>>>>>> 6b89b6bf
+        "line_number": 720,
         "type": "Secret Keyword",
         "verified_result": null
       }
