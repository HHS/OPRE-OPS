{
  "exclude": {
    "files": null,
    "lines": null
  },
<<<<<<< HEAD
  "generated_at": "2023-02-24T21:00:20Z",
=======
  "generated_at": "2023-02-23T15:48:23Z",
>>>>>>> 5b452c48
  "plugins_used": [
    {
      "name": "AWSKeyDetector"
    },
    {
      "name": "ArtifactoryDetector"
    },
    {
      "name": "AzureStorageKeyDetector"
    },
    {
      "base64_limit": 4.5,
      "name": "Base64HighEntropyString"
    },
    {
      "name": "BasicAuthDetector"
    },
    {
      "name": "BoxDetector"
    },
    {
      "name": "CloudantDetector"
    },
    {
      "ghe_instance": "github.ibm.com",
      "name": "GheDetector"
    },
    {
      "name": "GitHubTokenDetector"
    },
    {
      "hex_limit": 3,
      "name": "HexHighEntropyString"
    },
    {
      "name": "IbmCloudIamDetector"
    },
    {
      "name": "IbmCosHmacDetector"
    },
    {
      "name": "JwtTokenDetector"
    },
    {
      "keyword_exclude": null,
      "name": "KeywordDetector"
    },
    {
      "name": "MailchimpDetector"
    },
    {
      "name": "NpmDetector"
    },
    {
      "name": "PrivateKeyDetector"
    },
    {
      "name": "SlackDetector"
    },
    {
      "name": "SoftlayerDetector"
    },
    {
      "name": "SquareOAuthDetector"
    },
    {
      "name": "StripeDetector"
    },
    {
      "name": "TwilioKeyDetector"
    }
  ],
  "results": {
    ".github/workflows/unit_test_reusable.yml": [
      {
        "hashed_secret": "a3ff54cc18e662c75dad0089796c1af9fc1515da",
        "is_secret": false,
        "is_verified": false,
        "line_number": 23,
        "type": "Secret Keyword",
        "verified_result": null
      }
    ],
    "backend/data_tools/Pipfile.lock": [
      {
        "hashed_secret": "623ed3eee32ee75624c8bae57a810e70cb20bfec",
        "is_secret": false,
        "is_verified": false,
        "line_number": 4,
        "type": "Hex High Entropy String",
        "verified_result": null
      }
    ],
    "backend/ops_api/.secrets.baseline": [
      {
        "hashed_secret": "422802c4680dc943c8a5dcd6e9b919dd9c713b4f",
        "is_verified": false,
        "line_number": 82,
        "type": "Hex High Entropy String",
        "verified_result": null
      },
      {
        "hashed_secret": "422802c4680dc943c8a5dcd6e9b919dd9c713b4f",
        "is_verified": false,
        "line_number": 82,
        "type": "Secret Keyword",
        "verified_result": null
      },
      {
        "hashed_secret": "c61b01842f23f2ede6d844c46e97a40914df8f15",
        "is_secret": false,
        "is_verified": false,
        "line_number": 102,
        "type": "Hex High Entropy String",
        "verified_result": null
      },
      {
        "hashed_secret": "c61b01842f23f2ede6d844c46e97a40914df8f15",
        "is_secret": false,
        "is_verified": false,
        "line_number": 102,
        "type": "Secret Keyword",
        "verified_result": null
      }
    ],
    "backend/ops_api/Pipfile.lock": [
      {
        "hashed_secret": "d5af014cd9290561e5e8b07a5d80e52735a2d739",
        "is_secret": false,
        "is_verified": false,
        "line_number": 4,
        "type": "Hex High Entropy String",
        "verified_result": null
      }
    ],
    "backend/ops_api/ops/__init__.py": [
      {
        "hashed_secret": "60ca8b161ee50e40662c3664e2701456e7eae82b",
        "is_secret": false,
        "is_verified": false,
        "line_number": 52,
        "type": "Basic Auth Credentials",
        "verified_result": null
      }
    ],
    "backend/ops_api/ops/environment/default_settings.py": [
      {
        "hashed_secret": "60ca8b161ee50e40662c3664e2701456e7eae82b",
        "is_secret": false,
        "is_verified": false,
        "line_number": 6,
        "type": "Basic Auth Credentials",
        "verified_result": null
      }
    ],
    "docker-compose.e2e.yml": [
      {
        "hashed_secret": "60ca8b161ee50e40662c3664e2701456e7eae82b",
        "is_secret": false,
        "is_verified": false,
        "line_number": 12,
        "type": "Secret Keyword",
        "verified_result": null
      }
    ],
    "docker-compose.yml": [
      {
        "hashed_secret": "60ca8b161ee50e40662c3664e2701456e7eae82b",
        "is_secret": false,
        "is_verified": false,
        "line_number": 12,
        "type": "Secret Keyword",
        "verified_result": null
      }
    ],
    "docs/cloud_gov.md": [
      {
        "hashed_secret": "9837736a6e6154a935b6451fdf27b84517a59d4d",
        "is_secret": false,
        "is_verified": false,
        "line_number": 39,
        "type": "Secret Keyword",
        "verified_result": null
      }
    ],
    "frontend/cypress.config.js": [
      {
        "hashed_secret": "d31a51d0c476d055d9ba7c2559fa92185975e49a",
        "is_secret": false,
        "is_verified": false,
        "line_number": 12,
        "type": "Base64 High Entropy String",
        "verified_result": null
      }
    ],
    "frontend/src/uswds/css/styles.css": [
      {
        "hashed_secret": "471d695c45aab1e320802e29b944c056c4fc88cc",
        "is_secret": false,
        "is_verified": false,
        "line_number": 3,
        "type": "Secret Keyword",
        "verified_result": null
      }
    ],
    "frontend/src/uswds/css/styles.css.map": [
      {
        "hashed_secret": "cc3de8f8e2fb612412501536315d7946225caa17",
        "is_secret": false,
        "is_verified": false,
        "line_number": 1,
        "type": "Secret Keyword",
        "verified_result": null
      }
    ],
    "frontend/src/uswds/js/uswds.min.js": [
      {
        "hashed_secret": "cde474f2edf8b02bc8f04bffbff90e58276481c9",
        "is_secret": false,
        "is_verified": false,
        "line_number": 85,
        "type": "Secret Keyword",
        "verified_result": null
      }
    ],
    "openapi.yml": [
      {
        "hashed_secret": "d08f88df745fa7950b104e4a707a31cfce7b5841",
        "is_secret": false,
        "is_verified": false,
        "line_number": 534,
        "type": "Secret Keyword",
        "verified_result": null
      }
    ],
    "testing.bak": [
      {
        "hashed_secret": "8cd8d173246bd67fd86a29a130fc007365e022e5",
        "is_secret": false,
        "is_verified": false,
        "line_number": 3,
        "type": "Base64 High Entropy String",
        "verified_result": null
      },
      {
        "hashed_secret": "aef41a58276bc65a8dcef2cb834218d409105cd3",
        "is_secret": false,
        "is_verified": false,
        "line_number": 4,
        "type": "Base64 High Entropy String",
        "verified_result": null
      }
    ]
  },
  "version": "0.13.1+ibm.54.dss",
  "word_list": {
    "file": null,
    "hash": null
  }
}<|MERGE_RESOLUTION|>--- conflicted
+++ resolved
@@ -3,11 +3,7 @@
     "files": null,
     "lines": null
   },
-<<<<<<< HEAD
-  "generated_at": "2023-02-24T21:00:20Z",
-=======
   "generated_at": "2023-02-23T15:48:23Z",
->>>>>>> 5b452c48
   "plugins_used": [
     {
       "name": "AWSKeyDetector"
@@ -148,7 +144,7 @@
         "hashed_secret": "60ca8b161ee50e40662c3664e2701456e7eae82b",
         "is_secret": false,
         "is_verified": false,
-        "line_number": 52,
+        "line_number": 47,
         "type": "Basic Auth Credentials",
         "verified_result": null
       }
