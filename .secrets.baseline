{
  "exclude": {
    "files": "^.secrets.baseline$",
    "lines": null
  },
<<<<<<< HEAD
  "generated_at": "2022-11-08T16:42:08Z",
=======
  "generated_at": "2022-10-25T19:45:19Z",
>>>>>>> 23be2854
  "plugins_used": [
    {
      "name": "AWSKeyDetector"
    },
    {
      "name": "ArtifactoryDetector"
    },
    {
      "name": "AzureStorageKeyDetector"
    },
    {
      "base64_limit": 4.5,
      "name": "Base64HighEntropyString"
    },
    {
      "name": "BasicAuthDetector"
    },
    {
      "name": "BoxDetector"
    },
    {
      "name": "CloudantDetector"
    },
    {
      "ghe_instance": "github.ibm.com",
      "name": "GheDetector"
    },
    {
      "name": "GitHubTokenDetector"
    },
    {
      "hex_limit": 3,
      "name": "HexHighEntropyString"
    },
    {
      "name": "IbmCloudIamDetector"
    },
    {
      "name": "IbmCosHmacDetector"
    },
    {
      "name": "JwtTokenDetector"
    },
    {
      "keyword_exclude": null,
      "name": "KeywordDetector"
    },
    {
      "name": "MailchimpDetector"
    },
    {
      "name": "NpmDetector"
    },
    {
      "name": "PrivateKeyDetector"
    },
    {
      "name": "SlackDetector"
    },
    {
      "name": "SoftlayerDetector"
    },
    {
      "name": "SquareOAuthDetector"
    },
    {
      "name": "StripeDetector"
    },
    {
      "name": "TwilioKeyDetector"
    }
  ],
  "results": {
    ".github/workflows/unit_test_reusable.yml": [
      {
        "hashed_secret": "a3ff54cc18e662c75dad0089796c1af9fc1515da",
        "is_secret": false,
        "is_verified": false,
        "line_number": 10,
        "type": "Secret Keyword",
        "verified_result": null
      }
    ],
    "backend/Pipfile.lock": [
      {
<<<<<<< HEAD
        "hashed_secret": "8ca94041193e085fb5301c65d5eaa28b85e37a92",
=======
        "hashed_secret": "84b744ccf4536edc5c01a7b67834b827f404a863",
>>>>>>> 23be2854
        "is_secret": false,
        "is_verified": false,
        "line_number": 4,
        "type": "Hex High Entropy String",
        "verified_result": null
      }
    ],
    "backend/ops_api/django_config/settings/local.py": [
      {
        "hashed_secret": "60ca8b161ee50e40662c3664e2701456e7eae82b",
        "is_secret": true,
        "is_verified": false,
        "line_number": 21,
        "type": "Secret Keyword",
        "verified_result": null
      }
    ],
    "backend/ops_api/ops/fixtures/fake_data.json": [
      {
        "hashed_secret": "6b8a1c79a05009129a1f92df6b370300adbabd56",
        "is_secret": false,
        "is_verified": false,
        "line_number": 6,
        "type": "Secret Keyword",
        "verified_result": null
      }
    ],
    "backend_flask/ops_api/.secrets.baseline": [
      {
        "hashed_secret": "f3180b586a73a47ad3cb6c96390636397697229a",
        "is_secret": false,
        "is_verified": false,
        "line_number": 82,
        "type": "Hex High Entropy String",
        "verified_result": null
      },
      {
        "hashed_secret": "f3180b586a73a47ad3cb6c96390636397697229a",
        "is_secret": false,
        "is_verified": false,
        "line_number": 82,
        "type": "Secret Keyword",
        "verified_result": null
      }
    ],
    "backend_flask/ops_api/Pipfile.lock": [
      {
        "hashed_secret": "a7188f9cafde7d786fe408c5fb6f924cce1a6516",
        "is_secret": false,
        "is_verified": false,
        "line_number": 4,
        "type": "Hex High Entropy String",
        "verified_result": null
      }
    ],
    "docker-compose.yml": [
      {
        "hashed_secret": "60ca8b161ee50e40662c3664e2701456e7eae82b",
        "is_secret": false,
        "is_verified": false,
        "line_number": 12,
        "type": "Secret Keyword",
        "verified_result": null
      }
    ],
    "docs/cloud_gov.md": [
      {
        "hashed_secret": "9837736a6e6154a935b6451fdf27b84517a59d4d",
        "is_secret": false,
        "is_verified": false,
        "line_number": 34,
        "type": "Secret Keyword",
        "verified_result": null
      }
    ]
  },
  "version": "0.13.1+ibm.54.dss",
  "word_list": {
    "file": null,
    "hash": null
  }
}<|MERGE_RESOLUTION|>--- conflicted
+++ resolved
@@ -3,11 +3,7 @@
     "files": "^.secrets.baseline$",
     "lines": null
   },
-<<<<<<< HEAD
-  "generated_at": "2022-11-08T16:42:08Z",
-=======
-  "generated_at": "2022-10-25T19:45:19Z",
->>>>>>> 23be2854
+  "generated_at": "2022-11-10T20:19:28Z",
   "plugins_used": [
     {
       "name": "AWSKeyDetector"
@@ -93,11 +89,7 @@
     ],
     "backend/Pipfile.lock": [
       {
-<<<<<<< HEAD
-        "hashed_secret": "8ca94041193e085fb5301c65d5eaa28b85e37a92",
-=======
         "hashed_secret": "84b744ccf4536edc5c01a7b67834b827f404a863",
->>>>>>> 23be2854
         "is_secret": false,
         "is_verified": false,
         "line_number": 4,
@@ -110,7 +102,7 @@
         "hashed_secret": "60ca8b161ee50e40662c3664e2701456e7eae82b",
         "is_secret": true,
         "is_verified": false,
-        "line_number": 21,
+        "line_number": 22,
         "type": "Secret Keyword",
         "verified_result": null
       }
@@ -122,34 +114,6 @@
         "is_verified": false,
         "line_number": 6,
         "type": "Secret Keyword",
-        "verified_result": null
-      }
-    ],
-    "backend_flask/ops_api/.secrets.baseline": [
-      {
-        "hashed_secret": "f3180b586a73a47ad3cb6c96390636397697229a",
-        "is_secret": false,
-        "is_verified": false,
-        "line_number": 82,
-        "type": "Hex High Entropy String",
-        "verified_result": null
-      },
-      {
-        "hashed_secret": "f3180b586a73a47ad3cb6c96390636397697229a",
-        "is_secret": false,
-        "is_verified": false,
-        "line_number": 82,
-        "type": "Secret Keyword",
-        "verified_result": null
-      }
-    ],
-    "backend_flask/ops_api/Pipfile.lock": [
-      {
-        "hashed_secret": "a7188f9cafde7d786fe408c5fb6f924cce1a6516",
-        "is_secret": false,
-        "is_verified": false,
-        "line_number": 4,
-        "type": "Hex High Entropy String",
         "verified_result": null
       }
     ],
