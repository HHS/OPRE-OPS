{
  "exclude": {
    "files": "^.secrets.baseline$",
    "lines": null
  },
<<<<<<< HEAD
  "generated_at": "2022-08-09T03:18:53Z",
=======
  "generated_at": "2022-08-15T19:15:23Z",
>>>>>>> 445f4576
  "plugins_used": [
    {
      "name": "AWSKeyDetector"
    },
    {
      "name": "ArtifactoryDetector"
    },
    {
      "name": "AzureStorageKeyDetector"
    },
    {
      "base64_limit": 4.5,
      "name": "Base64HighEntropyString"
    },
    {
      "name": "BasicAuthDetector"
    },
    {
      "name": "BoxDetector"
    },
    {
      "name": "CloudantDetector"
    },
    {
      "ghe_instance": "github.ibm.com",
      "name": "GheDetector"
    },
    {
      "name": "GitHubTokenDetector"
    },
    {
      "hex_limit": 3,
      "name": "HexHighEntropyString"
    },
    {
      "name": "IbmCloudIamDetector"
    },
    {
      "name": "IbmCosHmacDetector"
    },
    {
      "name": "JwtTokenDetector"
    },
    {
      "keyword_exclude": null,
      "name": "KeywordDetector"
    },
    {
      "name": "MailchimpDetector"
    },
    {
      "name": "NpmDetector"
    },
    {
      "name": "PrivateKeyDetector"
    },
    {
      "name": "SlackDetector"
    },
    {
      "name": "SoftlayerDetector"
    },
    {
      "name": "SquareOAuthDetector"
    },
    {
      "name": "StripeDetector"
    },
    {
      "name": "TwilioKeyDetector"
    }
  ],
  "results": {
    "backend/Pipfile.lock": [
      {
<<<<<<< HEAD
        "hashed_secret": "58643e52b12316c04b7502d84a5377706577b92f",
=======
        "hashed_secret": "9595e48b465f0519a4eca91253d94f0a583ec7e7",
>>>>>>> 445f4576
        "is_secret": false,
        "is_verified": false,
        "line_number": 4,
        "type": "Hex High Entropy String",
        "verified_result": null
      }
    ],
    "backend/opre_ops/django_config/settings/local.py": [
      {
        "hashed_secret": "60ca8b161ee50e40662c3664e2701456e7eae82b",
        "is_secret": true,
        "is_verified": false,
<<<<<<< HEAD
        "line_number": 21,
        "type": "Secret Keyword",
        "verified_result": null
      }
    ],
    "docker-compose-e2e.yml": [
      {
        "hashed_secret": "60ca8b161ee50e40662c3664e2701456e7eae82b",
        "is_secret": true,
        "is_verified": false,
        "line_number": 10,
=======
        "line_number": 20,
>>>>>>> 445f4576
        "type": "Secret Keyword",
        "verified_result": null
      }
    ],
    "docker-compose.yml": [
      {
        "hashed_secret": "60ca8b161ee50e40662c3664e2701456e7eae82b",
        "is_secret": false,
        "is_verified": false,
<<<<<<< HEAD
        "line_number": 13,
=======
        "line_number": 10,
>>>>>>> 445f4576
        "type": "Secret Keyword",
        "verified_result": null
      }
    ],
    "docs/recipes/setup_circleci.md": [
      {
        "hashed_secret": "9837736a6e6154a935b6451fdf27b84517a59d4d",
        "is_secret": false,
        "is_verified": false,
        "line_number": 26,
        "type": "Secret Keyword",
        "verified_result": null
      }
    ]
  },
  "version": "0.13.1+ibm.50.dss",
  "word_list": {
    "file": null,
    "hash": null
  }
}<|MERGE_RESOLUTION|>--- conflicted
+++ resolved
@@ -3,11 +3,7 @@
     "files": "^.secrets.baseline$",
     "lines": null
   },
-<<<<<<< HEAD
-  "generated_at": "2022-08-09T03:18:53Z",
-=======
-  "generated_at": "2022-08-15T19:15:23Z",
->>>>>>> 445f4576
+  "generated_at": "2022-08-17T11:35:54Z",
   "plugins_used": [
     {
       "name": "AWSKeyDetector"
@@ -83,11 +79,7 @@
   "results": {
     "backend/Pipfile.lock": [
       {
-<<<<<<< HEAD
-        "hashed_secret": "58643e52b12316c04b7502d84a5377706577b92f",
-=======
-        "hashed_secret": "9595e48b465f0519a4eca91253d94f0a583ec7e7",
->>>>>>> 445f4576
+        "hashed_secret": "ebd8f98567a8f3ce736eb13380e846c215303345",
         "is_secret": false,
         "is_verified": false,
         "line_number": 4,
@@ -100,8 +92,7 @@
         "hashed_secret": "60ca8b161ee50e40662c3664e2701456e7eae82b",
         "is_secret": true,
         "is_verified": false,
-<<<<<<< HEAD
-        "line_number": 21,
+        "line_number": 20,
         "type": "Secret Keyword",
         "verified_result": null
       }
@@ -112,9 +103,6 @@
         "is_secret": true,
         "is_verified": false,
         "line_number": 10,
-=======
-        "line_number": 20,
->>>>>>> 445f4576
         "type": "Secret Keyword",
         "verified_result": null
       }
@@ -124,11 +112,7 @@
         "hashed_secret": "60ca8b161ee50e40662c3664e2701456e7eae82b",
         "is_secret": false,
         "is_verified": false,
-<<<<<<< HEAD
-        "line_number": 13,
-=======
         "line_number": 10,
->>>>>>> 445f4576
         "type": "Secret Keyword",
         "verified_result": null
       }
