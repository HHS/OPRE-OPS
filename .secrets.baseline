{
  "exclude": {
    "files": null,
    "lines": null
  },
<<<<<<< HEAD
  "generated_at": "2023-03-27T14:10:18Z",
=======
  "generated_at": "2023-04-03T13:25:23Z",
>>>>>>> 043508ef
  "plugins_used": [
    {
      "name": "AWSKeyDetector"
    },
    {
      "name": "ArtifactoryDetector"
    },
    {
      "name": "AzureStorageKeyDetector"
    },
    {
      "base64_limit": 4.5,
      "name": "Base64HighEntropyString"
    },
    {
      "name": "BasicAuthDetector"
    },
    {
      "name": "BoxDetector"
    },
    {
      "name": "CloudantDetector"
    },
    {
      "ghe_instance": "github.ibm.com",
      "name": "GheDetector"
    },
    {
      "name": "GitHubTokenDetector"
    },
    {
      "hex_limit": 3,
      "name": "HexHighEntropyString"
    },
    {
      "name": "IbmCloudIamDetector"
    },
    {
      "name": "IbmCosHmacDetector"
    },
    {
      "name": "JwtTokenDetector"
    },
    {
      "keyword_exclude": null,
      "name": "KeywordDetector"
    },
    {
      "name": "MailchimpDetector"
    },
    {
      "name": "NpmDetector"
    },
    {
      "name": "PrivateKeyDetector"
    },
    {
      "name": "SlackDetector"
    },
    {
      "name": "SoftlayerDetector"
    },
    {
      "name": "SquareOAuthDetector"
    },
    {
      "name": "StripeDetector"
    },
    {
      "name": "TwilioKeyDetector"
    }
  ],
  "results": {
    ".github/workflows/unit_test_reusable.yml": [
      {
        "hashed_secret": "a3ff54cc18e662c75dad0089796c1af9fc1515da",
        "is_secret": false,
        "is_verified": false,
        "line_number": 23,
        "type": "Secret Keyword",
        "verified_result": null
      }
    ],
    "backend/data_tools/Pipfile.lock": [
      {
        "hashed_secret": "623ed3eee32ee75624c8bae57a810e70cb20bfec",
        "is_secret": false,
        "is_verified": false,
        "line_number": 4,
        "type": "Hex High Entropy String",
        "verified_result": null
      }
    ],
    "backend/ops_api/.secrets.baseline": [
      {
        "hashed_secret": "422802c4680dc943c8a5dcd6e9b919dd9c713b4f",
        "is_verified": false,
        "line_number": 82,
        "type": "Hex High Entropy String",
        "verified_result": null
      },
      {
        "hashed_secret": "422802c4680dc943c8a5dcd6e9b919dd9c713b4f",
        "is_verified": false,
        "line_number": 82,
        "type": "Secret Keyword",
        "verified_result": null
      },
      {
        "hashed_secret": "c61b01842f23f2ede6d844c46e97a40914df8f15",
        "is_secret": false,
        "is_verified": false,
        "line_number": 102,
        "type": "Hex High Entropy String",
        "verified_result": null
      },
      {
        "hashed_secret": "c61b01842f23f2ede6d844c46e97a40914df8f15",
        "is_secret": false,
        "is_verified": false,
        "line_number": 102,
        "type": "Secret Keyword",
        "verified_result": null
      }
    ],
    "backend/ops_api/Pipfile.lock": [
      {
        "hashed_secret": "d5af014cd9290561e5e8b07a5d80e52735a2d739",
        "is_secret": false,
        "is_verified": false,
        "line_number": 4,
        "type": "Hex High Entropy String",
        "verified_result": null
      }
    ],
    "backend/ops_api/ops/__init__.py": [
      {
        "hashed_secret": "60ca8b161ee50e40662c3664e2701456e7eae82b",
        "is_secret": false,
        "is_verified": false,
        "line_number": 56,
        "type": "Basic Auth Credentials",
        "verified_result": null
      }
    ],
    "backend/ops_api/ops/environment/default_settings.py": [
      {
        "hashed_secret": "60ca8b161ee50e40662c3664e2701456e7eae82b",
        "is_secret": false,
        "is_verified": false,
        "line_number": 6,
        "type": "Basic Auth Credentials",
        "verified_result": null
      }
    ],
    "docker-compose.e2e.yml": [
      {
        "hashed_secret": "60ca8b161ee50e40662c3664e2701456e7eae82b",
        "is_secret": false,
        "is_verified": false,
        "line_number": 12,
        "type": "Secret Keyword",
        "verified_result": null
      }
    ],
    "docker-compose.yml": [
      {
        "hashed_secret": "60ca8b161ee50e40662c3664e2701456e7eae82b",
        "is_secret": false,
        "is_verified": false,
        "line_number": 12,
        "type": "Secret Keyword",
        "verified_result": null
      }
    ],
    "docs/cloud_gov.md": [
      {
        "hashed_secret": "9837736a6e6154a935b6451fdf27b84517a59d4d",
        "is_secret": false,
        "is_verified": false,
        "line_number": 39,
        "type": "Secret Keyword",
        "verified_result": null
      }
    ],
    "frontend/cypress.config.js": [
      {
        "hashed_secret": "d31a51d0c476d055d9ba7c2559fa92185975e49a",
        "is_secret": false,
        "is_verified": false,
        "line_number": 28,
        "type": "Base64 High Entropy String",
        "verified_result": null
      }
    ],
    "frontend/src/uswds/css/styles.css": [
      {
        "hashed_secret": "471d695c45aab1e320802e29b944c056c4fc88cc",
        "is_secret": false,
        "is_verified": false,
        "line_number": 3,
        "type": "Secret Keyword",
        "verified_result": null
      }
    ],
    "frontend/src/uswds/css/styles.css.map": [
      {
        "hashed_secret": "cc3de8f8e2fb612412501536315d7946225caa17",
        "is_secret": false,
        "is_verified": false,
        "line_number": 1,
        "type": "Secret Keyword",
        "verified_result": null
      }
    ],
    "frontend/src/uswds/js/uswds.min.js": [
      {
        "hashed_secret": "cde474f2edf8b02bc8f04bffbff90e58276481c9",
        "is_secret": false,
        "is_verified": false,
        "line_number": 85,
        "type": "Secret Keyword",
        "verified_result": null
      }
    ],
    "openapi.yml": [
      {
        "hashed_secret": "d08f88df745fa7950b104e4a707a31cfce7b5841",
        "is_secret": false,
        "is_verified": false,
        "line_number": 720,
        "type": "Secret Keyword",
        "verified_result": null
      }
    ],
    "testing.bak": [
      {
        "hashed_secret": "8cd8d173246bd67fd86a29a130fc007365e022e5",
        "is_secret": false,
        "is_verified": false,
        "line_number": 3,
        "type": "Base64 High Entropy String",
        "verified_result": null
      },
      {
        "hashed_secret": "aef41a58276bc65a8dcef2cb834218d409105cd3",
        "is_secret": false,
        "is_verified": false,
        "line_number": 4,
        "type": "Base64 High Entropy String",
        "verified_result": null
      }
    ]
  },
  "version": "0.13.1+ibm.54.dss",
  "word_list": {
    "file": null,
    "hash": null
  }
}<|MERGE_RESOLUTION|>--- conflicted
+++ resolved
@@ -3,11 +3,7 @@
     "files": null,
     "lines": null
   },
-<<<<<<< HEAD
-  "generated_at": "2023-03-27T14:10:18Z",
-=======
   "generated_at": "2023-04-03T13:25:23Z",
->>>>>>> 043508ef
   "plugins_used": [
     {
       "name": "AWSKeyDetector"
