--- conflicted
+++ resolved
@@ -980,8 +980,6 @@
         anyOf:
           - $ref: "#/components/schemas/Agreement"
 
-<<<<<<< HEAD
-=======
     BudgetLineItems:
       description: OPS List of Budget Line Items
       type: array
@@ -1059,7 +1057,6 @@
         - status
         - date_needed
 
->>>>>>> 88b2c594
   examples:
 
     CAN:
@@ -1339,7 +1336,6 @@
           "id": 2,
           "name": "Contract #2: African American Child and Family Research Center",
           "research_project_id": 1,
-<<<<<<< HEAD
           "updated_on": "Fri, 17 Mar 2023 15:01:09 GMT",
            cans: [],
            budget_line_items: [
@@ -1374,9 +1370,6 @@
                 psc_fee_amount: 0.5,
             },
         ],
-=======
-          "updated_on": "2023-04-06T20:33:38.292475"
->>>>>>> 88b2c594
         }]
 
     Agreement:
@@ -1388,7 +1381,6 @@
           "id": 2,
           "name": "Contract #2: African American Child and Family Research Center",
           "research_project_id": 1,
-<<<<<<< HEAD
           "updated_on": "Fri, 17 Mar 2023 15:01:09 GMT",
           cans: [],
           budget_line_items: [
@@ -1423,9 +1415,6 @@
                 psc_fee_amount: 0.5,
             },
         ],
-=======
-          "updated_on": "2023-04-06T20:33:38.292475"
->>>>>>> 88b2c594
         }
 
     BudgetLineItems:
