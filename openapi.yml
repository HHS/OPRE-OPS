--- conflicted
+++ resolved
@@ -365,13 +365,6 @@
                 $ref: "#/components/schemas/Users"
               examples:
                 '0':
-<<<<<<< HEAD
-                  value:
-                    $ref: "#/components/examples/User"
-                '1':
-                  value:
-                    $ref: "#/components/examples/Users"
-=======
                   value: |
                     {
                       "date_joined": "2023-04-06T20:33:38.292475",
@@ -449,7 +442,6 @@
                         "updated": null
                       }
                     ]
->>>>>>> d45e21b9
   /api/v1/users/{user_id}:
     get:
       description: Get User by Id
@@ -1000,52 +992,6 @@
       items:
         anyOf:
           - $ref: "#/components/schemas/ResearchProject"
-    PlannedFunding:
-      description: Planned Funding
-      type: "object"
-      properties:
-        planned_funding:
-          type: object
-          properties:
-            amount:
-              type: number
-            percent:
-              type: string
-        obligated_funding:
-          type: object
-          properties:
-            amount:
-              type: number
-            percent:
-              type: string
-        available_funding:
-          type: object
-          properties:
-            amount:
-              type: number
-            percent:
-              type: string
-        total_funding:
-          type: object
-          properties:
-            amount:
-              type: number
-            percent:
-              type: string
-        in_execution_funding:
-          type: object
-          properties:
-            amount:
-              type: number
-            percent:
-              type: string
-        carry_forward_funding:
-          type: object
-          properties:
-            amount:
-              type: number
-            percent:
-              type: string
 
     AGREEMENTS:
       description: All Agreements
@@ -1221,55 +1167,36 @@
     CAN:
       value:
         {
-          "appropriation_date": "01/10/2023",
-          "appropriation_term": 1,
-          "arrangement_type_id": 2,
-          "authorizer_id": 23,
-          "description": "Healthy Marriages Responsible Fatherhood - OFA",
-          "expiration_date": "01/09/2024",
-          "id": 10,
-          "managing_portfolio_id": 6,
-          "managing_research_project_id": null,
-          "nickname": "HMRF-OFA",
-          "number": "G99XXX3",
-          "purpose": ""
-        }
-    CANs:
-      value:
-        [
-          {
-            "appropriation_date": "01/10/2023",
-            "appropriation_term": 1,
-            "arrangement_type_id": 2,
-            "authorizer_id": 23,
-            "description": "Healthy Marriages Responsible Fatherhood - OFA",
-            "expiration_date": "01/09/2024",
-            "id": 10,
-            "managing_portfolio_id": 6,
-            "managing_research_project_id": null,
-            "nickname": "HMRF-OFA",
-            "number": "G99XXX3",
-            "purpose": ""
-          },
-          {
-            "appropriation_date": "01/10/2023",
-            "appropriation_term": 1,
-            "arrangement_type_id": 2,
-            "authorizer_id": 23,
-            "description": "Children Direct Decendent Ancestry - OFA",
-            "expiration_date": "01/09/2024",
-            "id": 1,
-            "managing_portfolio_id": 5,
-            "managing_research_project_id": null,
-            "nickname": "CDDA-OFA",
-            "number": "G99XXX2",
-            "purpose": ""
-          }
-        ]
-    Portfolio:
-      value:
-        {
-          "cans": ["$ref": "#/components/examples/CANs"],
+          "cans": [
+              {
+                  "appropriation_date": "01/10/2023",
+                  "appropriation_term": 1,
+                  "arrangement_type_id": 3,
+                  "authorizer_id": 26,
+                  "description": "Incoming Interagency Agreements",
+                  "expiration_date": "01/09/2024",
+                  "id": 2,
+                  "managing_portfolio_id": 1,
+                  "managing_research_project_id": null,
+                  "nickname": "IAA-Incoming",
+                  "number": "G99IA14",
+                  "purpose": ""
+              },
+              {
+                  "appropriation_date": "01/10/2022",
+                  "appropriation_term": 1,
+                  "arrangement_type_id": 4,
+                  "authorizer_id": 26,
+                  "description": "Child Development Research Fellowship Grant Program",
+                  "expiration_date": "01/09/2023",
+                  "id": 4,
+                  "managing_portfolio_id": 1,
+                  "managing_research_project_id": 1,
+                  "nickname": "ASPE SRCD-IDDA",
+                  "number": "G990136",
+                  "purpose": ""
+              }
+          ],
           "description": "The promotion of childrens safety, ... to the attention of child welfare.",
           "division": {
               "abbreviation": "DFCD",
@@ -1278,79 +1205,6 @@
           },
           "division_id": 1,
           "id": 1,
-          "name": "Child Welfare Research",
-          "status": "Active",
-          "status_id": 1,
-          "team_leaders": [
-              {
-                  "date_joined": "Wed, 22 Feb 2023 15:28:58 GMT",
-                  "division": 1,
-                  "email": "emily.ball@example.com",
-                  "first_name": "Emily",
-                  "full_name": "(no name) (no name)",
-                  "id": 1,
-                  "last_name": "Ball",
-                  "oidc_id": "00000000-0000-1111-a111-000000000001",
-                  "role": "COR",
-                  "updated": null
-              }
-          ],
-          "urls": [
-              {
-                  "id": 1,
-                  "portfolio_id": 1,
-                  "url": "https://www.acf.hhs.gov/opre/topic/overview/abuse-neglect-adoption-foster-care"
-              }
-          ]
-        }
-    Portfolios:
-      value:
-        [
-          {
-          "cans": ["$ref": "#/components/examples/CANs"],
-          "description": "The promotion of childrens safety, ... to the attention of child welfare.",
-          "division": {
-              "abbreviation": "DFCD",
-              "id": 1,
-              "name": "Division of Child and Family Development"
-          },
-          "division_id": 1,
-          "id": 1,
-          "name": "Portfolio 2",
-          "status": "Active",
-          "status_id": 1,
-          "team_leaders": [
-              {
-                  "date_joined": "Wed, 22 Feb 2023 15:28:58 GMT",
-                  "division": 1,
-                  "email": "emily.ball@example.com",
-                  "first_name": "Emily",
-                  "full_name": "(no name) (no name)",
-                  "id": 1,
-                  "last_name": "Ball",
-                  "oidc_id": "00000000-0000-1111-a111-000000000001",
-                  "role": "COR",
-                  "updated": null
-              }
-          ],
-          "urls": [
-              {
-                  "id": 1,
-                  "portfolio_id": 1,
-                  "url": "https://www.acf.hhs.gov/opre/topic/overview/abuse-neglect-adoption-foster-care"
-              }
-          ]
-        },
-        {
-          "cans": ["$ref": "#/components/examples/CANs"],
-          "description": "The promotion of childrens safety, ... to the attention of child welfare.",
-          "division": {
-              "abbreviation": "DFCD",
-              "id": 1,
-              "name": "Division of Child and Family Development"
-          },
-          "division_id": 1,
-          "id": 2,
           "name": "Child Welfare Research",
           "status": "Active",
           "status_id": 1,
@@ -1376,9 +1230,8 @@
               }
           ]
         }
-        ]
     User:
-      value:
+      value: |
         {
           "date_joined": "2023-04-06T20:33:38.292475",
           "division": 3,
@@ -1391,72 +1244,8 @@
           "role": "Administrator",
           "updated": null
         }
-    Users:
-      value:
-        [
-          {
-            "date_joined": "Wed, 22 Feb 2023 15:28:58 GMT",
-            "division": 1,
-            "email": "emily.ball@example.com",
-            "first_name": "Emily",
-            "full_name": "(no name) (no name)",
-            "id": 1,
-            "last_name": "Ball",
-            "oidc_id": "00000000-0000-1111-a111-000000000001",
-            "role": "COR",
-            "updated": null
-          },
-          {
-            "date_joined": "Wed, 22 Feb 2023 15:28:58 GMT",
-            "division": 4,
-            "email": "Bethanne.Barnes@example.com",
-            "first_name": "Bethanne",
-            "full_name": "(no name) (no name)",
-            "id": 2,
-            "last_name": "Barnes",
-            "oidc_id": "00000000-0000-1111-a111-000000000002",
-            "role": "Division Director",
-            "updated": null
-          },
-          {
-            "date_joined": "Wed, 22 Feb 2023 15:28:58 GMT",
-            "division": 1,
-            "email": "Meryl.Barofsky@example.com",
-            "first_name": "Meryl",
-            "full_name": "(no name) (no name)",
-            "id": 3,
-            "last_name": "Barofsky",
-            "oidc_id": "00000000-0000-1111-a111-000000000003",
-            "role": "COR",
-            "updated": null
-          },
-          {
-            "date_joined": "Wed, 22 Feb 2023 15:28:58 GMT",
-            "division": 3,
-            "email": "Anne.Bergan@example.com",
-            "first_name": "Anne",
-            "full_name": "(no name) (no name)",
-            "id": 4,
-            "last_name": "Bergan",
-            "oidc_id": "00000000-0000-1111-a111-000000000004",
-            "role": "COR",
-            "updated": null
-          },
-          {
-            "date_joined": "Wed, 22 Feb 2023 15:28:58 GMT",
-            "division": 3,
-            "email": "tdonaworth+dev@flexion.us",
-            "first_name": "Tim",
-            "full_name": "(no name) (no name)",
-            "id": 5,
-            "last_name": "Donaworth",
-            "oidc_id": "e5711101-bc3e-41e5-a6a2-051874b307ca",
-            "role": "Tech Lead",
-            "updated": null
-          }
-        ]
     ResearchProjects:
-      value:
+      value: |
         [
           {
             "created_by": null,
@@ -1502,30 +1291,6 @@
       value: |
        [
           {
-<<<<<<< HEAD
-            "cans": [ ],
-            "created_by": None,
-            "created_on": "Wed, 15 Mar 2023 17:41:52 GMT",
-            "description": 'Evidence suggests that fathers play an important role in childrens development and that they can serve as a key source of emotional and financial support. In many social services, however, fathers are overlooked.',
-            "id": 3,
-            "methodologies": [
-              "SURVEY",
-              "FIELD_RESEARCH",
-              "PARTICIPANT_OBSERVATION",
-              "ETHNOGRAPHY",
-              "EXPERIMENT",
-              "SECONDARY_DATA_ANALYSIS",
-              "CASE_STUDY",
-            ],
-            "origination_date": "2017-01-01",
-            "populations": [ "POPULATION_1" ],
-            "portfolio_id": 6,
-            "short_title": "",
-            "team_leaders": [ ],
-            "title": "Fathers and Continuous Learning (FCL)",
-            "updated_on": "Wed, 15 Mar 2023 17:41:52 GMT",
-            "url": "https://www.acf.hhs.gov/opre/project/fathers-and-continuous-learning",
-=======
               "id": 1,
               "created_by": null,
               "created_on": "Fri, 17 Mar 2023 15:01:09 GMT",
@@ -1590,14 +1355,9 @@
                       updated_on: "2023-4-15",
                   },
                 ],
->>>>>>> d45e21b9
           },
 
-<<<<<<< HEAD
-
-=======
         ];
->>>>>>> d45e21b9
     Agreements:
       value: |
         [{
@@ -1688,8 +1448,6 @@
         ],
         }
 
-<<<<<<< HEAD
-=======
     BudgetLineItems:
       value: |
         [
@@ -1741,6 +1499,5 @@
 
 
 
->>>>>>> d45e21b9
 security:
   - bearerAuth: [ ]  # pragma: allowlist secret