openapi: '3.0.2'
info:
  title: OPRE OPS API
  description: OPRE OPS API Specification
  version: '0.1'
servers:
  - url: https://localhost:8080
    description: Localhost
  - url: https://ops-backend.app.cloud.gov
    description: Development Server (Live)
  - url: https://ops-api-staging.app.cloud.gov
    description: Staging Server (Live)
paths:
  /api/v1/agreements/:
    get:
<<<<<<< HEAD
      description: Get All Agreements
=======
      description: Get Agreements
      parameters:
        - name: research_project_id
          in: query
          schema:
            type: integer
          example: 1
        - name: search
          in: query
          schema:
            type: string
          example: 'contract'
>>>>>>> 6b89b6bf
      responses:
        '200':
          description: OK
          content:
            application/json:
              schema:
<<<<<<< HEAD
                $ref: '#/components/schemas/AGREEMENTS'
              example:
                '0':
                  $ref: '#/components/examples/AGREEMENTS'
=======
                $ref: '#/components/schemas/Agreements'
              examples:
                '0':
                  $ref: '#/components/examples/Agreements'
  /api/v1/agreements/{agreement_id}:
    get:
      description: Get Agreement By Id
      parameters:
        - in: path
          name: agreement_id
          description: Agreement Id
          required: true
          schema:
            type: integer
            format: int32
            minimum: 0
            default: 1
      responses:
        '200':
          description: OK
          content:
            application/json:
              schema:
                $ref: '#/components/schemas/Agreement'
              examples:
                '0':
                  $ref: '#/components/examples/Agreement'
>>>>>>> 6b89b6bf
  /api/v1/cans/:
    get:
      description: Get CANs
      responses:
        '200':
          description: OK
  /api/v1/cans/{can_id}:
    get:
      description: Get CAN by Id
      parameters:
        - in: path
          name: can_id
          description: CAN Id
          required: true
          schema:
            type: integer
            format: int32
            minimum: 0
            default: 1
      responses:
        '200':
          description: OK
          content:
            application/json:
              schema:
                $ref: '#/components/schemas/CAN'
              example:
                '0':
                  $ref: '#/components/examples/CAN'
  /api/v1/portfolios:
    get:
      description: Get Portfolios
      responses:
        '200':
          description: OK
  /api/v1/portfolios/{portfolio_id}:
    get:
      description: Get Portfolio by Id
      parameters:
        - in: path
          name: portfolio_id
          description: portfolio Id
          required: true
          schema:
            type: integer
            format: int32
            minimum: 0
            default: 1
      responses:
        '200':
          description: OK
          content:
            application/json:
              schema:
                $ref: '#/components/schemas/Portfolio'
              examples:
                '0':
                  $ref: '#/components/examples/Portfolio'
  /api/v1/portfolios/{portfolio_id}/calcFunding/:
    get:
      description: Get Total Funding by Id
      parameters:
        - in: path
          name: portfolio_id
          description: portfolio Id
          required: true
          schema:
            type: integer
            format: int32
            minimum: 0
            default: 1
        - name: fiscal_year
          in: query
          schema:
            type: string
          example: '2023'
      responses:
        '200':
          description: OK
          content:
            application/json:
              schema:
                type: object
                properties:
                  planned_funding:
                    type: object
                    properties:
                      amount:
                        type: number
                      percent:
                        type: string
                  obligated_funding:
                    type: object
                    properties:
                      amount:
                        type: number
                      percent:
                        type: string
                  available_funding:
                    type: object
                    properties:
                      amount:
                        type: number
                      percent:
                        type: string
                  total_funding:
                    type: object
                    properties:
                      amount:
                        type: number
                      percent:
                        type: string
                  in_execution_funding:
                    type: object
                    properties:
                      amount:
                        type: number
                      percent:
                        type: string
                  carry_forward_funding:
                    type: object
                    properties:
                      amount:
                        type: number
                      percent:
                        type: string
              examples:
                '0':
                  value: |
                    {
                      "available_funding": {
                        "amount": 12000000.0,
                        "percent": "60.0"
                      },
                      "carry_forward_funding": {
                        "amount": 0.0,
                        "percent": "Carry Over"
                      },
                      "in_execution_funding": {
                        "amount": 4000000.0,
                        "percent": "20.0"
                      },
                      "obligated_funding": {
                        "amount": 3000000.0,
                        "percent": "15.0"
                      },
                      "planned_funding": {
                        "amount": 1000000.0,
                        "percent": "5.0"
                      },
                      "total_funding": {
                        "amount": 20000000.0,
                        "percent": "Total"
                      }
                    }
  /api/v1/portfolios/{portfolio_id}/cans/:
    get:
      description: Get CANs associated with a Portfolio
      parameters:
        - name: year
          in: query
          schema:
            type: string
          example: '2023'
        - in: path
          name: portfolio_id
          description: portfolio Id
          required: true
          schema:
            type: integer
            format: int32
            minimum: 0
            default: 1
      responses:
        '200':
          description: OK
          content:
            application/json:
              schema:
                type: array
                properties: { }
                items:
                  type: string
              examples:
                '0':
                  value: |
                    [
                      {
                        "appropriation_date": "01/10/2023",
                        "appropriation_term": 1,
                        "arrangement_type_id": 3,
                        "authorizer_id": 26,
                        "description": "Incoming Interagency Agreements",
                        "expiration_date": "01/09/2024",
                        "id": 2,
                        "managing_portfolio_id": 1,
                        "managing_research_project_id": null,
                        "nickname": "IAA-Incoming",
                        "number": "G99IA14",
                        "purpose": ""
                      },
                      {
                        "appropriation_date": "01/10/2022",
                        "appropriation_term": 1,
                        "arrangement_type_id": 4,
                        "authorizer_id": 26,
                        "description": "Child Development Research Fellowship Grant Program",
                        "expiration_date": "01/09/2023",
                        "id": 4,
                        "managing_portfolio_id": 1,
                        "managing_research_project_id": 1,
                        "nickname": "ASPE SRCD-IDDA",
                        "number": "G990136",
                        "purpose": ""
                      }
                    ]
  /api/v1/can-funding-summary/{can_id}:
    get:
      description: Get Funding Totals by CAN Id
      parameters:
        - name: fiscal_year
          in: query
          schema:
            type: string
          example: '2023'
        - in: path
          name: can_id
          description: CAN Id
          required: true
          schema:
            type: integer
            format: int32
            minimum: 0
            default: 0
      responses:
        '200':
          description: OK
          content:
            application/json:
              schema:
                type: object
                properties:
                  can:
                    type: object
                    properties:
                      appropriation_term:
                        type: integer
                      authorizer_id:
                        type: integer
                      arrangement_type_id:
                        type: integer
                      number:
                        type: string
                      purpose:
                        type: string
                      managing_portfolio_id:
                        type: integer
                      nickname:
                        type: string
                      appropriation_date:
                        type: string
                      description:
                        type: string
                      id:
                        type: integer
                      expiration_date:
                        type: string
                      managing_research_project_id:
                        type: integer
                  received_funding:
                    type: string
                  planned_funding:
                    type: integer
                  obligated_funding:
                    type: integer
                  available_funding:
                    type: string
                  total_funding:
                    type: string
                  expiration_date:
                    type: string
                  in_execution_funding:
                    type: string
                  carry_forward_funding:
                    type: integer
                  carry_forward_label:
                    type: string
                  expected_funding:
                    type: string
              examples:
                '0':
                  value: |
                    {
                      "available_funding": "8000000.00",
                      "can": {
                        "appropriation_date": "01/10/2022",
                        "appropriation_term": 1,
                        "arrangement_type_id": 4,
                        "authorizer_id": 26,
                        "description": "Child Development Research Fellowship Grant Program",
                        "expiration_date": "01/09/2023",
                        "id": 4,
                        "managing_portfolio_id": 1,
                        "managing_research_project_id": 1,
                        "nickname": "ASPE SRCD-IDDA",
                        "number": "G990136",
                        "purpose": ""
                      },
                      "carry_forward_funding": 0,
                      "carry_forward_label": "Carry-Forward",
                      "received_funding": "6000000.00",
                      "expected_funding": "4000000.00",
                      "expiration_date": "09/01/2023",
                      "in_execution_funding": "2000000.00",
                      "obligated_funding": 0,
                      "planned_funding": 0,
                      "total_funding": "10000000.00"
                    }
  /api/v1/users/:
    get:
      description: Get all Users
      parameters:
        - name: oidc_id
          in: query
          schema:
            type: string
          example: e5711101-bc3e-41e5-a6a2-051874b307ca
      responses:
        '200':
          description: OK
          content:
            application/json:
              schema:
                type: object
                properties:
                  division:
                    type: integer
                  oidc_id:
                    type: string
                  full_name:
                    type: string
                  role:
                    type: string
                  last_name:
                    type: string
                  date_joined:
                    type: string
                  id:
                    type: integer
                  first_name:
                    type: string
                  updated: { }
                  email:
                    type: string
              examples:
                '0':
                  value: |
                    {
                      "date_joined": "Wed, 22 Feb 2023 15:28:58 GMT",
                      "division": 3,
                      "email": "tdonaworth+dev@flexion.us",
                      "first_name": "Tim",
                      "full_name": "(no name) (no name)",
                      "id": 5,
                      "last_name": "Donaworth",
                      "oidc_id": "e5711101-bc3e-41e5-a6a2-051874b307ca",
                      "role": "Tech Lead",
                      "updated": null
                    }
                '1':
                  value: |
                    [
                      {
                        "date_joined": "Wed, 22 Feb 2023 15:28:58 GMT",
                        "division": 1,
                        "email": "emily.ball@example.com",
                        "first_name": "Emily",
                        "full_name": "(no name) (no name)",
                        "id": 1,
                        "last_name": "Ball",
                        "oidc_id": "00000000-0000-1111-a111-000000000001",
                        "role": "COR",
                        "updated": null
                      },
                      {
                        "date_joined": "Wed, 22 Feb 2023 15:28:58 GMT",
                        "division": 4,
                        "email": "Bethanne.Barnes@example.com",
                        "first_name": "Bethanne",
                        "full_name": "(no name) (no name)",
                        "id": 2,
                        "last_name": "Barnes",
                        "oidc_id": "00000000-0000-1111-a111-000000000002",
                        "role": "Division Director",
                        "updated": null
                      },
                      {
                        "date_joined": "Wed, 22 Feb 2023 15:28:58 GMT",
                        "division": 1,
                        "email": "Meryl.Barofsky@example.com",
                        "first_name": "Meryl",
                        "full_name": "(no name) (no name)",
                        "id": 3,
                        "last_name": "Barofsky",
                        "oidc_id": "00000000-0000-1111-a111-000000000003",
                        "role": "COR",
                        "updated": null
                      },
                      {
                        "date_joined": "Wed, 22 Feb 2023 15:28:58 GMT",
                        "division": 3,
                        "email": "Anne.Bergan@example.com",
                        "first_name": "Anne",
                        "full_name": "(no name) (no name)",
                        "id": 4,
                        "last_name": "Bergan",
                        "oidc_id": "00000000-0000-1111-a111-000000000004",
                        "role": "COR",
                        "updated": null
                      },
                      {
                        "date_joined": "Wed, 22 Feb 2023 15:28:58 GMT",
                        "division": 3,
                        "email": "tdonaworth+dev@flexion.us",
                        "first_name": "Tim",
                        "full_name": "(no name) (no name)",
                        "id": 5,
                        "last_name": "Donaworth",
                        "oidc_id": "e5711101-bc3e-41e5-a6a2-051874b307ca",
                        "role": "Tech Lead",
                        "updated": null
                      }
                    ]
  /api/v1/users/{user_id}:
    get:
      description: Get User by Id
      parameters:
        - in: path
          name: user_id
          description: User Id
          required: true
          schema:
            type: integer
            format: int32
            minimum: 0
            default: 0
      responses:
        '200':
          description: OK
          content:
            application/json:
              schema:
                $ref: '#/components/schemas/User'
              examples:
                '0':
                  $ref: '#/components/examples/User'
  /api/v1/auth/login/:
    post:
      description: API Authentication
      requestBody:
        content:
          application/json:
            schema:
              type: object
              properties:
                code:
                  type: string
                callbackUrl:
                  type: string
            examples:
              '0':
                value: >-
                  {"callbackUrl":"http://localhost:3000/?code=fd6a4ef9-686b-4dca-84a9-f2e9c8cb44a7&state=b0c4a75ec9405edc88f13e9de8807d3daa7d2202ed94ca04cb5b77698cdcc782","code":"fd6a4ef9-686b-4dca-84a9-f2e9c8cb44a7"}
      responses:
        '200':
          description: OK
        '204':
          description: Created
  /api/v1/research-projects/:
    get:
      description: Get ResearchProjects
      parameters:
        - name: fiscal_year
          in: query
          schema:
            type: string
          example: '2023'
        - name: portfolio_id
          in: query
          schema:
            type: string
          example: '1'
        - name: search
          in: query
          schema:
            type: string
          example: 'father'
      responses:
        '200':
          description: OK
          content:
            application/json:
              schema:
                $ref: '#/components/schemas/ResearchProjects'
              examples:
                '0':
                  $ref: '#/components/examples/ResearchProjects'
  /api/v1/research-project-funding-summary/:
    get:
      description: ''
      parameters:
        - name: portfolioId
          in: query
          schema:
            type: integer
          example: 5
        - name: fiscalYear
          in: query
          schema:
            type: integer
          example: 2023
      responses:
        '200':
          description: OK
          content:
            application/json:
              schema:
                $ref: '#/components/schemas/ResearchProjectFundingSummary'
              example: { total_funding: 1000000.01 }
        '400':
          description: Bad Request
          content:
            application/json:
              schema:
                type: object
                properties:
                  portfolio_id:
                    type: array
                    items:
                      type: string
                      example: 'Must be greater than or equal to 1.'
                  fiscal_year:
                    type: array
                    items:
                      type: string
                      example: 'Must be greater than or equal to 1900.'
  /api/v1/procurement-shops/:
    get:
      description: Get all Procurement Shops
      responses:
        '200':
          description: OK
          content:
            application/json:
              schema:
                type: object
                properties:
                  id:
                    type: integer
                  name:
                    type: string
                  abbr:
                    type: string
                  fee:
                    type: number
              examples:
                '0':
                  value: |
                    [
                      {
                        "id": 0,
                        "name": "Product Service Center",
                        "abbr": "PSC",
                        "fee": 0
                      },
                      {
                        "id": 1,
                        "name": "Government Contracting Services",
                        "abbr": "GCS",
                        "fee": 0
                      },
                      {
                        "id": 2,
                        "name": "National Institute of Health",
                        "abbr": "NIH",
                        "fee": 0.5
                      },
                      {
                        "id": 3,
                        "name": "Interior Business Center",
                        "abbr": "IBC",
                        "fee": 4.8
                      }
                    ]
  /api/v1/procurement-shops/{id}:
    get:
      description: Get Procurement Shop by id
      parameters:
        - in: path
          name: id
          description: Id
          required: true
          schema:
            type: integer
            format: int32
            minimum: 0
            default: 0
      responses:
        '200':
          description: OK
          content:
            application/json:
              schema:
                type: object
                properties:
                  id:
                    type: integer
                  name:
                    type: string
                  abbr:
                    type: string
                  fee:
                    type: number
              examples:
                '0':
                  value: |
                    {
                      "id": 0,
                      "name": "Product Service Center",
                      "abbr": "PSC",
                      "fee": 0
                    }
                '1':
                  value: |
                    {
                      "id": 1,
                      "name": "Government Contracting Services",
                      "abbr": "GCS",
                      "fee": 0
                    }
                '2':
                  value: |
                    {
                      "id": 2,
                      "name": "National Institute of Health",
                      "abbr": "NIH",
                      "fee": 0.5
                    }
                '3':
                  value: |
                    {
                      "id": 3,
                      "name": "Interior Business Center",
                      "abbr": "IBC",
                      "fee": 4.8
                    }

components:
  securitySchemes:
    bearerAuth: # arbitrary name for the security scheme
      type: http
      scheme: bearer
      bearerFormat: JWT
  schemas:
    AGREEMENTS:
      description: All Agreements
      type: object
      properties:
        id:
          type: integer
        name:
          type: string
        agreement_type:
          type: string
        cans: { }

    CAN:
      description: Common Accounting Number (CAN) Object
      type: object
      properties:
        appropriation_term:
          type: integer
        authorizer_id:
          type: integer
        arrangement_type_id:
          type: integer
        number:
          type: string
        purpose:
          type: string
        managing_portfolio_id:
          type: integer
        nickname:
          type: string
        appropriation_date: { }
        description:
          type: string
        id:
          type: integer
        expiration_date:
          type: string
        managing_research_project_id: { }

    Portfolio:
      description: Portfolio Object

    User:
      description: OPRE User Object
      type: object
      properties:
        division:
          type: integer
        oidc_id:
          type: string
        full_name:
          type: string
        role:
          type: string
        last_name:
          type: string
        date_joined:
          type: string
          pattern: ^example-[0-9a-z]+$
          maxLength: 32
        id:
          type: integer
        first_name:
          type: string
        updated: { }
        email:
          type: string

    ResearchProjectFundingSummary:
      description: Research Project funding data for a Portfolio
      type: object
      properties:
        total_funding:
          type: number

    TeamLeader:
      type: object
      properties:
        created_by:
          type: integer
        created_on:
          type: string
        date_joined:
          type: string
        division:
          type: integer
        email:
          type: string
        first_name:
          type: string
        full_name:
          type: string
        id:
          type: integer
        last_name:
          type: string
        oidc_id:
          type: string
        role:
          type: string
        updated_on:
          type: string

    ResearchProject:
      type: object
      properties:
        id:
          type: integer
        cans:
          type: array
          items:
            $ref: "#/components/schemas/CAN"
        created_by:
          type: string
        created_on:
          type: string
          example: 'Wed, 15 Mar 2023 17:41:52 GMT'
        updated_on:
          type: string
          example: 'Wed, 15 Mar 2023 17:41:52 GMT'
        description:
          type: string
        methodologies:
          type: object
          example: [ "METHOD1" ]
        populations:
          type: object
          example: [ "POP1" ]
        origination_date:
          type: string
          example: '2022-01-01'
        short_title:
          type: string
        team_leaders:
          type: array
          items:
            $ref: "#/components/schemas/TeamLeader"
          example: [ { 'created_by': None,
                       'created_on': 'Wed, 15 Mar 2023 17:41:53 GMT',
                       'date_joined': 'Wed, 15 Mar 2023 17:41:53 GMT',
                       'division': 1,
                       'email': 'emily.ball@example.com',
                       'first_name': 'Emily',
                       'full_name': '(no name) (no name)',
                       'id': 1,
                       'last_name': 'Ball',
                       'oidc_id': '00000000-0000-1111-a111-000000000001',
                       'role': 'COR',
                       'updated': None,
                       'updated_on': 'Wed, 15 Mar 2023 17:41:53 GMT' } ]
        title:
          type: string
          example: 'African American Child and Family Research Center'
        url:
          type: string
          example: 'https://www.acf.hhs.gov/opre/project/african-american-child-and-family-research-center'

    ResearchProjects:
      description: OPS List of Research Projects
      type: array
      items:
        anyOf:
          - $ref: "#/components/schemas/ResearchProject"

    Agreement:
      type: object
      properties:
        id:
          type: integer
          example: 2
        agreement_type:
          type: integer
          example: "CONTRACT"
        created_by:
          type: integer
          example: 1
        created_on:
          type: string
          example: "Fri, 17 Mar 2023 15:01:09 GMT"
        updated_on:
          type: string
          example: "Fri, 17 Mar 2023 15:01:09 GMT"
        research_project_id:
          type: integer
          example: 1
        name:
          type: string
          example: "Contract #2: African American Child and Family Research Center"

    Agreements:
      description: OPS List of Agreements
      type: array
      items:
        anyOf:
          - $ref: "#/components/schemas/Agreement"


  examples:
<<<<<<< HEAD
    AGREEMENTS:
      value: |
        [
        {
          'id': 1,
          'name': 'Agreement One',
          agreement_type: 'CONTRACT',
          cans: []
        },
        {
          'id': 2,
          'name': 'Agreement Two',
          agreement_type: 'GRANT',
          cans: []
        },
        {
          'id': 3,
          'name': 'Agreement Three',
          agreement_type: 'DIRECT_ALLOCATION',
          cans: []
        },
        {
          'id': 4,
          'name': 'Agreement Four',
          agreement_type: 'IAA',
          cans: []
        },
        {
          'id': 5,
          'name': 'Agreement Five',
          agreement_type: 'MISCELLANEOUS',
          cans: []
        }

        ]
=======
>>>>>>> 6b89b6bf

    CAN:
      value:
        - appropriation_date: "01/10/2023"
        - appropriation_term: 1
        - arrangement_type_id: 2
        - authorizer_id: 23
        - description: "Healthy Marriages Responsible Fatherhood - OFA"
        - expiration_date: "01/09/2024"
        - id: 10
        - managing_portfolio_id: 6
        - managing_research_project_id: null
        - nickname: "HMRF-OFA"
        - number: "G99XXX3"
        - purpose: ""
    Portfolio:
      value: |
        {
          "cans": [
              {
                  "appropriation_date": "01/10/2023",
                  "appropriation_term": 1,
                  "arrangement_type_id": 3,
                  "authorizer_id": 26,
                  "description": "Incoming Interagency Agreements",
                  "expiration_date": "01/09/2024",
                  "id": 2,
                  "managing_portfolio_id": 1,
                  "managing_research_project_id": null,
                  "nickname": "IAA-Incoming",
                  "number": "G99IA14",
                  "purpose": ""
              },
              {
                  "appropriation_date": "01/10/2022",
                  "appropriation_term": 1,
                  "arrangement_type_id": 4,
                  "authorizer_id": 26,
                  "description": "Child Development Research Fellowship Grant Program",
                  "expiration_date": "01/09/2023",
                  "id": 4,
                  "managing_portfolio_id": 1,
                  "managing_research_project_id": 1,
                  "nickname": "ASPE SRCD-IDDA",
                  "number": "G990136",
                  "purpose": ""
              }
          ],
          "description": "The promotion of childrens safety, ... to the attention of child welfare.",
          "division": {
              "abbreviation": "DFCD",
              "id": 1,
              "name": "Division of Child and Family Development"
          },
          "division_id": 1,
          "id": 1,
          "name": "Child Welfare Research",
          "status": "Active",
          "status_id": 1,
          "team_leaders": [
              {
                  "date_joined": "Wed, 22 Feb 2023 15:28:58 GMT",
                  "division": 1,
                  "email": "emily.ball@example.com",
                  "first_name": "Emily",
                  "full_name": "(no name) (no name)",
                  "id": 1,
                  "last_name": "Ball",
                  "oidc_id": "00000000-0000-1111-a111-000000000001",
                  "role": "COR",
                  "updated": null
              }
          ],
          "urls": [
              {
                  "id": 1,
                  "portfolio_id": 1,
                  "url": "https://www.acf.hhs.gov/opre/topic/overview/abuse-neglect-adoption-foster-care"
              }
          ]
        }
    User:
      value: |
        {
          "date_joined": "Wed, 22 Feb 2023 15:28:58 GMT",
          "division": 3,
          "email": "user@email.com",
          "first_name": "Jon",
          "full_name": "Jon Doe",
          "id": 5,
          "last_name": "Doe",
          "oidc_id": "00000000-aaaa-bbbb-0000-000000000001",
          "role": "Administrator",
          "updated": null
        }
    ResearchProjects:
      value: |
        [
          {
            "cans": [
              {
                "appropriation_date": "01/10/2022",
                "appropriation_term": 1,
                "arrangement_type": "OPRE_APPROPRIATION",
                "authorizer_id": 26,
                "created_by": None,
                "created_on": "Wed, 15 Mar 2023 17:41:54 GMT",
                "description": "Child Development Research Fellowship Grant Program",
                "expiration_date": "01/09/2023",
                "id": 4,
                "managing_portfolio_id": 1,
                "managing_research_project_id": 1,
                "nickname": "ASPE SRCD-IDDA",
                "number": "G990136",
                "purpose": "",
                "updated_on": "Wed, 15 Mar 2023 17:41:54 GMT",
              },
              {
                "appropriation_date": "01/10/2022",
                "appropriation_term": 1,
                "arrangement_type": "OPRE_APPROPRIATION",
                "authorizer_id": 26,
                "created_by": None,
                "created_on": "Wed, 15 Mar 2023 17:41:54 GMT",
                "description": "Example CAN",
                "expiration_date": "01/09/2023",
                "id": 13,
                "managing_portfolio_id": 3,
                "managing_research_project_id": 1,
                "nickname": "",
                "number": "G99XXX8",
                "purpose": "",
                "updated_on": "Wed, 15 Mar 2023 17:41:54 GMT",
              },
            ],
            "created_by": None,
            "created_on": "Wed, 15 Mar 2023 17:41:52 GMT",
            "description": "        The National African American Child and Family Research Center, supported by a five-year OPRE        grant (2021 — 2026), will provide national leadership and excellence by investigating the assets, needs,        and experiences of the diverse population of African American families and children served (or potentially        served) by ACF programs, as well as promising approaches to address economic and social inequities and,        ultimately, promote social and economic well-being.  The primary focus of this Center will be on childcare        assistance, TANF, and Head Start and Early Head Start programs and the populations they serve. The work of        the Center will draw on interdisciplinary approaches to accomplish the three goals listed below.        \n\n1. Advance Research        The Center will plan, initiate, and maintain a community-engaged, focused, and high-caliber research program.        The Center’s program of research will build on the existing literature related to African American children        and families and should be directly relevant to the needs and interests of ACF areas of programmatic concern.        \n\n2. Build Research Capacity        The Center will build research capacity and infrastructure to conduct research relevant to ACF program and        policy goals that is culturally rigorous and informed by an understanding of current and historical        circumstances that shape the experiences of African Americans. In addition, the Center will contribute to the        development and expansion of the pool of researchers reflective of the communities being studied by the Center.        \n\n3. Communicate Research        The Center will develop and implement a dissemination strategy that broadly and efficiently communicates        findings from research conducted within and outside of the Center and increases the use of research, data, and        relevant resources for a wide audience including researchers, federal and state policymakers, ACF grantees,        program administrators, and communities participating in the research.        \n\nThe Center is led by the Morehouse School of Medicine.        \n\nThe OPRE point of contact is Megan Reid.        ",
            "id": 1,
            "methodologies": [
              "SURVEY",
              "FIELD_RESEARCH",
              "PARTICIPANT_OBSERVATION",
              "ETHNOGRAPHY",
              "EXPERIMENT",
              "SECONDARY_DATA_ANALYSIS",
              "CASE_STUDY",
            ],
            "origination_date": "2022-01-01",
            "populations": [ "POPULATION_1" ],
            "portfolio_id": 3,
            "short_title": "",
            "team_leaders": [
              {
                "created_by": None,
                "created_on": "Wed, 15 Mar 2023 17:41:53 GMT",
                "date_joined": "Wed, 15 Mar 2023 17:41:53 GMT",
                "division": 1,
                "email": "emily.ball@example.com",
                "first_name": "Emily",
                "full_name": "(no name) (no name)",
                "id": 1,
                "last_name": "Ball",
                "oidc_id": "00000000-0000-1111-a111-000000000001",
                "role": "COR",
                "updated": None,
                "updated_on": "Wed, 15 Mar 2023 17:41:53 GMT",
              }
            ],
            "title": "African American Child and Family Research Center",
            "updated_on": "Wed, 15 Mar 2023 17:41:52 GMT",
            "url": "https://www.acf.hhs.gov/opre/project/african-american-child-and-family-research-center",
          },
          {
            "cans": [ ],
            "created_by": None,
            "created_on": "Wed, 15 Mar 2023 17:41:52 GMT",
            "description": '         Evidence suggests that fathers play an important role in children\'s development and that they can serve as         a key source of emotional and financial support. In many social services, however, fathers are overlooked.         This is the case in the child welfare system, where data from the Child and Family Service Reviews indicate         that fathers and paternal relatives are minimally engaged and may be untapped resources.         \n\nThe purpose of this project is to bridge the gap between what we know about the importance of fathers         and practices in the child welfare system that may contribute to low levels of father and paternal relative         engagement. Partnering with the Office of Family Assistance (which oversees the Healthy Marriage and         Responsible Fatherhood discretionary grant program) and the Children’s Bureau, this project aims to: \n\n* Synthesize what we already know about a) efforts to engage fathers and paternal relatives of children         involved in the child welfare system, and b) Continuous Quality Improvement approaches within the child         welfare system;         \n* Map "touch points" within a child welfare case where fathers and/or paternal relatives could be more          fully engaged;         \n* Identify potential strategies and interventions that could be used at the touch points to increase their         engagement;         \n* Select a collaborative Continuous Quality Improvement approach and use it to work intensively with a few         sites to implement and test these father and paternal relative engagement strategies and interventions;         \n* Conduct a pilot study to examine the feasibility and implementation of the Continuous Quality Improvement         approach and the engagement strategies and interventions; and         \n* Conduct an evaluation of the selected continuous learning methodology and the engagement strategies and         interventions.        ',
            "id": 3,
            "methodologies": [
              "SURVEY",
              "FIELD_RESEARCH",
              "PARTICIPANT_OBSERVATION",
              "ETHNOGRAPHY",
              "EXPERIMENT",
              "SECONDARY_DATA_ANALYSIS",
              "CASE_STUDY",
            ],
            "origination_date": "2017-01-01",
            "populations": [ "POPULATION_1" ],
            "portfolio_id": 6,
            "short_title": "",
            "team_leaders": [ ],
            "title": "Fathers and Continuous Learning (FCL)",
            "updated_on": "Wed, 15 Mar 2023 17:41:52 GMT",
            "url": "https://www.acf.hhs.gov/opre/project/fathers-and-continuous-learning",
          },
        ]

    Agreements:
      value: |
        [{
          "agreement_type": "CONTRACT",
          "created_by": null,
          "created_on": "Fri, 17 Mar 2023 15:01:09 GMT",
          "id": 2,
          "name": "Contract #2: African American Child and Family Research Center",
          "research_project_id": 1,
          "updated_on": "Fri, 17 Mar 2023 15:01:09 GMT"
        }]

    Agreement:
      value: |
        {
          "agreement_type": "CONTRACT",
          "created_by": null,
          "created_on": "Fri, 17 Mar 2023 15:01:09 GMT",
          "id": 2,
          "name": "Contract #2: African American Child and Family Research Center",
          "research_project_id": 1,
          "updated_on": "Fri, 17 Mar 2023 15:01:09 GMT"
        }





security:
  - bearerAuth: [ ]  # pragma: allowlist secret<|MERGE_RESOLUTION|>--- conflicted
+++ resolved
@@ -13,9 +13,6 @@
 paths:
   /api/v1/agreements/:
     get:
-<<<<<<< HEAD
-      description: Get All Agreements
-=======
       description: Get Agreements
       parameters:
         - name: research_project_id
@@ -28,19 +25,12 @@
           schema:
             type: string
           example: 'contract'
->>>>>>> 6b89b6bf
-      responses:
-        '200':
-          description: OK
-          content:
-            application/json:
-              schema:
-<<<<<<< HEAD
-                $ref: '#/components/schemas/AGREEMENTS'
-              example:
-                '0':
-                  $ref: '#/components/examples/AGREEMENTS'
-=======
+      responses:
+        '200':
+          description: OK
+          content:
+            application/json:
+              schema:
                 $ref: '#/components/schemas/Agreements'
               examples:
                 '0':
@@ -68,7 +58,6 @@
               examples:
                 '0':
                   $ref: '#/components/examples/Agreement'
->>>>>>> 6b89b6bf
   /api/v1/cans/:
     get:
       description: Get CANs
@@ -931,7 +920,6 @@
 
 
   examples:
-<<<<<<< HEAD
     AGREEMENTS:
       value: |
         [
@@ -967,8 +955,6 @@
         }
 
         ]
-=======
->>>>>>> 6b89b6bf
 
     CAN:
       value:
