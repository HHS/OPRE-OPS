--- conflicted
+++ resolved
@@ -7,12 +7,7 @@
       - setup_remote_docker
       - run:         
           name: Run Tests
-<<<<<<< HEAD
           command:  docker-compose run web pytest --cov-config=.coveragerc --cov=ops_site --cov-report term-missing
-
-=======
-          command:  docker-compose run web pytest --cov-config=.coveragerc --cov=ops_site --cov-report term-missin
->>>>>>> 22365583
       - run:
           name: Install cf cli
           command: |
