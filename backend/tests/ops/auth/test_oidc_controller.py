--- conflicted
+++ resolved
@@ -3,14 +3,11 @@
 from cryptography.hazmat.primitives.serialization import NoEncryption
 from cryptography.hazmat.primitives.serialization import PrivateFormat
 from django.http import HttpRequest
-<<<<<<< HEAD
 from ops_api.ops.auth.oidc import get_jwt
 from ops_api.ops.auth.oidc import OidcController
 from ops_api.ops.contexts.application_context import ApplicationContext
 from ops_api.ops.contexts.application_context import TestContext
-=======
 import pytest
->>>>>>> 23be2854
 from rest_framework.request import Request
 
 ApplicationContext.register_context(TestContext)
@@ -32,16 +29,7 @@
 
 def test_get_jwt_not_none():
     key = rsa.generate_private_key(public_exponent=65537, key_size=2048)
-<<<<<<< HEAD
-    print(key)
-    encoded = key.private_bytes(
-        Encoding.PEM, PrivateFormat.TraditionalOpenSSL, NoEncryption()
-    )
-    print(encoded)
-    assert get_jwt(encoded) is not None
-=======
     bytes = key.private_bytes(
         Encoding.PEM, PrivateFormat.TraditionalOpenSSL, NoEncryption()
     )
-    assert get_jwt(bytes) is not None
->>>>>>> 23be2854
+    assert get_jwt(bytes) is not None