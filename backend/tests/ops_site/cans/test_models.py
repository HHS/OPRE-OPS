--- conflicted
+++ resolved
@@ -97,19 +97,4 @@
     fundingPartner = FundingPartner.objects.create(
         name=name, nickname="NotTheRealName"
     )
-<<<<<<< HEAD
-    assert "FundingPartnerName" == str(fundingPartner)
-=======
-    assert name == str(fundingPartner)
-
-
-@pytest.mark.django_db
-def test_Portfolio_str():
-    portfolio = Portfolio.objects.create(
-        name="PortfolioNameHere",
-        description="",
-        status="Not-Started",
-        current_fiscal_year_funding=0.0,
-    )
-    assert "PortfolioNameHere" == str(portfolio)
->>>>>>> 1579068b
+    assert "FundingPartnerName" == str(fundingPartner)