--- conflicted
+++ resolved
@@ -90,8 +90,7 @@
           style: form
           explode: true
         - in: query
-<<<<<<< HEAD
-          name: only_my
+          name: onlyMy
           description: Only includes agreements that a user owns
           schema:
             type: boolean
@@ -111,13 +110,6 @@
           schema:
             type: boolean
           style: form
-=======
-          name: onlyMy
-          schema:
-            type: boolean
-            example: true
-          description: if true, only return user associated agreements  
->>>>>>> 05e54ef9
       responses:
         "200":
           description: OK
