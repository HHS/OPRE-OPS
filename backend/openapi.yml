openapi: 3.1.0
info:
  title: OPRE OPS API
  description: OPRE OPS API Specification
  version: 0.1.1
servers:
  - url: https://localhost:8080/api/v1
    description: OPS API Localhost
  - url: https://dev.ops.opre.acf.gov/api/v1/
    description: OPS API Development Server (Live)
  - url: https://stg.ops.opre.acf.gov/api/v1/
    description: OPS API Staging Server (Live)
  - url: https://ops.opre.acf.gov/api/v1/
    description: OPS API Production Server (Live)

tags:
  - name: Agreements
    description: Everything having to do with agreements
paths:
  /agreements/:
    get:
      tags:
        - Agreements
      operationId: Get Agreements
      description: Get a list of agreements
      parameters:
        - in: query
          name: fiscal_year
          schema:
            type: array
            items:
              type: integer
          style: form
          explode: true
        - in: query
          name: budget_line_status
          schema:
            type: array
            items:
              type: string
          style: form
          explode: true
        - in: query
          name: portfolio
          schema:
            type: array
            items:
              type: integer
          style: form
          explode: true
        - in: query
          name: project_id
          schema:
            type: array
            items:
              type: integer
          style: form
          explode: true
        - in: query
          name: agreement_reason
          schema:
            type: array
            items:
              type: string
          style: form
          explode: true
        - in: query
          name: agreement_type
          schema:
            type: array
            items:
              type: string
          style: form
          explode: true
        - in: query
          name: name
          schema:
            type: array
            items:
              type: string
          style: form
          explode: true
        - in: query
          name: nick_name
          description: Nickname to filter agreements by
          schema:
            type: string
          style: form
        - in: query
          name: search
          description: Search terms for finding agreements by name (case-insensitive)
          schema:
            type: array
            items:
              type: string
          style: form
          explode: true
        - in: query
          name: only_my
          description: Only includes agreements that a user owns
          schema:
            type: boolean
          style: form
        - in: query
          name: sort_conditions
          description: A list of conditions used to sort agreement results
          schema:
            type: array
            items:
              type: string
          style: form
          explode: true
        - in: query
          name: sort_descending
          description: >
            Sort agreements ascending or descending based on sort_conditions.
            Has no effect if sort_conditions is not specified.
          schema:
            type: boolean
          style: form
        - in: query
          name: limit
          description: Maximum number of agreements to return
          schema:
            type: integer
            default: 10
          style: form
        - in: query
          name: offset
          description: Number of agreements to skip before returning results
          schema:
            type: integer
            default: 0
          style: form

      responses:
        "200":
          description: OK
          content:
            application/json:
              schema:
                type: object
                properties:
                  data:
                    type: array
                    items:
                      oneOf:
                        - $ref: "#/components/schemas/AgreementResponse"
                        - $ref: "#/components/schemas/ContractAgreementResponse"
                        - $ref: "#/components/schemas/GrantAgreementResponse"
                        - $ref: "#/components/schemas/DirectAgreementResponse"
                        - $ref: "#/components/schemas/IaaAgreementResponse"
                        - $ref: "#/components/schemas/AaAgreementResponse"
                  count:
                    type: integer
                    description: Total number of agreements matching the query
                  limit:
                    type: integer
                    description: Maximum number of agreements returned
                  offset:
                    type: integer
                    description: Number of agreements skipped
                required:
                  - data
                  - count
                  - limit
                  - offset
        "400":
          description: Bad Request
        "500":
          description: Internal Server Error
    post:
      tags:
        - Agreements
      operationId: Create Agreement
      summary: Create a new agreement with optional nested entities
      description: |
        Create a new agreement with optional budget line items and services components
        in a single atomic operation. All operations are performed within a single
        database transaction - if any part fails, the entire operation is rolled back.

        ## Nested Entity Creation

        You can create the following entities atomically:
        - Agreement (required)
        - Budget Line Items (optional array)
        - Services Components (optional array)

        ## Budget Line Item to Services Component Linking

        Budget line items can reference services components in two ways:
        1. `services_component_id`: Reference an existing services component by database ID
        2. `services_component_ref`: Reference a services component being created in the
           same request by its `ref` field value

        ## Services Component References

        - Each services component can have a `ref` field (string) for identification
        - Budget line items reference these using `services_component_ref`
        - If no `ref` is provided, the array index (as a string) is used: "0", "1", etc.

        ## Backward Compatibility

        Omitting `budget_line_items` and `services_components` creates an agreement
        without nested entities, maintaining full backward compatibility.

        ## Error Handling

        - Returns 400 for validation errors (e.g., invalid `services_component_ref`)
        - Returns 404 for missing references (e.g., invalid `can_id`)
        - On error, all changes are rolled back (no partial data created)
      requestBody:
        required: true
        content:
          application/json:
            schema:
              oneOf:
                - $ref: "#/components/schemas/AgreementData"
                - $ref: "#/components/schemas/ContractAgreementData"
                - $ref: "#/components/schemas/GrantAgreementData"
                - $ref: "#/components/schemas/DirectAgreementData"
                - $ref: "#/components/schemas/IaaAgreementData"
                - $ref: "#/components/schemas/AaAgreementData"
            examples:
              "0":
                $ref: "#/components/examples/simple_agreement"
              "1":
                $ref: "#/components/examples/with_budget_line_items"
              "2":
                $ref: "#/components/examples/full_atomic_creation"
      responses:
        "201":
          description: Created
          content:
            application/json:
              schema:
                type: object
                required:
                  - message
                  - id
                  - budget_line_items_created
                  - services_components_created
                properties:
                  message:
                    type: string
                    description: |
                      Human-readable success message. Examples:
                      - "Agreement created"
                      - "Agreement created with 2 budget line items"
                      - "Agreement created with 3 services components"
                      - "Agreement created with 2 budget line items and 3 services components"
                  id:
                    type: integer
                    description: ID of the created agreement
                  budget_line_items_created:
                    type: integer
                    description: Number of budget line items created (0 if none)
                  services_components_created:
                    type: integer
                    description: Number of services components created (0 if none)
        "400":
          description: Bad Request
        "401":
          description: Unauthorized
        "404":
          description: Not Found
        "500":
          description: Internal Server Error

  /agreements/{agreement_id}:
    get:
      tags:
        - Agreements
      operationId: Get Agreement
      description: Get a specific agreement by ID
      parameters:
        - in: path
          name: agreement_id
          required: true
          schema:
            type: integer
      responses:
        "200":
          description: OK
          content:
            application/json:
              schema:
                oneOf:
                  - $ref: "#/components/schemas/AgreementResponse"
                  - $ref: "#/components/schemas/ContractAgreementResponse"
                  - $ref: "#/components/schemas/GrantAgreementResponse"
                  - $ref: "#/components/schemas/DirectAgreementResponse"
                  - $ref: "#/components/schemas/IaaAgreementResponse"
                  - $ref: "#/components/schemas/AaAgreementResponse"
        "404":
          description: Not Found
        "500":
          description: Internal Server Error
    patch:
      tags:
        - Agreements
      operationId: Update Agreement
      description: Update an existing agreement
      parameters:
        - in: path
          name: agreement_id
          required: true
          schema:
            type: integer
      requestBody:
        required: true
        content:
          application/json:
            schema:
              oneOf:
                - $ref: "#/components/schemas/AgreementData"
                - $ref: "#/components/schemas/ContractAgreementData"
                - $ref: "#/components/schemas/GrantAgreementData"
                - $ref: "#/components/schemas/DirectAgreementData"
                - $ref: "#/components/schemas/IaaAgreementData"
                - $ref: "#/components/schemas/AaAgreementData"
      responses:
        "200":
          description: OK
          content:
            application/json:
              schema:
                oneOf:
                  - $ref: "#/components/schemas/AgreementResponse"
                  - $ref: "#/components/schemas/ContractAgreementResponse"
                  - $ref: "#/components/schemas/GrantAgreementResponse"
                  - $ref: "#/components/schemas/DirectAgreementResponse"
                  - $ref: "#/components/schemas/IaaAgreementResponse"
                  - $ref: "#/components/schemas/AaAgreementResponse"
        "400":
          description: Bad Request
        "404":
          description: Not Found
        "500":
          description: Internal Server Error
  /agreement-agencies/:
    get:
      tags:
        - Agreements
      operationId: getAllAgreementAgencies
      summary: >
        Get a list of all the Agreement Agencies. If both Requesting and Servicing are either True or False,
        all agencies are returned.
      parameters:
        - in: query
          name: requesting
          description: Whether to include Requesting agencies in the return
          schema:
            type: boolean
        - in: query
          name: servicing
          description: Whether to include Servicing agencies in the return
          schema:
            type: boolean
        - $ref: "#/components/parameters/simulatedError"
      description: Get Agreement Agencies
      responses:
        "200":
          description: OK
          content:
            application/json:
              schema:
                type: array
                items:
                  $ref: "#/components/schemas/AgreementAgency"
  /agreement-agencies/{agency_id}:
    get:
      tags:
        - Agreements
      operationId: getAgreementAgencyById
      summary: Get an individual Agreement Agency
      description: Get Agreement Agency by Id
      parameters:
        - $ref: "#/components/parameters/simulatedError"
        - in: path
          name: agency_id
          description: Agreement Agency Id
          required: true
          schema:
            type: integer
            format: int32
            minimum: 0
      responses:
        "200":
          description: OK
          content:
            application/json:
              schema:
                $ref: "#/components/schemas/AgreementAgency"
        "404":
          description: The specified Agreement Agency was not found.
  /agreements-history/{agreement_id}:
    get:
      tags:
        - Agreements
      operationId: getAgreementHistoryById
      description: Get Agreement History By Agreement Id
      parameters:
        - in: path
          name: agreement_id
          description: Agreement Id
          required: true
          schema:
            type: integer
            format: int32
            minimum: 0
            default: 1
      responses:
        "200":
          description: OK
          content:
            application/json:
              schema:
                $ref: "#/components/schemas/AgreementHistory"
  /cans/:
    get:
      tags:
        - CANs
      operationId: getAllCANs
      summary: Get a list of all the CANs
      parameters:
        - in: query
          name: fiscal_year
          description: The fiscal_year for funding_budget info used when sorting
          schema:
            type: integer
          style: form
        - in: query
          name: sort_conditions
          description: A list of conditions used to sort agreement results
          schema:
            type: array
            items:
              type: string
          style: form
          explode: true
        - in: query
          name: sort_descending
          description: >
            Sort agreements ascending or descending based on sort_conditions.
            Has no effect if sort_conditions is not specified.
          schema:
            type: boolean
          style: form
        - $ref: "#/components/parameters/simulatedError"
      description: Get CANs
      responses:
        "200":
          description: Created
          content:
            application/json:
              schema:
                $ref: "#/components/schemas/CAN"
    post:
      tags:
        - CANs
      operationId: createCAN
      summary: Create a new CAN object
      requestBody:
        required: true
        content:
          application/json:
            schema:
              $ref: "#/components/schemas/CreateUpdateCANRequestSchema"
            examples:
              "0":
                $ref: "#/components/examples/CreateUpdateCANRequestSchema"
      responses:
        "201":
          description: Created
          content:
            application/json:
              schema:
                $ref: "#/components/schemas/CAN"
        "400":
          description: Bad Request
        "401":
          description: Insufficient Privileges to use this endpoint.

  /cans/{can_id}:
    get:
      tags:
        - CANs
      summary: Get an individual CAN
      operationId: getCANById
      description: Get CAN by Id
      parameters:
        - $ref: "#/components/parameters/simulatedError"
        - in: path
          name: can_id
          description: CAN Id
          required: true
          schema:
            type: integer
            format: int32
            minimum: 0
            default: 1
      responses:
        "200":
          description: OK
          content:
            application/json:
              schema:
                $ref: "#/components/schemas/CAN"
              example:
                "0":
                  $ref: "#/components/examples/CAN"
    patch:
      tags:
        - CANs
      summary: Update an existing CAN with the provided fields
      operationId: patchCan
      parameters:
        - $ref: "#/components/parameters/simulatedError"
        - in: path
          name: can_id
          description: Id
          required: true
          schema:
            type: integer
            format: int32
            minimum: 1
            default: 1
      requestBody:
        required: true
        content:
          application/json:
            schema:
              $ref: "#/components/schemas/CreateUpdateCANRequestSchema"
            examples:
              "0":
                $ref: "#/components/examples/CreateUpdateCANRequestSchema"
      responses:
        "200":
          description: CAN Updated
          content:
            application/json:
              schema:
                $ref: "#/components/schemas/CAN"
        "400":
          description: Bad Request
        "401":
          description: Insufficient Privileges to use this endpoint.
        "404":
          description: CAN not found
    put:
      tags:
        - CANs
      summary: Update an existing CAN
      operationId: putCan
      parameters:
        - $ref: "#/components/parameters/simulatedError"
        - in: path
          name: can_id
          description: Id
          required: true
          schema:
            type: integer
            format: int32
            minimum: 1
            default: 1
      requestBody:
        required: true
        content:
          application/json:
            schema:
              $ref: "#/components/schemas/CreateUpdateCANRequestSchema"
            examples:
              "0":
                $ref: "#/components/examples/CreateUpdateCANRequestSchema"
      responses:
        "200":
          description: CAN Updated
          content:
            application/json:
              schema:
                $ref: "#/components/schemas/CAN"
        "400":
          description: Bad Request
        "401":
          description: Insufficient Privileges to use this endpoint.
        "404":
          description: CAN not found
    delete:
      tags:
        - CANs
      operationId: deleteCan
      summary: Delete a Common Accounting Number (CAN)
      parameters:
        - $ref: "#/components/parameters/simulatedError"
        - in: path
          name: can_id
          description: Id
          required: true
          schema:
            type: integer
            format: int32
            minimum: 1
            default: 1
      responses:
        "200":
          description: OK
        "400":
          description: Bad Request
        "401":
          description: Unauthorized

  /can-funding-received/:
    get:
      tags:
        - CAN Funding Received
      operationId: getAllCANFundingReceived
      summary: Get a list all CANs funding received
      parameters:
        - $ref: "#/components/parameters/simulatedError"
      description: Get CANFundingReceived
      responses:
        "200":
          description: OK
    post:
      tags:
        - CANs Funding Received
      operationId: createCANFundingReceived
      summary: Create a new CANFundingReceived object
      requestBody:
        required: true
        content:
          application/json:
            schema:
              $ref: "#/components/schemas/CreateUpdateFundingReceived"
            examples:
              "0":
                $ref: "#/components/examples/CreateUpdateFundingReceived"
      responses:
        "201":
          description: Created
          content:
            application/json:
              schema:
                $ref: "#/components/schemas/FundingReceived"
        "400":
          description: Bad Request
        "401":
          description: Insufficient Privileges to use this endpoint.

  /can-funding-received/{can_funding_received_id}:
    get:
      tags:
        - CAN Funding Received
      summary: Get an individual CANFundingReceived
      operationId: getCANFundingReceivedById
      description: Get CANFundingReceived by Id
      parameters:
        - $ref: "#/components/parameters/simulatedError"
        - in: path
          name: can_funding_received_id
          description: CAN Funding Received Id
          required: true
          schema:
            type: integer
            format: int32
            minimum: 0
            default: 1
      responses:
        "200":
          description: OK
          content:
            application/json:
              schema:
                $ref: "#/components/schemas/FundingReceived"
              example:
                "0":
                  $ref: "#/components/examples/FundingReceived"
        "404":
          description: The specified CANFundingReceived was not found.
    patch:
      tags:
        - CAN Funding Received
      summary: Update an existing CANFundingReceived with the provided fields
      operationId: patchCANFundingReceived
      parameters:
        - $ref: "#/components/parameters/simulatedError"
        - in: path
          name: can_funding_received_id
          description: CAN Funding Received Id
          required: true
          schema:
            type: integer
            format: int32
            minimum: 0
            default: 1
      requestBody:
        required: true
        content:
          application/json:
            schema:
              $ref: "#/components/schemas/CreateUpdateFundingReceived"
            examples:
              "0":
                $ref: "#/components/examples/CreateUpdateFundingReceived"
      responses:
        "200":
          description: CANFundingReceivedUpdated
          content:
            application/json:
              schema:
                $ref: "#/components/schemas/FundingReceived"
        "400":
          description: Bad Request
        "401":
          description: Insufficient Privileges to use this endpoint.
        "404":
          description: CANFundingReceived not found
    put:
      tags:
        - CAN Funding Received
      summary: Update an existing CANFundingReceived
      operationId: putCanFundingReceived
      parameters:
        - $ref: "#/components/parameters/simulatedError"
        - in: path
          name: can_funding_received_id
          description: CAN Funding Received Id
          required: true
          schema:
            type: integer
            format: int32
            minimum: 0
            default: 1
      requestBody:
        required: true
        content:
          application/json:
            schema:
              $ref: "#/components/schemas/CreateUpdateFundingReceived"
            examples:
              "0":
                $ref: "#/components/examples/CreateUpdateFundingReceived"
      responses:
        "200":
          description: CAN Updated
          content:
            application/json:
              schema:
                $ref: "#/components/schemas/FundingReceived"
        "400":
          description: Bad Request
        "401":
          description: Insufficient Privileges to use this endpoint.
        "404":
          description: CAN not found
    delete:
      tags:
        - CAN Funding Received
      operationId: deleteCanFundingReceived
      summary: Delete a CANFundingReceived
      parameters:
        - $ref: "#/components/parameters/simulatedError"
        - in: path
          name: can_funding_received_id
          description: CANFundingReceived ID
          required: true
          schema:
            type: integer
            format: int32
            minimum: 1
            default: 1
      responses:
        "200":
          description: OK
        "400":
          description: Bad Request
        "401":
          description: Unauthorized
        "404":
          description: Unable to find specified CANFundingReceived

  /can-funding-details/:
    get:
      tags:
        - CAN Funding Details
      operationId: getAllCANFundingDetails
      summary: Get a list all CANs funding details objects
      parameters:
        - $ref: "#/components/parameters/simulatedError"
      description: Get CANFundingDetails
      responses:
        "200":
          description: OK
    post:
      tags:
        - CAN Funding Details
      operationId: createCANFundingDetails
      summary: Create a new CANFundingDetails object
      requestBody:
        required: true
        content:
          application/json:
            schema:
              $ref: "#/components/schemas/CreateUpdateFundingDetails"
            examples:
              "0":
                $ref: "#/components/examples/CreateUpdateFundingDetails"
      responses:
        "201":
          description: Created
          content:
            application/json:
              schema:
                $ref: "#/components/schemas/FundingDetails"
        "400":
          description: Bad Request
        "401":
          description: Insufficient Privileges to use this endpoint.

  /can-funding-details/{can_funding_details_id}:
    get:
      tags:
        - CAN Funding Details
      summary: Get an individual CANFundingDetails
      operationId: getCANFundingDetailsById
      description: Get CANFundingDetails by Id
      parameters:
        - $ref: "#/components/parameters/simulatedError"
        - in: path
          name: can_funding_details_id
          description: CAN Funding Details Id
          required: true
          schema:
            type: integer
            format: int32
            minimum: 0
            default: 1
      responses:
        "200":
          description: OK
          content:
            application/json:
              schema:
                $ref: "#/components/schemas/FundingDetails"
        "404":
          description: The specified CANFundingDetails was not found.
    patch:
      tags:
        - CAN Funding Details
      summary: Update an existing CANFundingDetails with the provided fields
      operationId: patchCANFundingDetails
      parameters:
        - $ref: "#/components/parameters/simulatedError"
        - in: path
          name: can_funding_details_id
          description: CAN Funding Details Id
          required: true
          schema:
            type: integer
            format: int32
            minimum: 0
            default: 1
      requestBody:
        required: true
        content:
          application/json:
            schema:
              $ref: "#/components/schemas/CreateUpdateFundingDetails"
            examples:
              "0":
                $ref: "#/components/examples/CreateUpdateFundingDetails"
      responses:
        "200":
          description: CANFundingDetails Updated
          content:
            application/json:
              schema:
                $ref: "#/components/schemas/FundingDetails"
        "400":
          description: Bad Request
        "401":
          description: Insufficient Privileges to use this endpoint.
        "404":
          description: CANFundingDetails not found
    put:
      tags:
        - CAN Funding Details
      summary: Update an existing CANFundingDetails
      operationId: putCanFundingDetails
      parameters:
        - $ref: "#/components/parameters/simulatedError"
        - in: path
          name: can_funding_details_id
          description: CAN Funding Details Id
          required: true
          schema:
            type: integer
            format: int32
            minimum: 0
            default: 1
      requestBody:
        required: true
        content:
          application/json:
            schema:
              $ref: "#/components/schemas/CreateUpdateFundingDetails"
            examples:
              "0":
                $ref: "#/components/examples/CreateUpdateFundingDetails"
      responses:
        "200":
          description: CAN Updated
          content:
            application/json:
              schema:
                $ref: "#/components/schemas/FundingDetails"
        "400":
          description: Bad Request
        "401":
          description: Insufficient Privileges to use this endpoint.
        "404":
          description: CAN not found
    delete:
      tags:
        - CAN Funding Details
      operationId: deleteCanFundingDetails
      summary: Delete a CANFundingDetails
      parameters:
        - $ref: "#/components/parameters/simulatedError"
        - in: path
          name: can_funding_details_id
          description: CANFundingDetails ID
          required: true
          schema:
            type: integer
            format: int32
            minimum: 1
            default: 1
      responses:
        "200":
          description: OK
        "400":
          description: Bad Request
        "401":
          description: Unauthorized
        "404":
          description: Unable to find specified CANFundingDetails

  /can-funding-budgets/:
    get:
      tags:
        - CAN Funding Budgets
      operationId: getAllCANFundingBudgets
      summary: Get a list of all the CAN funding budgets
      parameters:
        - $ref: "#/components/parameters/simulatedError"
      description: Get CANFundingBudgets
      responses:
        "200":
          description: OK
    post:
      tags:
        - CAN Funding Budgets
      operationId: createCANFundingBudget
      summary: Create a new CANFundingBudget object
      requestBody:
        required: true
        content:
          application/json:
            schema:
              $ref: "#/components/schemas/CreateUpdateCANFundingBudgetRequest"
            examples:
              "0":
                $ref: "#/components/examples/CreateUpdateCANFundingBudgetRequest"
      responses:
        "201":
          description: Created
          content:
            application/json:
              schema:
                $ref: "#/components/schemas/FundingBudget"
        "400":
          description: Bad Request
        "401":
          description: Insufficient Privileges to use this endpoint.
        "403":
          description: Forbidden
        "404":
          description: CAN not found

  /can-funding-budgets/{can_funding_budget_id}:
    get:
      tags:
        - CAN Funding Budgets
      summary: Get an individual CANFundingBudget
      operationId: getCANFundingBudgetById
      description: Get CANFundingBudget by Id
      parameters:
        - $ref: "#/components/parameters/simulatedError"
        - in: path
          name: can_funding_budget_id
          description: CAN Funding Budget Id
          required: true
          schema:
            type: integer
            format: int32
            minimum: 0
            default: 1
      responses:
        "200":
          description: OK
          content:
            application/json:
              schema:
                $ref: "#/components/schemas/FundingBudget"
              example:
                "0":
                  $ref: "#/components/examples/FundingBudget"
        "404":
          description: The specified CANFundingBudget was not found.
    patch:
      tags:
        - CAN Funding Budgets
      summary: Update an existing CANFundingBudget with the provided fields
      operationId: patchCanFundingBudget
      parameters:
        - $ref: "#/components/parameters/simulatedError"
        - in: path
          name: can_funding_budget_id
          description: CAN Funding Budget Id
          required: true
          schema:
            type: integer
            format: int32
            minimum: 0
            default: 1
      requestBody:
        required: true
        content:
          application/json:
            schema:
              $ref: "#/components/schemas/CreateUpdateCANFundingBudgetRequest"
            examples:
              "0":
                $ref: "#/components/examples/CreateUpdateCANFundingBudgetRequest"
      responses:
        "200":
          description: CANFundingBudget Updated
          content:
            application/json:
              schema:
                $ref: "#/components/schemas/FundingBudget"
        "400":
          description: Bad Request
        "401":
          description: Insufficient Privileges to use this endpoint.
        "404":
          description: CANFundingBudget not found
    put:
      tags:
        - CAN Funding Budgets
      summary: Update an existing CANFundingBudget
      operationId: putCanFundingBudget
      parameters:
        - $ref: "#/components/parameters/simulatedError"
        - in: path
          name: can_funding_budget_id
          description: CAN Funding Budget Id
          required: true
          schema:
            type: integer
            format: int32
            minimum: 0
            default: 1
      requestBody:
        required: true
        content:
          application/json:
            schema:
              $ref: "#/components/schemas/CreateUpdateCANFundingBudgetRequest"
            examples:
              "0":
                $ref: "#/components/examples/CreateUpdateCANFundingBudgetRequest"
      responses:
        "200":
          description: CAN Updated
          content:
            application/json:
              schema:
                $ref: "#/components/schemas/FundingBudget"
        "400":
          description: Bad Request
        "401":
          description: Insufficient Privileges to use this endpoint.
        "404":
          description: CAN not found
    delete:
      tags:
        - CAN Funding Budgets
      operationId: deleteCanFundingBudget
      summary: Delete a CANFundingBudget
      parameters:
        - $ref: "#/components/parameters/simulatedError"
        - in: path
          name: can_funding_budget_id
          description: CANFundingBudget ID
          required: true
          schema:
            type: integer
            format: int32
            minimum: 1
            default: 1
      responses:
        "200":
          description: OK
        "400":
          description: Bad Request
        "401":
          description: Unauthorized
        "404":
          description: Unable to find specified CANFundingBudget

  /can-history:
    get:
      tags:
        - CAN History
      operationId: getAllCANHistory
      summary: Get a list all CAN history objects, sorted by their timestamps from newest to oldest
      parameters:
        - $ref: "#/components/parameters/simulatedError"
        - name: can_id
          in: query
          schema:
            type: integer
          example: 1
        - name: offset
          in: query
          schema:
            type: integer
          example: 0
        - name: limit
          in: query
          schema:
            type: integer
            default: 10
          example: 10
        - name: fiscal_year
          in: query
          schema:
            type: integer
          example: 2025
        - name: sort_asc
          in: query
          description: Optional parameter that sets whether to sort the results in ascending (oldest to newest) order
          schema:
            type: boolean
          example: true
      description: Get CANHistory
      responses:
        "200":
          description: OK
          content:
            application/json:
              schema:
                $ref: "#/components/schemas/CANHistoryList"
        "401":
          description: Insufficient Privileges to use this endpoint.
        "403":
          description: Forbidden

  /portfolios:
    get:
      tags:
        - Portfolios
      summary: Get all Portfolios
      operationId: getAllPortfolios
      parameters:
        - $ref: "#/components/parameters/simulatedError"
      description: Get Portfolios
      responses:
        "200":
          description: OK

  /portfolios/{portfolio_id}:
    get:
      tags:
        - Portfolios
      operationId: getPortfolioById
      description: Get Portfolio by Id
      parameters:
        - $ref: "#/components/parameters/simulatedError"
        - in: path
          name: portfolio_id
          description: portfolio Id
          required: true
          schema:
            type: integer
            format: int32
            minimum: 0
            default: 1
      responses:
        "200":
          description: OK
          content:
            application/json:
              schema:
                $ref: "#/components/schemas/Portfolio"
              examples:
                "0":
                  $ref: "#/components/examples/Portfolio"

  /portfolios-url:
    get:
      tags:
        - Portfolio Url
      summary: Get all Portfolio URLs
      operationId: getAllPortfolioUrls
      parameters:
        - $ref: "#/components/parameters/simulatedError"
      description: Get Portfolio URLs
      responses:
        "200":
          description: OK
    post:
      tags:
        - Portfolio Url
      operationId: createPortfolioUrl
      summary: Create a new PortfolioUrl object
      requestBody:
        required: true
        content:
          application/json:
            schema:
              $ref: "#/components/schemas/CreateUpdatePortfolioUrl"
            examples:
              "0":
                $ref: "#/components/examples/CreateUpdatePortfolioUrl"
      responses:
        "201":
          description: Created
          content:
            application/json:
              schema:
                $ref: "#/components/schemas/CreateUpdatePortfolioUrl"
        "400":
          description: Bad Request
        "401":
          description: Insufficient Privileges to use this endpoint.
  /portfolios-url/{portfolio_url_id}:
    get:
      tags:
        - Portfolio Url
      operationId: getPortfolioUrlById
      description: Get PortfolioUrl by Id
      parameters:
        - $ref: "#/components/parameters/simulatedError"
        - in: path
          name: portfolio_url_id
          description: Portfolio Url Id
          required: true
          schema:
            type: integer
            format: int32
            minimum: 0
            default: 1
      responses:
        "200":
          description: OK
          content:
            application/json:
              schema:
                $ref: "#/components/schemas/PortfolioUrl"
              examples:
                "0":
                  $ref: "#/components/examples/PortfolioUrl"
    patch:
      tags:
        - Portfolio Url
      summary: Update an existing PortfolioUrl with the provided fields
      operationId: patchPortfolioUrl
      parameters:
        - $ref: "#/components/parameters/simulatedError"
        - in: path
          name: portfolio_url_id
          description: Portfolio Url Id
          required: true
          schema:
            type: integer
            format: int32
            minimum: 0
            default: 1
      requestBody:
        required: true
        content:
          application/json:
            schema:
              $ref: "#/components/schemas/PortfolioUrl"
            examples:
              "0":
                $ref: "#/components/examples/PortfolioUrl"
      responses:
        "200":
          description: PortfolioUrlUpdated
          content:
            application/json:
              schema:
                $ref: "#/components/schemas/PortfolioUrl"
        "400":
          description: Bad Request
        "401":
          description: Insufficient Privileges to use this endpoint.
        "404":
          description: PortfolioUrl not found
    put:
      tags:
        - Portfolio Url
      summary: Update an existing PortfolioUrl with the provided fields
      operationId: putPortfolioUrl
      parameters:
        - $ref: "#/components/parameters/simulatedError"
        - in: path
          name: portfolio_url_id
          description: Portfolio Url Id
          required: true
          schema:
            type: integer
            format: int32
            minimum: 0
            default: 1
      requestBody:
        required: true
        content:
          application/json:
            schema:
              $ref: "#/components/schemas/PortfolioUrl"
            examples:
              "0":
                $ref: "#/components/examples/PortfolioUrl"
      responses:
        "200":
          description: PortfolioUrlUpdated
          content:
            application/json:
              schema:
                $ref: "#/components/schemas/PortfolioUrl"
        "400":
          description: Bad Request
        "401":
          description: Insufficient Privileges to use this endpoint.
        "404":
          description: PortfolioUrl not found
    delete:
      tags:
        - Portfolio Url
      operationId: PortfolioUrlReceived
      summary: Delete a PortfolioUrl
      parameters:
        - $ref: "#/components/parameters/simulatedError"
        - in: path
          name: portfolio_url_id
          description: Portfolio Url Id
          required: true
          schema:
            type: integer
            format: int32
            minimum: 1
            default: 1
      responses:
        "200":
          description: OK
        "400":
          description: Bad Request
        "401":
          description: Unauthorized
        "404":
          description: Unable to find specified PortfolioUrl
  /portfolios/{portfolio_id}/calcFunding/:
    get:
      tags:
        - Portfolios
      operationId: getPortfolioFundingById
      description: Get Total Funding by Id
      parameters:
        - $ref: "#/components/parameters/simulatedError"
        - in: path
          name: portfolio_id
          description: portfolio Id
          required: true
          schema:
            type: integer
            format: int32
            minimum: 0
            default: 1
        - name: fiscal_year
          in: query
          schema:
            type: string
          example: "2023"
      responses:
        "200":
          description: OK
          content:
            application/json:
              schema:
                type: object
                properties:
                  planned_funding:
                    type: object
                    properties:
                      amount:
                        type: number
                      percent:
                        type: string
                  obligated_funding:
                    type: object
                    properties:
                      amount:
                        type: number
                      percent:
                        type: string
                  available_funding:
                    type: object
                    properties:
                      amount:
                        type: number
                      percent:
                        type: string
                  total_funding:
                    type: object
                    properties:
                      amount:
                        type: number
                      percent:
                        type: string
                  in_execution_funding:
                    type: object
                    properties:
                      amount:
                        type: number
                      percent:
                        type: string
                  carry_forward_funding:
                    type: object
                    properties:
                      amount:
                        type: number
                      percent:
                        type: string
              examples:
                "0":
                  value: |
                    {
                      "available_funding": {
                        "amount": 12000000.0,
                        "percent": "60.0"
                      },
                      "carry_forward_funding": {
                        "amount": 0.0,
                        "percent": "Carry Over"
                      },
                      "in_execution_funding": {
                        "amount": 4000000.0,
                        "percent": "20.0"
                      },
                      "obligated_funding": {
                        "amount": 3000000.0,
                        "percent": "15.0"
                      },
                      "planned_funding": {
                        "amount": 1000000.0,
                        "percent": "5.0"
                      },
                      "total_funding": {
                        "amount": 20000000.0,
                        "percent": "Total"
                      }
                    }
  /portfolios/{portfolio_id}/cans/:
    get:
      tags:
        - Portfolios
      operationId: getCansByPortfolioId
      description: Get CANs associated with a Portfolio
      parameters:
        - $ref: "#/components/parameters/simulatedError"
        - name: year
          in: query
          schema:
            type: string
          example: "2023"
        - name: budgetFiscalYear
          in: query
          schema:
            type: string
          example: "2023"
        - in: path
          name: portfolio_id
          description: portfolio Id
          required: true
          schema:
            type: integer
            format: int32
            minimum: 0
            default: 1
      responses:
        "200":
          description: OK
          content:
            application/json:
              schema:
                type: array
                properties: {}
                items:
                  type: string
              examples:
                "0":
                  value: |
                    [
                      {
                        "appropriation_date": "01/10/2023",
                        "appropriation_term": 1,
                        "arrangement_type_id": 3,
                        "authorizer_id": 26,
                        "description": "Incoming Interagency Agreements",
                        "expiration_date": "01/09/2024",
                        "id": 2,
                        "managing_portfolio_id": 1,
                        "managing_project_id": null,
                        "nickname": "IAA-Incoming",
                        "number": "G99IA14",
                        "purpose": ""
                      },
                      {
                        "appropriation_date": "01/10/2022",
                        "appropriation_term": 1,
                        "arrangement_type_id": 4,
                        "authorizer_id": 26,
                        "description": "Child Development Research Fellowship Grant Program",
                        "expiration_date": "01/09/2023",
                        "id": 4,
                        "managing_portfolio_id": 1,
                        "managing_project_id": 1,
                        "nickname": "ASPE SRCD-IDDA",
                        "number": "G990136",
                        "purpose": ""
                      }
                    ]
  /portfolio-funding-summary/{portfolio_id}:
    get:
      tags:
        - Portfolio Funding Summary
      summary: Get the funding summary for a specific portfolio
      operationId: getPortfolioFundingSummary
      description: Retrieve the funding summary for a given portfolio by its ID.
      parameters:
        - $ref: "#/components/parameters/simulatedError"
        - in: path
          name: portfolio_id
          description: Portfolio ID
          required: true
          schema:
            type: integer
            format: int32
        - name: fiscal_year
          in: query
          description: Fiscal year for which the funding summary is requested
          schema:
            type: integer
      responses:
        "200":
          description: OK
          content:
            application/json:
              schema:
                $ref: "#/components/schemas/PortfolioFundingSummary"
              example:
                value:
                  total_funding:
                    amount: 1000000.00
                    percent: "Total"
                  carry_forward_funding:
                    amount: 200000.00
                    percent: "Carry-Forward"
                  draft_funding:
                    amount: 50000.00
                    percent: "5"
                  planned_funding:
                    amount: 300000.00
                    percent: "30"
                  obligated_funding:
                    amount: 400000.00
                    percent: "40"
                  in_execution_funding:
                    amount: 100000.00
                    percent: "10"
                  available_funding:
                    amount: 150000.00
                    percent: "15"
                  new_funding:
                    amount: 800000.00
                    percent: "New"
        "400":
          description: Bad Request
        "401":
          description: Unauthorized
        "404":
          description: Portfolio not found
        "500":
          description: Internal Server Error
  /can-funding-summary:
    get:
      tags:
        - CAN Funding Summary
      operationId: getFundingSummary
      description: Get Funding Summary
      parameters:
        - $ref: "#/components/parameters/simulatedError"
        - name: can_ids
          in: query
          description: List of CAN Ids (required), Use an integer of 0 to get funding summary for all CANs.
          required: true
          schema:
            type: array
            items:
              type: integer
            example: [12345, 12346, 12347]
        - name: fiscal_year
          in: query
          description: Fiscal year (optional)
          schema:
            type: string
            example: "2023"
        - name: active_period
          in: query
          description: List of active periods (optional)
          schema:
            type: array
            items:
              type: integer
            example: [1, 5]
        - name: transfer
          in: query
          description: List of CAN Method of Transfers (optional)
          schema:
            type: array
            items:
              type: string
              enum:
                - DIRECT
                - COST_SHARE
                - IAA
                - IDDA
                - OTHER
            example: ["DIRECT", "IAA"]
        - name: portfolio
          in: query
          description: List of portfolio abbreviations (optional)
          schema:
            type: array
            items:
              type: string
            example: ["HS", "HMRF", "CC"]
        - name: fy_budget
          in: query
          description: List of two values representing the min and max fiscal year budget (optional)
          schema:
            type: array
            items:
              type: integer
            minItems: 2
            maxItems: 2
            example: [50000, 100000]
      responses:
        "200":
          description: OK
          content:
            application/json:
              schema:
                type: object
                properties:
                  available_funding:
                    type: number
                    format: float
                  carry_forward_funding:
                    type: number
                    format: float
                  cans:
                    type: array
                    properties:
                      can:
                        properties:
                          active_period:
                            type: integer
                          description:
                            type: string
                          display_name:
                            type: string
                          id:
                            type: integer
                          nick_name:
                            type: string
                          number:
                            type: string
                          portfolio_id:
                            type: integer
                          projects:
                            type: array
                      carry_forward_label:
                        type: string
                      expiration_date:
                        type: string
                  expected_funding:
                    type: number
                    format: float
                  in_draft_funding:
                    type: number
                    format: float
                  in_execution_funding:
                    type: number
                    format: float
                  new_funding:
                    type: number
                    format: float
                  obligated_funding:
                    type: number
                    format: float
                  planned_funding:
                    type: number
                    format: float
                  received_funding:
                    type: number
                    format: float
                  total_funding:
                    type: number
                    format: float
              examples:
                "0":
                  value: |
                    {
                      "available_funding": 8000000.00,
                      "carry_forward_funding": 8000000.00,
                      "cans": [{
                        "can":{
                          "appropriation_date": "01/10/2022",
                          "appropriation_term": 1,
                          "arrangement_type_id": 4,
                          "authorizer_id": 26,
                          "description": "Child Development Research Fellowship Grant Program",
                          "expiration_date": "01/09/2023",
                          "id": 4,
                          "managing_portfolio_id": 1,
                          "managing_project_id": 1,
                          "nickname": "ASPE SRCD-IDDA",
                          "number": "G990136",
                          "purpose": ""
                        },
                        "carry_forward_label": "Carry-Forward",
                        "expiration_date": "09/01/2023",
                      }],
                      "expected_funding": 4000000.00,
                      "in_draft_funding": 500000.00,
                      "in_execution_funding": 2000000.00,
                      "new_funding": 2000000.00,
                      "obligated_funding": 0,
                      "planned_funding": 0,
                      "received_funding": 6000000.00,
                      "total_funding": 10000000.00
                    }
  /users/:
    get:
      tags:
        - Users
      operationId: getAllUsers
      description: Get all Users
      parameters:
        - $ref: "#/components/parameters/simulatedError"
        - name: oidc_id
          in: query
          schema:
            type: string
          example: e5711101-bc3e-41e5-a6a2-051874b307ca
      responses:
        "200":
          description: OK
          content:
            application/json:
              schema:
                type: object
                properties:
                  division:
                    type: integer
                  oidc_id:
                    type: string
                  full_name:
                    type: string
                  role:
                    type: string
                  last_name:
                    type: string
                  date_joined:
                    type: string
                  id:
                    type: integer
                  first_name:
                    type: string
                  updated: {}
                  email:
                    type: string
              examples:
                "0":
                  value: |
                    {
                      "date_joined": "2023-04-06T20:33:38.292475",
                      "division": 3,
                      "email": "tdonaworth+dev@flexion.us",
                      "first_name": "Tim",
                      "full_name": "(no name) (no name)",
                      "id": 5,
                      "last_name": "Donaworth",
                      "oidc_id": "e5711101-bc3e-41e5-a6a2-051874b307ca",
                      "role": "Tech Lead",
                      "updated": null
                    }
                "1":
                  value: |
                    [
                      {
                        "date_joined": "2023-04-06T20:33:38.292475",
                        "division": 1,
                        "email": "emily.ball@example.com",
                        "first_name": "Emily",
                        "full_name": "(no name) (no name)",
                        "id": 1,
                        "last_name": "Ball",
                        "oidc_id": "00000000-0000-1111-a111-000000000001",
                        "role": "COR",
                        "updated": null
                      },
                      {
                        "date_joined": "2023-04-06T20:33:38.292475",
                        "division": 4,
                        "email": "Bethanne.Barnes@example.com",
                        "first_name": "Bethanne",
                        "full_name": "(no name) (no name)",
                        "id": 2,
                        "last_name": "Barnes",
                        "oidc_id": "00000000-0000-1111-a111-000000000002",
                        "role": "Division Director",
                        "updated": null
                      },
                      {
                        "date_joined": "2023-04-06T20:33:38.292475",
                        "division": 1,
                        "email": "Meryl.Barofsky@example.com",
                        "first_name": "Meryl",
                        "full_name": "(no name) (no name)",
                        "id": 3,
                        "last_name": "Barofsky",
                        "oidc_id": "00000000-0000-1111-a111-000000000003",
                        "role": "COR",
                        "updated": null
                      },
                      {
                        "date_joined": "2023-04-06T20:33:38.292475",
                        "division": 3,
                        "email": "Anne.Bergan@example.com",
                        "first_name": "Anne",
                        "full_name": "(no name) (no name)",
                        "id": 4,
                        "last_name": "Bergan",
                        "oidc_id": "00000000-0000-1111-a111-000000000004",
                        "role": "COR",
                        "updated": null
                      },
                      {
                        "date_joined": "2023-04-06T20:33:38.292475",
                        "division": 3,
                        "email": "tdonaworth+dev@flexion.us",
                        "first_name": "Tim",
                        "full_name": "(no name) (no name)",
                        "id": 5,
                        "last_name": "Donaworth",
                        "oidc_id": "e5711101-bc3e-41e5-a6a2-051874b307ca",
                        "role": "Tech Lead",
                        "updated": null
                      }
                    ]
  /users/{user_id}:
    get:
      tags:
        - Users
      operationId: getUserById
      description: Get User by Id
      parameters:
        - $ref: "#/components/parameters/simulatedError"
        - in: path
          name: user_id
          description: User Id
          required: true
          schema:
            type: integer
            format: int32
            minimum: 0
            default: 0
      responses:
        "200":
          description: OK
          content:
            application/json:
              schema:
                $ref: "#/components/schemas/User"
              examples:
                "0":
                  $ref: "#/components/examples/User"
  /login/:
    servers:
      - url: https://localhost:8080/auth
        description: Auth API Localhost
      - url: https://dev.ops.opre.acf.gov/auth
        description: Auth Development Server (Live)
      - url: https://stg.ops.opre.acf.gov/auth
        description: Auth Staging Server (Live)
      - url: https://ops.opre.acf.gov/auth
        description: Auth Production Server (Live)
    post:
      tags:
        - Authentication
      operationId: login
      parameters:
        - $ref: "#/components/parameters/simulatedError"
      description: Authenticate a user via an external provider (fakeauth, logingov, or hhsams)
      requestBody:
        content:
          application/json:
            schema:
              $ref: "#/components/schemas/LoginRequest"
            examples:
              login:
                value:
                  code: "authentication_code_from_provider"
                  provider: "fakeauth"
        required: true
      responses:
        "200":
          description: Authentication successful
          content:
            application/json:
              schema:
                $ref: "#/components/schemas/LoginResponse"
        "400":
          description: Bad Request - Invalid parameters
          content:
            application/json:
              schema:
                type: object
                properties:
                  message:
                    type: string
        "401":
          description: Authentication failed
          content:
            application/json:
              schema:
                $ref: "#/components/schemas/LoginErrorResponse"
        "500":
          description: Server error
          content:
            application/json:
              schema:
                type: object
                properties:
                  message:
                    type: string

  /research-projects/:
    get:
      tags:
        - Projects
      operationId: getResearchProjects
      description: Get ResearchProjects
      parameters:
        - $ref: "#/components/parameters/simulatedError"
        - name: fiscal_year
          in: query
          schema:
            type: string
          example: "2023"
        - name: portfolio_id
          in: query
          schema:
            type: string
          example: "1"
        - name: search
          in: query
          schema:
            type: string
          example: father
      responses:
        "200":
          description: OK
          content:
            application/json:
              schema:
                $ref: "#/components/schemas/ResearchProjects"
              examples:
                "0":
                  $ref: "#/components/examples/ResearchProjects"
        "400":
          description: Bad Request
        "401":
          description: Unauthorized
    post:
      tags:
        - Projects
      operationId: createResearchProject
      summary: Create a new Research Project
      parameters:
        - $ref: "#/components/parameters/simulatedError"
      requestBody:
        required: true
        content:
          application/json:
            schema:
              $ref: "#/components/schemas/ResearchProjectRequest"
      responses:
        "201":
          description: Created
        "400":
          description: Bad Request
        "401":
          description: Unauthorized
        "500":
          description: Internal Server Error
  /research-projects/{id}:
    get:
      tags:
        - Projects
      operationId: getResearchProjectById
      description: Get Research Projects by id
      parameters:
        - $ref: "#/components/parameters/simulatedError"
        - in: path
          name: id
          description: Id
          required: true
          schema:
            type: integer
            format: int32
            minimum: 1
            default: 1
      responses:
        "200":
          description: OK
          content:
            application/json:
              schema:
                $ref: "#/components/schemas/ResearchProject"
        "400":
          description: Bad Request
        "401":
          description: Unauthorized
  /research-project-funding-summary/:
    get:
      tags:
        - Projects
      operationId: getResearchProjectFundingSummary
      description: ""
      parameters:
        - $ref: "#/components/parameters/simulatedError"
        - name: portfolioId
          in: query
          schema:
            type: integer
          example: 5
        - name: fiscalYear
          in: query
          schema:
            type: integer
          example: 2023
      responses:
        "200":
          description: OK
          content:
            application/json:
              schema:
                $ref: "#/components/schemas/ResearchProjectFundingSummary"
              example:
                total_funding: 1000000.01
        "400":
          description: Bad Request
          content:
            application/json:
              schema:
                type: object
                properties:
                  portfolio_id:
                    type: array
                    items:
                      type: string
                      example: Must be greater than or equal to 1.
                  fiscal_year:
                    type: array
                    items:
                      type: string
                      example: Must be greater than or equal to 1900.
  /procurement-shops/:
    get:
      tags:
        - Procurement Shops
      operationId: getAllProcurementShops
      parameters:
        - $ref: "#/components/parameters/simulatedError"
      description: Get all Procurement Shops
      responses:
        "200":
          description: OK
          content:
            application/json:
              schema:
                type: array
                items:
                  $ref: "#/components/schemas/ProcurementShop"
              examples:
                "0":
                  value: [
                    {
                      "id": 1,
                      "name": "National Institutes of Health",
                      "abbr": "NIH",
                      "procurement_shop_fees": [
                        {
                          "id": 1,
                          "procurement_shop": {
                            "id": 1,
                            "name": "National Institutes of Health",
                            "abbr": "NIH",
                            "fee_percentage": 0.05
                          },
                          "fee": 0.05,
                          "start_date": "2023-01-01",
                          "end_date": "2023-12-31"
                        },
                        {
                          "id": 2,
                          "procurement_shop": {
                            "id": 1,
                            "name": "National Institutes of Health",
                            "abbr": "NIH",
                            "fee_percentage": 0.05
                          },
                          "fee": 0.06,
                          "start_date": "2024-01-01",
                          "end_date": null
                        }
                      ],
                      "fee_percentage": 0.05,
                      "current_fee": {
                        "id": 1,
                        "procurement_shop": {
                          "id": 1,
                          "name": "National Institutes of Health",
                          "abbr": "NIH",
                          "fee_percentage": 0.05
                        },
                        "fee": 0.05,
                        "start_date": "2023-01-01",
                        "end_date": "2023-12-31"
                      }
                    },
                    {
                      "id": 2,
                      "name": "General Services Administration",
                      "abbr": "GSA",
                      "procurement_shop_fees": [
                        {
                          "id": 3,
                          "procurement_shop": {
                            "id": 2,
                            "name": "General Services Administration",
                            "abbr": "GSA",
                            "fee_percentage": 0.075
                          },
                          "fee": 0.075,
                          "start_date": "2023-01-01",
                          "end_date": null
                        }
                      ],
                      "fee_percentage": 0.075,
                      "current_fee": {
                        "id": 3,
                        "procurement_shop": {
                          "id": 2,
                          "name": "General Services Administration",
                          "abbr": "GSA",
                          "fee_percentage": 0.075
                        },
                        "fee": 0.075,
                        "start_date": "2023-01-01",
                        "end_date": null
                      }
                    }
                  ]
  /procurement-shops/{id}:
    get:
      tags:
        - Procurement Shops
      operationId: getProcurementShopById
      description: Get Procurement Shop by id
      parameters:
        - $ref: "#/components/parameters/simulatedError"
        - in: path
          name: id
          description: Id
          required: true
          schema:
            type: integer
            format: int32
            minimum: 0
            default: 0
      responses:
        "200":
          description: OK
          content:
            application/json:
              schema:
                $ref: "#/components/schemas/ProcurementShop"
              example:
                id: 1
                name: "National Institutes of Health"
                abbr: "NIH"
                procurement_shop_fees: [
                  {
                    "id": 1,
                    "procurement_shop": {
                      "id": 1,
                      "name": "National Institutes of Health",
                      "abbr": "NIH",
                      "fee_percentage": 0.05
                    },
                    "fee": 0.05,
                    "start_date": "2023-01-01",
                    "end_date": "2023-12-31"
                  },
                  {
                    "id": 2,
                    "procurement_shop": {
                      "id": 1,
                      "name": "National Institutes of Health",
                      "abbr": "NIH",
                      "fee_percentage": 0.05
                    },
                    "fee": 0.06,
                    "start_date": "2024-01-01",
                    "end_date": null
                  }
                ]
                fee_percentage: 0.05
                current_fee: {
                  "id": 1,
                  "procurement_shop": {
                    "id": 1,
                    "name": "National Institutes of Health",
                    "abbr": "NIH",
                    "fee_percentage": 0.05
                  },
                  "fee": 0.05,
                  "start_date": "2023-01-01",
                  "end_date": "2023-12-31"
                }
        "404":
          description: Not Found
        "500":
          description: Internal Server Error
  /budget-line-items-filters/:
    get:
      tags:
        - Budget Line Items
      operationId: getBudgetLineItemsFilters
      description: Get budget line items filter options
      parameters:
        - in: query
          name: onlyMy
          schema:
            type: boolean
            example: true
          description: if true, only return the user's budget line items
        - in: query
          name: enable_obe
          schema:
            type: boolean
          description: If true, include OBE status in the response
      responses:
        "200":
          description: OK
          content:
            application/json:
              schema:
                type: object
                properties:
                  fiscal_years:
                    type: array
                  statuses:
                    type: array
                  portfolios:
                    type: array

  /budget-line-items/:
    get:
      tags:
        - Budget Line Items
      operationId: getBudgetLineItems
      description: Get a list of budget line items with optional filtering
      parameters:
        - in: query
          name: limit
          schema:
            type: integer
            format: int32
            minimum: 1
            maximum: 50
            default: 10
          description: Maximum number of items to return
        - in: query
          name: offset
          schema:
            type: integer
            format: int32
            minimum: 0
            default: 0
          description: Number of items to skip
        - in: query
          name: agreement_id
          schema:
            type: integer
            format: int32
          description: Filter by agreement ID
        - in: query
          name: sortConditions
          schema:
            type: string
          description: Sort by the provided sort condition
        - in: query
          name: sortDescending
          schema:
            type: boolean
          description: Sort results should be returned descending or not. Ignored if sortConditions not included
        - in: query
          name: enable_obe
          schema:
            type: boolean
          description: If true, include OBE BLIs in the response
      responses:
        "200":
          description: OK
          content:
            application/json:
              schema:
                type: array
                items:
                  allOf:
                    - $ref: "#/components/schemas/BudgetLineItem"
                    - type: object
                      properties:
                        _meta:
                          $ref: "#/components/schemas/BudgetLineItemMeta"
        "400":
          description: Bad Request
        "401":
          description: Unauthorized
        "500":
          description: Internal Server Error
    post:
      tags:
        - Budget Line Items
      operationId: createBudgetLineItem
      description: Create a new budget line item
      requestBody:
        required: true
        content:
          application/json:
            schema:
              $ref: "#/components/schemas/BudgetLineItemRequest"
      responses:
        "201":
          description: Created
          content:
            application/json:
              schema:
                $ref: "#/components/schemas/BudgetLineItem"
        "400":
          description: Bad Request
        "401":
          description: Unauthorized
        "500":
          description: Internal Server Error

  /budget-line-items/{id}/:
    parameters:
      - in: path
        name: id
        required: true
        schema:
          type: integer
          format: int32
        description: The ID of the budget line item
    get:
      tags:
        - Budget Line Items
      operationId: getBudgetLineItem
      description: Get a budget line item by ID
      responses:
        "200":
          description: OK
          content:
            application/json:
              schema:
                allOf:
                  - $ref: "#/components/schemas/BudgetLineItem"
                  - type: object
                    properties:
                      _meta:
                        $ref: "#/components/schemas/BudgetLineItemMeta"
        "400":
          description: Bad Request
        "401":
          description: Unauthorized
        "404":
          description: Not Found
        "500":
          description: Internal Server Error
    put:
      tags:
        - Budget Line Items
      operationId: updateBudgetLineItem
      description: Update a budget line item (full update)
      requestBody:
        required: true
        content:
          application/json:
            schema:
              $ref: "#/components/schemas/BudgetLineItemRequest"
      responses:
        "200":
          description: OK
          content:
            application/json:
              schema:
                $ref: "#/components/schemas/BudgetLineItem"
        "400":
          description: Bad Request
        "401":
          description: Unauthorized
        "404":
          description: Not Found
        "500":
          description: Internal Server Error
    patch:
      tags:
        - Budget Line Items
      operationId: partialUpdateBudgetLineItem
      description: Partially update a budget line item
      requestBody:
        required: true
        content:
          application/json:
            schema:
              $ref: "#/components/schemas/BudgetLineItemRequest"
      responses:
        "200":
          description: OK
          content:
            application/json:
              schema:
                $ref: "#/components/schemas/BudgetLineItem"
        "400":
          description: Bad Request
        "401":
          description: Unauthorized
        "404":
          description: Not Found
        "500":
          description: Internal Server Error
    delete:
      tags:
        - Budget Line Items
      operationId: deleteBudgetLineItem
      description: Delete a budget line item
      responses:
        "200":
          description: OK
          content:
            application/json:
              schema:
                type: object
                properties:
                  message:
                    type: string
                  id:
                    type: integer
        "401":
          description: Unauthorized
        "404":
          description: Not Found
        "500":
          description: Internal Server Error
  /notifications/:
    get:
      tags:
        - Notifications
      operationId: getNotifications
      description: Get Notifications
      parameters:
        - $ref: "#/components/parameters/simulatedError"
        - name: user_id
          in: query
          schema:
            type: integer
          example: 1
        - name: oidc_id
          in: query
          schema:
            type: string
          example: 6dd69df5-b6ab-4f27-890a-e64dd1d7f1e6
        - name: is_read
          in: query
          schema:
            type: boolean
          example: true
      responses:
        "200":
          description: OK
          content:
            application/json:
              schema:
                $ref: "#/components/schemas/Notifications"
              examples:
                "0":
                  $ref: "#/components/examples/Notifications"
  /notifications/{id}:
    get:
      tags:
        - Notifications
      operationId: getNotificationById
      description: Get Notifications By Id
      parameters:
        - $ref: "#/components/parameters/simulatedError"
        - in: path
          name: id
          description: Id
          required: true
          schema:
            type: integer
            format: int32
            minimum: 1
            default: 1
      responses:
        "200":
          description: OK
          content:
            application/json:
              schema:
                $ref: "#/components/schemas/Notification"
    put:
      tags:
        - Notifications
      operationId: putNotification
      summary: Update a Notification (Over-write)
      parameters:
        - $ref: "#/components/parameters/simulatedError"
        - in: path
          name: id
          description: Id
          required: true
          schema:
            type: integer
            format: int32
            minimum: 1
            default: 1
      requestBody:
        required: true
        content:
          application/json:
            schema:
              $ref: "#/components/schemas/NotificationRequest"
      responses:
        "200":
          description: OK
        "400":
          description: Bad Request
        "401":
          description: Unauthorized
        "500":
          description: Internal Server Error
    patch:
      tags:
        - Notifications
      operationId: patchNotification
      summary: Update a Notification (Merge)
      parameters:
        - $ref: "#/components/parameters/simulatedError"
        - in: path
          name: id
          description: Id
          required: true
          schema:
            type: integer
            format: int32
            minimum: 1
            default: 1
      requestBody:
        required: true
        content:
          application/json:
            schema:
              $ref: "#/components/schemas/NotificationRequest"
      responses:
        "200":
          description: OK
        "400":
          description: Bad Request
        "401":
          description: Unauthorized
        "500":
          description: Internal Server Error
  /services-components/:
    get:
      tags:
        - Service Components
      operationId: getServicesComponents
      description: Get Services Components
      parameters:
        - $ref: "#/components/parameters/simulatedError"
        - name: agreement_id
          in: query
          schema:
            type: integer
          example: 1
      responses:
        "200":
          description: OK
          content:
            application/json:
              schema:
                $ref: "#/components/schemas/ServicesComponents"
    post:
      tags:
        - Service Components
      operationId: createServicesComponent
      summary: Create a new Service Component
      parameters:
        - $ref: "#/components/parameters/simulatedError"
      requestBody:
        required: true
        content:
          application/json:
            schema:
              $ref: "#/components/schemas/ServicesComponentRequestPost"
      responses:
        "201":
          description: Created
        "400":
          description: Bad Request
        "500":
          description: Internal Server Error
  /services-components/{id}:
    get:
      tags:
        - Service Components
      operationId: getServicesComponentById
      description: Get Services Component by id
      parameters:
        - $ref: "#/components/parameters/simulatedError"
        - in: path
          name: id
          description: Id
          required: true
          schema:
            type: integer
            format: int32
            minimum: 1
            default: 1
      responses:
        "200":
          description: OK
          content:
            application/json:
              schema:
                $ref: "#/components/schemas/ServicesComponent"
    put:
      tags:
        - Service Components
      operationId: putServicesComponent
      summary: Update a Services Component (Over-write)
      parameters:
        - $ref: "#/components/parameters/simulatedError"
        - in: path
          name: id
          description: Id
          required: true
          schema:
            type: integer
            format: int32
            minimum: 1
            default: 1
      requestBody:
        required: true
        content:
          application/json:
            schema:
              $ref: "#/components/schemas/ServicesComponentRequest"
      responses:
        "200":
          description: OK
        "400":
          description: Bad Request
        "401":
          description: Unauthorized
        "500":
          description: Internal Server Error
    patch:
      tags:
        - Service Components
      operationId: patchServicesComponent
      summary: Update a Services Component (Merge)
      parameters:
        - $ref: "#/components/parameters/simulatedError"
        - in: path
          name: id
          description: Id
          required: true
          schema:
            type: integer
            format: int32
            minimum: 1
            default: 1
      requestBody:
        required: true
        content:
          application/json:
            schema:
              $ref: "#/components/schemas/ServicesComponentRequest"
      responses:
        "200":
          description: OK
        "400":
          description: Bad Request
        "401":
          description: Unauthorized
        "500":
          description: Internal Server Error
    delete:
      tags:
        - Service Components
      operationId: deleteServicesComponent
      summary: Delete a Service Component
      parameters:
        - $ref: "#/components/parameters/simulatedError"
        - in: path
          name: id
          description: Id
          required: true
          schema:
            type: integer
            format: int32
            minimum: 1
            default: 1
      responses:
        "200":
          description: OK
        "400":
          description: Bad Request
        "401":
          description: Unauthorized
        "500":
          description: Internal Server Error
  /procurement-steps/:
    get:
      tags:
        - Procurement Shops
      operationId: getProcurementSteps
      description: Get list of Procurement Steps
      parameters:
        - $ref: "#/components/parameters/simulatedError"
        - name: agreement_id
          in: query
          schema:
            type: integer
          example: 1
      responses:
        "200":
          description: OK
          content:
            application/json:
              schema:
                $ref: "#/components/schemas/ProcurementSteps"
  /procurement-acquisition-plannings/{id}:
    get:
      tags:
        - Procurement Shops
      operationId: getAcquisitionPlanningById
      description: Get an Acquisition Planning step by ID
      parameters:
        - $ref: "#/components/parameters/simulatedError"
        - in: path
          name: id
          description: Id
          required: true
          schema:
            type: integer
            format: int32
            minimum: 1
            default: 1
      responses:
        "200":
          description: OK
          content:
            application/json:
              schema:
                $ref: "#/components/schemas/AcquisitionPlanning"
    patch:
      tags:
        - Procurement Shops
      operationId: patchAcquisitionPlanning
      summary: Update Get an Acquisition Planning (merge)
      parameters:
        - $ref: "#/components/parameters/simulatedError"
        - in: path
          name: id
          description: Id
          required: true
          schema:
            type: integer
            format: int32
            minimum: 1
            default: 1
      requestBody:
        required: true
        content:
          application/json:
            schema:
              $ref: "#/components/schemas/AcquisitionPlanning"
      responses:
        "200":
          description: OK
        "400":
          description: Bad Request
        "401":
          description: Unauthorized
        "500":
          description: Internal Server Error
  /procurement-pre-solicitations/{id}:
    get:
      tags:
        - Procurement Shops
      operationId: getPreSolicitationById
      description: Get a Pre-Solicitation step by ID
      parameters:
        - $ref: "#/components/parameters/simulatedError"
        - in: path
          name: id
          description: Id
          required: true
          schema:
            type: integer
            format: int32
            minimum: 1
            default: 1
      responses:
        "200":
          description: OK
          content:
            application/json:
              schema:
                $ref: "#/components/schemas/PreSolicitation"
    patch:
      tags:
        - Procurement Shops
      operationId: patchPreSolicitation
      summary: Update Get an Acquisition Planning (merge)
      parameters:
        - $ref: "#/components/parameters/simulatedError"
        - in: path
          name: id
          description: Id
          required: true
          schema:
            type: integer
            format: int32
            minimum: 1
            default: 1
      requestBody:
        required: true
        content:
          application/json:
            schema:
              $ref: "#/components/schemas/PreSolicitation"
      responses:
        "200":
          description: OK
        "400":
          description: Bad Request
        "401":
          description: Unauthorized
        "500":
          description: Internal Server Error
  /procurement-solicitations/{id}:
    get:
      tags:
        - Procurement Shops
      operationId: getSolicitationById
      description: Get a Pre-Solicitation step by ID
      parameters:
        - $ref: "#/components/parameters/simulatedError"
        - in: path
          name: id
          description: Id
          required: true
          schema:
            type: integer
            format: int32
            minimum: 1
            default: 1
      responses:
        "200":
          description: OK
          content:
            application/json:
              schema:
                $ref: "#/components/schemas/Solicitation"
    patch:
      tags:
        - Procurement Shops
      operationId: patchSolicitation
      summary: Update a Pre-Solicitation step (merge)
      parameters:
        - $ref: "#/components/parameters/simulatedError"
        - in: path
          name: id
          description: Id
          required: true
          schema:
            type: integer
            format: int32
            minimum: 1
            default: 1
      requestBody:
        required: true
        content:
          application/json:
            schema:
              $ref: "#/components/schemas/Solicitation"
      responses:
        "200":
          description: OK
        "400":
          description: Bad Request
        "401":
          description: Unauthorized
        "500":
          description: Internal Server Error
  /procurement-evaluations/{id}:
    get:
      tags:
        - Procurement Shops
      operationId: getEvaluationById
      description: Get an Evaluation step by ID
      parameters:
        - $ref: "#/components/parameters/simulatedError"
        - in: path
          name: id
          description: Id
          required: true
          schema:
            type: integer
            format: int32
            minimum: 1
            default: 1
      responses:
        "200":
          description: OK
          content:
            application/json:
              schema:
                $ref: "#/components/schemas/Evaluation"
    patch:
      tags:
        - Procurement Shops
      operationId: patchEvaluation
      summary: Update an Evaluation step (merge)
      parameters:
        - $ref: "#/components/parameters/simulatedError"
        - in: path
          name: id
          description: Id
          required: true
          schema:
            type: integer
            format: int32
            minimum: 1
            default: 1
      requestBody:
        required: true
        content:
          application/json:
            schema:
              $ref: "#/components/schemas/Evaluation"
      responses:
        "200":
          description: OK
        "400":
          description: Bad Request
        "401":
          description: Unauthorized
        "500":
          description: Internal Server Error
  /procurement-pre-awards/{id}:
    get:
      tags:
        - Procurement Shops
      operationId: getPreAwardById
      description: Get a Pre-Award step by ID
      parameters:
        - $ref: "#/components/parameters/simulatedError"
        - in: path
          name: id
          description: Id
          required: true
          schema:
            type: integer
            format: int32
            minimum: 1
            default: 1
      responses:
        "200":
          description: OK
          content:
            application/json:
              schema:
                $ref: "#/components/schemas/PreAward"
    patch:
      tags:
        - Procurement Shops
      operationId: patchPreAward
      summary: Update a Pre-Award step (merge)
      parameters:
        - $ref: "#/components/parameters/simulatedError"
        - in: path
          name: id
          description: Id
          required: true
          schema:
            type: integer
            format: int32
            minimum: 1
            default: 1
      requestBody:
        required: true
        content:
          application/json:
            schema:
              $ref: "#/components/schemas/PreAward"
      responses:
        "200":
          description: OK
        "400":
          description: Bad Request
        "401":
          description: Unauthorized
        "500":
          description: Internal Server Error
  /procurement-awards/{id}:
    get:
      tags:
        - Procurement Shops
      operationId: getAwardById
      description: Get an Award step by ID
      parameters:
        - $ref: "#/components/parameters/simulatedError"
        - in: path
          name: id
          description: Id
          required: true
          schema:
            type: integer
            format: int32
            minimum: 1
            default: 1
      responses:
        "200":
          description: OK
          content:
            application/json:
              schema:
                $ref: "#/components/schemas/Award"
    patch:
      tags:
        - Procurement Shops
      operationId: patchAward
      summary: Update an Award step (merge)
      parameters:
        - $ref: "#/components/parameters/simulatedError"
        - in: path
          name: id
          description: Id
          required: true
          schema:
            type: integer
            format: int32
            minimum: 1
            default: 1
      requestBody:
        required: true
        content:
          application/json:
            schema:
              $ref: "#/components/schemas/Award"
      responses:
        "200":
          description: OK
        "400":
          description: Bad Request
        "401":
          description: Unauthorized
        "500":
          description: Internal Server Error
  /change-requests/:
    description: ChangeRequests collection endpoint
    get:
      tags:
        - Change Requests
      operationId: getChangeRequests
      description: Get a list of change requests with pagination
      parameters:
        - name: userId
          in: query
          description: The user id to filter change requests
          schema:
            type: string
        - name: offset
          in: query
          description: The number of items to skip before starting to collect the result set
          schema:
            type: integer
            format: int32
            minimum: 0
            default: 0
        - name: limit
          in: query
          description: The numbers of items to return
          schema:
            type: integer
            format: int32
            minimum: 1
            default: 10
      responses:
        "200":
          description: OK
          content:
            application/json:
              schema:
                type: array
                items:
                  $ref: "#/components/schemas/GenericChangeRequest"
        "400":
          description: Bad Request
        "401":
          description: Unauthorized
        "500":
          description: Internal Server Error
    patch:
      tags:
        - Change Requests
      operationId: approveOrRejectChangeRequest
      parameters:
        - $ref: "#/components/parameters/simulatedError"
      description: approve or reject a change request
      requestBody:
        content:
          application/json:
            schema:
              type: object
              properties:
                change_request_id:
                  type: integer
                action:
                  type: string
                  description: "APPROVE or REJECT"
                requestor_notes:
                  description: optional notes from the requestor added the change request
                  type: string
                reviewer_notes:
                  description: optional notes from the reviewer added the change request
                  type: string
            examples:
              "0":
                value: >-
                  {"change_request_id": 123, "action": "APPROVE", "reviewer_notes": "Looks good to me"}
      responses:
        "200":
          description: OK
        "400":
          description: Bad Request
        "401":
          description: Unauthorized
        "500":
          description: Internal Server Error

  /documents/{agreement_id}/:
    get:
      tags:
        - Documents
      operationId: Get Documents
      description: Get documents by agreement id
      parameters:
        - in: path
          name: agreement_id
          description: The agreement id to filter documents
          required: true
          schema:
            type: integer
            format: int32
            minimum: 0
      responses:
        "200":
          description: OK
          content:
            application/json:
              schema:
                type: object
                properties:
                  url:
                    type: string
                  documents:
                    type: array
                    items:
                      $ref: "#/components/schemas/Documents"
        "400":
          description: Bad Request
        "500":
          description: Internal Server Error
  /documents/:
    post:
      tags:
        - Documents
      operationId: Create Document
      description: Create a new document
      requestBody:
        required: true
        content:
          application/json:
            schema:
              type: object
              properties:
                document_name:
                  type: string
                document_type:
                  type: string
                agreement_id:
                  type: integer
                  format: int32
                document_size:
                  type: number
              required:
                - document_name
                - document_type
                - agreement_id
                - document_size
      responses:
        "201":
          description: Created
          content:
            application/json:
              schema:
                type: object
                properties:
                  url:
                    type: string
                  uuid:
                    type: string
        "400":
          description: Bad Request
        "500":
          description: Internal Server Error
  /documents/{document_id}/status/:
    patch:
      tags:
        - Documents
      description: Update a document status
      parameters:
        - in: path
          name: document_id
          required: true
          schema:
            type: string
      requestBody:
        required: true
        content:
          application/json:
            schema:
              type: object
              properties:
                agreement_id:
                  type: integer
                  format: int32
                status:
                  type: string
              required:
                - agreement_id
                - status
      responses:
        "200":
          description: OK
          content:
            application/json:
              schema:
                type: object
                properties:
                  message:
                    type: string
        "400":
          description: Bad Request
        "500":
          description: Internal Server Error
  /research-methodologies/:
    get:
      tags:
        - Research Methodologies
      operationId: getResearchMethodologies
      description: Get Research Methodologies
      parameters:
        - $ref: "#/components/parameters/simulatedError"
        - in: query
          name: limit
          schema:
            type: integer
            description: Maximum number of items to return
            minimum: 1
            maximum: 50
            default: 10
          example: 1
        - in: query
          name: offset
          schema:
            type: integer
            description: Number of items to skip
            minimum: 0
            default: 0
          example: 0
      responses:
        "200":
          description: OK
          content:
            application/json:
              schema:
                type: array
                items:
                  $ref: "#/components/schemas/ResearchMethodology"
  /research-methodologies/{id}:
    get:
      tags:
        - Research Methodologies
      operationId: getResearchMethodologyById
      description: Get Research Methodology by id
      parameters:
        - $ref: "#/components/parameters/simulatedError"
        - in: path
          name: id
          description: Id
          required: true
          schema:
            type: integer
            format: int32
            minimum: 1
            default: 1
      responses:
        "200":
          description: OK
          content:
            application/json:
              schema:
                $ref: "#/components/schemas/ResearchMethodology"
  /special-topics/:
    get:
      tags:
        - Special Topics
      operationId: getSpecialTopics
      description: Get Special Topics
      parameters:
        - $ref: "#/components/parameters/simulatedError"
        - in: query
          name: limit
          schema:
            type: integer
            description: Maximum number of items to return
            minimum: 1
            maximum: 50
            default: 10
          example: 1
        - in: query
          name: offset
          schema:
            type: integer
            description: Number of items to skip
            minimum: 0
            default: 0
          example: 0
      responses:
        "200":
          description: OK
          content:
            application/json:
              schema:
                type: array
                items:
                  $ref: "#/components/schemas/SpecialTopic"
  /special-topics/{id}:
    get:
      tags:
        - Special Topics
      operationId: getSpecialTopicById
      description: Get Special Topic by id
      parameters:
        - $ref: "#/components/parameters/simulatedError"
        - in: path
          name: id
          description: Id
          required: true
          schema:
            type: integer
            format: int32
            minimum: 1
            default: 1
      responses:
        "200":
          description: OK
          content:
            application/json:
              schema:
                $ref: "#/components/schemas/SpecialTopic"
components:
  parameters:
    created_by:
      description: The user id of the user who created the object
      name: created_by
      in: query
      schema:
        type: integer
    updated_by:
      description: The user id of the user who last updated the object
      name: updated_by
      in: query
      schema:
        type: integer
    created_on:
      description: The timestamp of when the object was created
      name: created_on
      in: query
      schema:
        type: string
        format: date-time
    updated_on:
      description: The timestamp of when the object was last updated
      name: updated_on
      in: query
      schema:
        type: string
        format: date-time
    created_by_user:
      description: A minimal representation of the user who created the object
      name: created_by_user
      in: query
      schema:
        $ref: "#/components/schemas/SafeUser"
    updated_by_user:
      description: A minimal representation of the user who last updated the object
      name: updated_by_user
      in: query
      schema:
        $ref: "#/components/schemas/SafeUser"
    simulatedError:
      name: simulatedError
      in: query
      schema:
        type: integer
      example: ""
      description: >-
        Simulate an error response, set the value to either `true` to get a 500
        status code, or to a specific status code number (e.g.: `400`).
  securitySchemes:
    bearerAuth:
      type: http
      scheme: bearer
      bearerFormat: JWT
  schemas:
    BasicCAN:
      description: >-
        A simple version of the Common Accounting Number (CAN) Object.
        This object is intended to be used in the schemas nested within the CAN object.
      properties:
        active_period:
          type: integer
        funding_method:
          type: string
        funding_frequency:
          type: string
        funding_type:
          type: string
        display_name:
          type: string
        nick_name:
          type: string
        number:
          type: string
        portfolio_id:
          type: integer
        description:
          type: string
        id:
          type: integer
      required:
        - number
        - portfolio_id
        - id
    CreateUpdateCANRequestSchema:
      description: The request object for creating a new Common Accounting Number (CAN) object.
      properties:
        nick_name:
          type: string
        number:
          type: string
        description:
          type: string
        portfolio_id:
          type: integer
        funding_details_id:
          type: integer
      required:
        - number
        - portfolio_id
        - nick_name
    CAN:
      description: Common Accounting Number (CAN) Object
      type: object
      properties:
        is_expired:
          type: boolean
        active_period:
          type: integer
        funding_method:
          type: string
        funding_frequency:
          type: string
        funding_type:
          type: string
        budget_line_items:
          type: array
          items:
            $ref: "#/components/schemas/BudgetLineItem"
        description:
          type: string
        display_name:
          type: string
        funding_budgets:
          type: array
          items:
            $ref: "#/components/schemas/FundingBudget"
        funding_details:
          type: object
          items:
            $ref: "#/components/schemas/FundingDetails"
        funding_details_id:
          type: integer
        funding_received:
          type: array
          items:
            $ref: "#/components/schemas/FundingReceived"
        id:
          type: integer
        nick_name:
          type: string
        number:
          type: string
        obligate_by:
          type: integer
        portfolio:
          type: integer
        portfolio_id:
          type: integer
        projects:
          type: array
          items:
            $ref: "#/components/schemas/Project"
        created_on:
          $ref: "#/components/parameters/created_on"
        updated_on:
          $ref: "#/components/parameters/updated_on"
        created_by:
          $ref: "#/components/parameters/created_by"
        updated_by:
          $ref: "#/components/parameters/updated_by"
        created_by_user:
          $ref: "#/components/parameters/created_by_user"
        updated_by_user:
          $ref: "#/components/parameters/updated_by_user"
      required:
        - id
        - portfolio_id
        - number
    CANHistoryList:
      description: A list of CAN objects with their history
      type: array
      items:
        anyOf:
          - $ref: "#/components/schemas/CANHistoryItem"
    CANHistoryItem:
      description: A single CAN object with its history
      type: object
      properties:
        id:
          type: integer
          description: The unique identifier for the history record.
          example: 2
        can_id:
          type: integer
          description: FK to the CAN object that the history record is associated with.
          example: 3
        ops_event_id:
          type: integer
          description: FK to the OPS event that triggered the history record.
          example: 4
        history_title:
          type: string
          description: The title of the history event in Markdown format.
          example: "Nickname Edited"
        history_message:
          type: string
          description: The message that describes the history event in Markdown format.
          example: "Omkar Kuber edited the nickname from 'CAN 1' to 'CAN 2'"
        timestamp:
          type: string
          description: The timestamp of when the history event was created (different than created_on).
          format: date-time
          example: "2023-09-01T00:00:00.000000Z"
        history_type:
          type: string
          enum:
            - CAN_DATA_IMPORT
            - CAN_NICKNAME_EDITED
            - CAN_DESCRIPTION_EDITED
            - CAN_FUNDING_CREATED
            - CAN_RECEIVED_CREATED
            - CAN_FUNDING_EDITED
            - CAN_RECEIVED_EDITED
            - CAN_FUNDING_DELETED
            - CAN_RECEIVED_DELETED
            - CAN_PORTFOLIO_CREATED
            - CAN_PORTFOLIO_DELETED
            - CAN_PORTFOLIO_EDITED
            - CAN_DIVISION_CREATED
            - CAN_DIVISION_DELETED
            - CAN_DIVISION_EDITED
            - CAN_CARRY_FORWARD_CALCULATED
          example: "CAN_NICKNAME_EDITED"
      required:
        - id
        - can_id
        - ops_event_id
    FundingReceived:
      description: Funding Received Object
      type: object
      properties:
        can:
          type: integer
        can_id:
          type: integer
        display_name:
          type: string
        fiscal_year:
          type: integer
        funding:
          type: number
        id:
          type: integer
        notes:
          type: string
        created_on:
          $ref: "#/components/parameters/created_on"
        updated_on:
          $ref: "#/components/parameters/updated_on"
        created_by:
          $ref: "#/components/parameters/created_by"
        updated_by:
          $ref: "#/components/parameters/updated_by"
        created_by_user:
          $ref: "#/components/parameters/created_by_user"
        updated_by_user:
          $ref: "#/components/parameters/updated_by_user"
      required:
        - id
        - can_id
        - fiscal_year
    CreateUpdateFundingReceived:
      description: A request object for the creation or updating of a FundingReceived
      type: object
      properties:
        fiscal_year:
          type: integer
        can_id:
          type: integer
        funding:
          type: number
        notes:
          type: string
      required:
        - fiscal_year
        - can_id
        - funding
    CreateUpdateFundingDetails:
      description: A request object for the creation or updating of a FundingDetails object
      type: object
      properties:
        allotment:
          type: string
        allowance:
          type: string
        display_name:
          type: string
        fiscal_year:
          type: integer
        fund_code:
          type: string
        funding_partner:
          type: string
        funding_source:
          type: string
          enum:
            - OPRE
            - ACF
            - ACF_MOU
            - HHS
            - OTHER
        method_of_transfer:
          type: string
          enum:
            - DIRECT
            - COST_SHARE
            - IAA
            - IDDA
            - OTHER
        sub_allowance:
          type: string
    FundingDetails:
      description: Funding Detail Object
      type: object
      properties:
        allotment:
          type: string
        allowance:
          type: string
        appropriation:
          type: string
        display_name:
          type: string
        fiscal_year:
          type: integer
        fund_code:
          type: string
        funding_partner:
          type: string
        funding_source:
          type: string
          enum:
            - OPRE
            - ACF
            - ACF_MOU
            - HHS
            - OTHER
        id:
          type: integer
        method_of_transfer:
          type: string
          enum:
            - DIRECT
            - COST_SHARE
            - IAA
            - IDDA
            - OTHER
        sub_allowance:
          type: string
        created_on:
          $ref: "#/components/parameters/created_on"
        updated_on:
          $ref: "#/components/parameters/updated_on"
        created_by:
          $ref: "#/components/parameters/created_by"
        updated_by:
          $ref: "#/components/parameters/updated_by"
        created_by_user:
          $ref: "#/components/parameters/created_by_user"
        updated_by_user:
          $ref: "#/components/parameters/updated_by_user"
      required:
        - fiscal_year
        - fund_code
        - id
    CreateUpdateCANFundingBudgetRequest:
      description: A request object for the creation or updating of a FundingBudget
      type: object
      properties:
        fiscal_year:
          type: integer
        can_id:
          type: integer
        budget:
          type: number
        notes:
          type: string
      required:
        - fiscal_year
        - can_id
        - budget
    FundingBudget:
      description: Funding Budget Object
      type: object
      properties:
        budget:
          type: number
        can:
          $ref: "#/components/schemas/BasicCAN"
        can_id:
          type: integer
        display_name:
          type: string
        fiscal_year:
          type: integer
        id:
          type: integer
        notes:
          type: string
        versions:
          type: array
          items:
            $ref: "#/components/schemas/FundingBudgetVersion"
        created_on:
          $ref: "#/components/parameters/created_on"
        updated_on:
          $ref: "#/components/parameters/updated_on"
        created_by:
          $ref: "#/components/parameters/created_by"
        updated_by:
          $ref: "#/components/parameters/updated_by"
        created_by_user:
          $ref: "#/components/parameters/created_by_user"
        updated_by_user:
          $ref: "#/components/parameters/updated_by_user"
      required:
        - id
        - can_id
        - fiscal_year
    FundingBudgetVersion:
      description: SQLAlchemy Continuum Version for Funding Budget
      type: object
      properties:
        budget:
          type: number
        can:
          type: integer
        can_id:
          type: integer
        display_name:
          type: string
        fiscal_year:
          type: integer
        id:
          type: integer
        notes:
          type: string
        transaction_id:
          type: integer
        end_transation_id:
          type: integer
        operation_type:
          type: integer
        created_on:
          $ref: "#/components/parameters/created_on"
        updated_on:
          $ref: "#/components/parameters/updated_on"
        created_by:
          $ref: "#/components/parameters/created_by"
        updated_by:
          $ref: "#/components/parameters/updated_by"
        created_by_user:
          $ref: "#/components/parameters/created_by_user"
        updated_by_user:
          $ref: "#/components/parameters/updated_by_user"
    Portfolio:
      description: Portfolio Object
      type: object
      properties:
        id:
          type: integer
        name:
          type: string
        abbreviation:
          type: string
        status:
          type: string
          enum:
            - IN_PROCESS
            - NOT_STARTED
            - SANDBOX
        cans:
          type: array
          items:
            $ref: "#/components/schemas/CAN"
        division_id:
          type: integer
        urls:
          type: array
          items:
            $ref: "#/components/schemas/PortfolioUrl"
        team_leaders:
          type: array
          items:
            $ref: "#/components/schemas/SafeUser"
        created_on:
          $ref: "#/components/parameters/created_on"
        updated_on:
          $ref: "#/components/parameters/updated_on"
        created_by:
          $ref: "#/components/parameters/created_by"
        updated_by:
          $ref: "#/components/parameters/updated_by"
        created_by_user:
          $ref: "#/components/parameters/created_by_user"
        updated_by_user:
          $ref: "#/components/parameters/updated_by_user"
      required:
        - id
        - division_id
        - abbreviation
    PortfolioUrl:
      description: Used to list the URL/links associated with the Portfolio
      type: object
      properties:
        id:
          type: integer
        portfolio_id:
          type: integer
        url:
          type: string
          format: uri
        created_on:
          $ref: "#/components/parameters/created_on"
        updated_on:
          $ref: "#/components/parameters/updated_on"
        created_by:
          $ref: "#/components/parameters/created_by"
        updated_by:
          $ref: "#/components/parameters/updated_by"
      required:
        - id
        - portfolio_id
        - url
    CreateUpdatePortfolioUrl:
      description: A request object for the creation or updating of a PortfolioUrl
      type: object
      properties:
        portfolio_id:
          type: integer
        url:
          type: string
          format: uri
      required:
        - portfolio_id
        - url
    PortfolioFundingSummary:
      description: Portfolio funding summary
      type: object
      properties:
        total_funding:
          $ref: "#/components/schemas/FundingLineItem"
        carry_forward_funding:
          $ref: "#/components/schemas/FundingLineItem"
        draft_funding:
          $ref: "#/components/schemas/FundingLineItem"
        planned_funding:
          $ref: "#/components/schemas/FundingLineItem"
        obligated_funding:
          $ref: "#/components/schemas/FundingLineItem"
        in_execution_funding:
          $ref: "#/components/schemas/FundingLineItem"
        available_funding:
          $ref: "#/components/schemas/FundingLineItem"
        new_funding:
          $ref: "#/components/schemas/FundingLineItem"
    FundingLineItem:
      description: Portfolio funding object
      type: object
      properties:
        amount:
          type: number
        percentage:
          type: string
    User:
      description: OPRE User Object
      type: object
      properties:
        division:
          type: integer
        oidc_id:
          type: string
        full_name:
          type: string
        roles:
          type: array
          items:
            type: string
            enum:
              - SYSTEM_OWNER
              - BUDGET_TEAM
              - REVIEWER_APPROVER
              - USER_ADMIN
              - VIEWER_EDITOR
              - PROCUREMENT_TEAM
        last_name:
          type: string
        id:
          type: integer
        first_name:
          type: string
        email:
          type: string
        created_on:
          $ref: "#/components/parameters/created_on"
        updated_on:
          $ref: "#/components/parameters/updated_on"
        created_by:
          $ref: "#/components/parameters/created_by"
        updated_by:
          $ref: "#/components/parameters/updated_by"
        created_by_user:
          $ref: "#/components/parameters/created_by_user"
        updated_by_user:
          $ref: "#/components/parameters/updated_by_user"
    SafeUser:
      description: A minimal OPRE User Object
      type: object
      properties:
        id:
          type: integer
        full_name:
          type: string
    ResearchProjectFundingSummary:
      description: Research Project funding data for a Portfolio
      type: object
      properties:
        total_funding:
          type: number
    TeamLeader:
      type: object
      properties:
        division:
          type: integer
        email:
          type: string
        first_name:
          type: string
        full_name:
          type: string
        id:
          type: integer
        last_name:
          type: string
        oidc_id:
          type: string
        role:
          type: string
        created_on:
          $ref: "#/components/parameters/created_on"
        updated_on:
          $ref: "#/components/parameters/updated_on"
        created_by:
          $ref: "#/components/parameters/created_by"
        updated_by:
          $ref: "#/components/parameters/updated_by"
        created_by_user:
          $ref: "#/components/parameters/created_by_user"
        updated_by_user:
          $ref: "#/components/parameters/updated_by_user"
    ResearchProject:
      type: object
      properties:
        id:
          type: integer
          example: 1
        description:
          type: string
        methodologies:
          type: array
          items:
            type: string
            example:
              - SURVEY
              - FIELD_RESEARCH
              - PARTICIPANT_OBSERVATION
        populations:
          type: array
          items:
            type: string
            example:
              - POPULATION_1
              - POPULATION_2
        team_leaders:
          type: array
          items:
            type: object
            example:
              [
                {
                  "created_by": null,
                  "created_on": "2023-04-17T14:43:15.216759",
                  "date_joined": "2023-04-17T14:43:15.216759",
                  "division": 1,
                  "email": "chris.fortunato@example.com",
                  "first_name": "Chris",
                  "full_name": "Chris Fortunato",
                  "id": 1,
                  "last_name": "Fortunato",
                  "oidc_id": "00000000-0000-1111-a111-000000000001",
                  "updated": null,
                  "updated_on": "2023-04-17T14:43:15.216759",
                },
              ]
        origination_date:
          type: string
          example: "2022-01-01"
        short_title:
          type: string
        title:
          type: string
          example: African American Child and Family Research Center
        url:
          type: string
          example: >-
            https://acf.gov/opre/project/african-american-child-and-family-research-center
        created_on:
          $ref: "#/components/parameters/created_on"
        updated_on:
          $ref: "#/components/parameters/updated_on"
        created_by:
          $ref: "#/components/parameters/created_by"
        updated_by:
          $ref: "#/components/parameters/updated_by"
        created_by_user:
          $ref: "#/components/parameters/created_by_user"
        updated_by_user:
          $ref: "#/components/parameters/updated_by_user"
      required:
        - title
    ResearchProjects:
      description: OPS List of Research Projects
      type: array
      items:
        anyOf:
          - $ref: "#/components/schemas/ResearchProject"
    AgreementHistory:
      description: List of Agreement History records
      type: array
      items:
        anyOf:
          - $ref: "#/components/schemas/AgreementHistoryItem"
    AgreementHistoryItem:
      type: object
      properties:
        id:
          type: integer
          example: 2
        agreement_id:
          type: integer
          example: 3
        agreement_id_record:
          type: integer
          example: 3
        ops_event_id:
          type: integer
          example: 5
        ops_event_id_record:
          type: integer
          example: 5
        budget_line_id:
          type: integer
          example: 1
        budget_line_id_record:
          type: integer
          example: 1
        history_title:
          type: string
          example: "Budget Line Item Added"
        history_message:
          type: string
          example: "Chris Fortunato added a new budget line item to Agreement 3"
        timestamp:
          type: string
          format: date-time
          example: "2023-09-01T00:00:00.000000Z"
        history_type:
          type: string
          enum:
            - AGREEMENT_CREATED
            - AGREEMENT_UPDATED
            - AGREEMENT_DELETED
            - BUDGET_LINE_ITEM_CREATED
            - BUDGET_LINE_ITEM_UPDATED
            - BUDGET_LINE_ITEM_DELETED
            - CHANGE_REQUEST_CREATED
            - CHANGE_REQUEST_UPDATED
            - CHANGE_REQUEST_DELETED
            - PROCUREMENT_SHOP_UPDATED
            - SERVICE_COMPONENT_CREATED
            - SERVICE_COMPONENT_UPDATED
            - SERVICE_COMPONENT_DELETED
        created_on:
          $ref: "#/components/parameters/created_on"
        updated_on:
          $ref: "#/components/parameters/updated_on"
        created_by:
          $ref: "#/components/parameters/created_by"
        updated_by:
          $ref: "#/components/parameters/updated_by"
        created_by_user:
          $ref: "#/components/parameters/created_by_user"
        updated_by_user:
          $ref: "#/components/parameters/updated_by_user"

    OpsDbHistoryItem:
      type: object
      properties:
        id:
          type: integer
          example: 2
        class_name:
          type: string
          example: ContractAgreement
        row_key:
          type: string
          example: "21"
        event_details:
          description: JSON copy of the relevant object after editing or some JSON message
          type: object
        changes:
          description: JSON for the changeset
          type: object
        created_on:
          $ref: "#/components/parameters/created_on"
        updated_on:
          $ref: "#/components/parameters/updated_on"
        created_by:
          $ref: "#/components/parameters/created_by"
        updated_by:
          $ref: "#/components/parameters/updated_by"
        created_by_user:
          $ref: "#/components/parameters/created_by_user"
        updated_by_user:
          $ref: "#/components/parameters/updated_by_user"

    BudgetLineItems:
      description: OPS List of Budget Line Items
      type: array
      items:
        anyOf:
          - $ref: "#/components/schemas/BudgetLineItem"

    BudgetLineItem:
      type: object
      properties:
        id:
          type: integer
          example: 1
        budget_line_item_type:
          type: string
          example: "CONTRACT"
        agreement_id:
          type: integer
          example: 1
        amount:
          type: number
          example: 1000000
        can_id:
          type: integer
          example: 1
        can:
          type: object
          $ref: "#/components/schemas/BudgetLineItemCAN"
        comments:
          type: string
        date_needed:
          type: string
          example: "2023-05-06"
        line_description:
          type: string
        proc_shop_fee_percentage:
          type: number
          example: 100.2
        procurement_shop_fee_id:
          type: integer
          description: ID reference to the procurement shop fee
        procurement_shop_fee:
          $ref: "#/components/schemas/ProcurementShopFee"
          description: The associated procurement shop fee object
        status:
          type: string
          example: PLANNED
        is_obe:
          type: boolean
          example: false
        portfolio_id:
          type: integer
          example: 1
        fiscal_year:
          type: integer
          example: 1
        team_members:
          type: array
          items:
            type: object
            example:
              [
                {"id": 1, "full_name": "Chris Fortunato", "email": "chris.fortunato@example.com"},
                {"id": 2, "full_name": "Amy Madigan", "email": "Amy.Madigan@example.com"},
                {
                  "id": 3,
                  "full_name": "Ivelisse Martinez-Beck",
                  "email": "Ivelisse.Martinez-Beck@example.com",
                },
              ]
        change_requests_in_review:
          type: array
          items:
            anyOf:
              - $ref: "#/components/schemas/GenericChangeRequest"
        clin_id:
          type: integer
          example: 1
        created_on:
          $ref: "#/components/parameters/created_on"
        updated_on:
          $ref: "#/components/parameters/updated_on"
        created_by:
          $ref: "#/components/parameters/created_by"
        updated_by:
          $ref: "#/components/parameters/updated_by"
        created_by_user:
          $ref: "#/components/parameters/created_by_user"
        updated_by_user:
          $ref: "#/components/parameters/updated_by_user"
        requestor_notes:
          description: optional notes added to a Change Request when a PATCH is made that creates a CR
          type: string
          writeOnly: true
        agreement:
          type: object
          $ref: "#/components/schemas/SimpleAgreementSchema"
        fees:
          type: number
          format: float
          description: BLI fee amount represented as a floating-point number

    SimpleAgreementSchema:
      type: object
      properties:
        agreement_type:
          type: string
          example: 'AgreementType.DIRECT_ALLOCATION'
        name:
          type: string
          example: 'DIRECT ALLOCATION #2: African American Child and Family Research Center'
        awarding_entity_id:
          type: integer
          example: 3
        project:
          type: object
          $ref: "#/components/schemas/SimpleProjectSchema"
      required:
        - agreement_type
        - name
    SimpleProjectSchema:
      type: object
      properties:
        id:
          type: integer
          example: 1
        title:
          type: string
          example: "African American Child and Family Research Center"
      required:
        - id
        - title
    BudgetLineItemCAN:
      type: object
      properties:
        id:
          type: integer
          example: 1
        portfolio:
          type: object
          $ref: "#/components/schemas/PortfolioBLISchema"
        portfolio_id:
          type: integer
          example: 1
        display_name:
          type: string
        nick_name:
          type: string
        number:
          type: string
        description:
          type: string
        active_period:
          type: integer
        funding_method:
          type: string
        funding_frequency:
          type: string
        funding_type:
          type: string
        expiration_date:
          type: integer
        appropriation_date:
          type: integer
    Division:
      type: object
      properties:
        id:
          type: integer
        name:
          type: string
        abbreviation:
          type: string
        division_director_id:
          type: integer
        deputy_division_director_id:
          type: integer
        created_by:
          $ref: "#/components/parameters/created_by"
        updated_by:
          $ref: "#/components/parameters/updated_by"
        created_on:
          $ref: "#/components/parameters/created_on"
        updated_on:
          $ref: "#/components/parameters/updated_on"
    PortfolioBLISchema:
      type: object
      properties:
        division_id:
          type: integer
        division:
          type: object
          $ref: "#/components/schemas/Division"
    BudgetLineItemRequest:
      type: object
      properties:
        agreement_id:
          type: integer
          example: 1
        amount:
          type: number
          example: 1000000
        can_id:
          type: integer
          example: 1
        comments:
          type: string
        date_needed:
          type: string
          example: "2023-05-06"
        line_description:
          type: string
        proc_shop_fee_percentage:
          type: number
          example: 100.2
        status:
          type: string
          example: PLANNED
        clin_id:
          type: integer
          example: 1
        services_component_id:
          type: integer
          example: 1
        requestor_notes:
          description: optional notes added to a Change Request when a POST is made that creates a CR
          type: string
      required:
        - agreement_id

    GenericChangeRequest:
      type: object
      properties:
        id:
          type: integer
          example: 1
        change_request_type:
          type: string
          example: "BUDGET_LINE_ITEM_CHANGE_REQUEST"
        status:
          type: string
          example: "IN_REVIEW"
        requested_change_data:
          description: JSON for the request changes
          type: object
        requested_change_diff:
          description: JSON for the request changes with new and old values at request time
          type: object
        requestor_notes:
          description: notes from the requestor (aka submitter notes)
          type: string
        created_by:
          $ref: "#/components/parameters/created_by"
        created_by_user:
          $ref: "#/components/parameters/created_by_user"
        created_on:
          $ref: "#/components/parameters/created_on"
        reviewed_by:
          type: integer
        reviewed_on:
          type: string
          format: date-time
        reviewer_notes:
          type: string
        updated_by:
          $ref: "#/components/parameters/updated_by"
        updated_on:
          $ref: "#/components/parameters/updated_on"
        agreement_id:
          type: integer
          example: 1
        budget_line_item_id:
          type: integer
          example: 1
        has_budget_change:
          type: boolean
          example: true
        has_status_change:
          type: boolean
          example: false

    AgreementChangeRequest:
      allOf:
        - $ref: "#/components/schemas/GenericChangeRequest"
        - type: object
          properties:
            has_proc_shop_change:
              type: boolean

      AgreementChangeRequests:
        type: array
        items:
          $ref: "#/components/schemas/AgreementChangeRequest"
        description: List of Agreement Change Requests

    ResearchProjectRequest:
      type: object
      properties:
        title:
          type: string
          example: "Research Project #1"
        short_title:
          type: string
          example: RP#1
        description:
          type: string
          example: "Description #1"
        url:
          type: string
          example: https://example.com
        origination_date:
          type: string
          example: "2023-05-06"
        methodologies:
          type: array
          items:
            type: string
            example:
              - SURVEY
              - FIELD_RESEARCH
              - PARTICIPANT_OBSERVATION
        populations:
          type: array
          items:
            type: string
            example:
              - POPULATION_1
              - POPULATION_2
        team_leaders:
          type: array
          items:
            type: object
            example: [{"id": 1}, {"id": 2}, {"id": 3}]

      required:
        - title
    Notifications:
      description: OPS List of Notifications
      type: array
      items:
        anyOf:
          - $ref: "#/components/schemas/Notification"
    Notification:
      type: object
      properties:
        id:
          type: integer
          example: 1
        notification_type:
          type: string
          example: "CHANGE_REQUEST_NOTIFICATION"
        title:
          type: string
          example: "Notification #1"
        is_read:
          type: boolean
          example: true
        message:
          type: string
          example: "Message #1"
        expires:
          type: string
          example: "2023-04-06"
        change_request:
          $ref: "#/components/schemas/GenericChangeRequest"
        created_on:
          $ref: "#/components/parameters/created_on"
        updated_on:
          $ref: "#/components/parameters/updated_on"
        created_by:
          $ref: "#/components/parameters/created_by"
        updated_by:
          $ref: "#/components/parameters/updated_by"
        created_by_user:
          $ref: "#/components/parameters/created_by_user"
        updated_by_user:
          $ref: "#/components/parameters/updated_by_user"
    NotificationRequest:
      type: object
      properties:
        is_read:
          type: boolean
          example: true
        title:
          type: string
          example: "Notification #1"
        message:
          type: string
          example: "Message #1"
        recipient_id:
          type: integer
          example: 1
    ServicesComponents:
      description: OPS List of Services Components
      type: array
      items:
        anyOf:
          - $ref: "#/components/schemas/ServicesComponent"
    ServicesComponent:
      type: object
      properties:
        id:
          type: integer
          example: 1
        agreement_id:
          type: integer
          example: 1
        number:
          type: integer
          example: 1
        optional:
          type: boolean
          example: false
        description:
          type: string
        display_title:
          type: string
        display_name:
          type: string
        period_start:
          type: string
          example: "2023-05-06"
        period_end:
          type: string
          example: "2023-06-30"
        created_on:
          $ref: "#/components/parameters/created_on"
        updated_on:
          $ref: "#/components/parameters/updated_on"
        created_by:
          $ref: "#/components/parameters/created_by"
        updated_by:
          $ref: "#/components/parameters/updated_by"
        created_by_user:
          $ref: "#/components/parameters/created_by_user"
        updated_by_user:
          $ref: "#/components/parameters/updated_by_user"
    ServicesComponentRequest:
      type: object
      properties:
        agreement_id:
          type: integer
          example: 1
        number:
          type: integer
          example: 1
        optional:
          type: boolean
          example: false
        description:
          type: string
        display_title:
          type: string
        display_name:
          type: string
        clin_id:
          type: integer
          example: 1
        period_start:
          type: string
          example: "2023-05-06"
        period_end:
          type: string
          example: "2023-06-30"
      required:
        - contract_agreement_id
        - number
        - optional
    ServicesComponentRequestPost:
      allOf:
        - $ref: "#/components/schemas/ServicesComponentRequest"
    ProcurementSteps:
      description: OPS List of Procurement Steps
      type: array
      items:
        anyOf:
          - $ref: "#/components/schemas/ProcurementStep"
          - $ref: "#/components/schemas/AcquisitionPlanning"
          - $ref: "#/components/schemas/PreSolicitation"
          - $ref: "#/components/schemas/Solicitation"
          - $ref: "#/components/schemas/Evaluation"
          - $ref: "#/components/schemas/PreAward"
          - $ref: "#/components/schemas/Award"
    ProcurementStep:
      type: object
      properties:
        id:
          type: integer
          example: 1
          readOnly: true
        type:
          type: string
          example: procurement_acquisition_planning
        contract_agreement_id:
          type: integer
          example: 1
        workflow_step_id:
          type: integer
          example: 1
        display_name:
          type: string
        created_on:
          $ref: "#/components/parameters/created_on"
        updated_on:
          $ref: "#/components/parameters/updated_on"
        created_by:
          $ref: "#/components/parameters/created_by"
        updated_by:
          $ref: "#/components/parameters/updated_by"
        created_by_user:
          $ref: "#/components/parameters/created_by_user"
        updated_by_user:
          $ref: "#/components/parameters/updated_by_user"
    ProcurementShop:
      type: object
      properties:
        id:
          type: integer
        name:
          type: string
        abbr:
          type: string
        procurement_shop_fees:
          type: array
          items:
            $ref: "#/components/schemas/ProcurementShopFee"
        fee_percentage:
          type: number
          format: float
          description: The currently active fee percentage as a decimal (e.g., 0.05 for 5%)
        current_fee:
          $ref: "#/components/schemas/ProcurementShopFee"
          nullable: true
          description: The currently active fee object, or null if no fee is active
        created_on:
          type: string
          format: date-time
          readOnly: true
        updated_on:
          type: string
          format: date-time
          readOnly: true
        created_by:
          type: integer
          readOnly: true
        updated_by:
          type: integer
          readOnly: true
      required:
        - id
        - name
        - abbr
        - procurement_shop_fees
        - fee_percentage
    ProcurementShopFee:
      type: object
      properties:
        id:
          type: integer
        procurement_shop_id:
          type: integer
        procurement_shop:
          $ref: "#/components/schemas/ProcurementShop"
        fee:
          type: number
          format: float
          description: The fee percentage as a decimal (e.g., 0.05 for 5%)
        start_date:
          type: string
          format: date
          nullable: true
          description: Start date when this fee becomes active
        end_date:
          type: string
          format: date
          nullable: true
          description: End date when this fee expires (null for indefinite)
        created_on:
          type: string
          format: date-time
          readOnly: true
        updated_on:
          type: string
          format: date-time
          readOnly: true
        created_by:
          type: integer
          readOnly: true
        updated_by:
          type: integer
          readOnly: true
      required:
        - id
        - procurement_shop_id
        - procurement_shop
        - fee

    ProcurementShopFeeRequest:
      type: object
      properties:
        procurement_shop_id:
          type: integer
          description: ID of the procurement shop this fee applies to
        fee:
          type: number
          format: float
          description: The fee percentage as a decimal (e.g., 0.05 for 5%)
        start_date:
          type: string
          format: date
          description: Start date when this fee becomes active
        end_date:
          type: string
          format: date
          nullable: true
          description: End date when this fee expires (null for indefinite)
      required:
        - procurement_shop_id
        - fee
        - start_date
    ProductServiceCode:
      type: object
      properties:
        id:
          type: integer
          example: 1
        name:
          type: string
          example: Code ABC
        naics:
          type: integer
          example: 3
        support_code:
          type: string
          example: Example Support Code
        description:
          type: string
          example: Description of the product service code
      required:
        - id
        - name
    Project:
      type: object
      properties:
        id:
          type: integer
          example: 1
        project_type:
          type: string
          enum:
            - RESEARCH
            - ADMINISTRATIVE_AND_SUPPORT
        title:
          type: string
          example: Example Project Title
        short_title:
          type: string
          example: Short Title
        description:
          type: string
          example: A short description about the project
        url:
          type: string
          example: www.example.com
      required:
        - id
        - project_type
        - title
        - short_title
        - description
    Attestation:
      type: object
      properties:
        is_complete:
          type: boolean
          example: false
        actual_date:
          type: string
          example: "2023-05-06"
        completed_by:
          type: string
        notes:
          type: string
    TargetDate:
      type: object
      properties:
        target_date:
          type: string
          example: "2023-05-06"
    AcquisitionPlanning:
      allOf:
        - $ref: "#/components/schemas/ProcurementStep"
        - $ref: "#/components/schemas/Attestation"
    PreSolicitation:
      allOf:
        - $ref: "#/components/schemas/ProcurementStep"
        - $ref: "#/components/schemas/Attestation"
        - $ref: "#/components/schemas/TargetDate"
    Solicitation:
      allOf:
        - $ref: "#/components/schemas/ProcurementStep"
        - $ref: "#/components/schemas/Attestation"
        - $ref: "#/components/schemas/TargetDate"
    Evaluation:
      allOf:
        - $ref: "#/components/schemas/ProcurementStep"
        - $ref: "#/components/schemas/Attestation"
        - $ref: "#/components/schemas/TargetDate"
    PreAward:
      allOf:
        - $ref: "#/components/schemas/ProcurementStep"
        - $ref: "#/components/schemas/Attestation"
        - $ref: "#/components/schemas/TargetDate"
    Award:
      allOf:
        - $ref: "#/components/schemas/ProcurementStep"
        - $ref: "#/components/schemas/Attestation"
    DocumentResponse:
      type: object
      properties:
        url:
          type: string
        documents:
          $ref: "#/components/schemas/Documents"
    Documents:
      type: object
      properties:
        agreement_id:
          type: integer
          format: int32
        document_id:
          type: string
        document_type:
          type: string
        document_name:
          type: string
        document_size:
          type: number
          description: precision number with 10 digits and 2 decimal places
        status:
          type: string
        created_on:
          $ref: "#/components/parameters/created_on"
        updated_on:
          $ref: "#/components/parameters/updated_on"
        created_by:
          $ref: "#/components/parameters/created_by"
        updated_by:
          $ref: "#/components/parameters/updated_by"
    BudgetLineItemMeta:
      type: object
      properties:
        isEditable:
          type: boolean
          description: Whether the budget line item is associated with an agreement and can be edited
        total_count:
          type: integer
          description: Total number of budget line items in the system matching the query
        number_of_pages:
          type: integer
          description: Number of pages available based on limit
        limit:
          type: integer
          description: Maximum number of items per page
        offset:
          type: integer
          description: Number of items skipped
        query_parameters:
          type: object
          description: The query parameters used for the request
        total_amount:
          type: number
          description: Total amount for all budget line items matching the query
        total_draft_amount:
          type: number
          description: Total amount for all draft budget line items matching the query
        total_planned_amount:
          type: number
          description: Total amount for all planned budget line items matching the query
        total_in_execution_amount:
          type: number
          description: Total amount for all in-execution budget line items matching the query
        total_obligated_amount:
          type: number
          description: Total amount for all obligated budget line items matching the query
    TeamMembers:
      type: object
      properties:
        id:
          type: integer
        full_name:
          type: string
        email:
          type: string
    AgreementData:
      type: object
      properties:
        name:
          type: string
          description: Agreement name
        nick_name:
          type: string
          description: Optional nickname for the agreement
        agreement_type:
          type: string
          enum: [CONTRACT, GRANT, DIRECT, IAA, IAA_AA]
        service_requirement_type:
          type: string
        description:
          type: string
        product_service_code_id:
          type: integer
        agreement_reason:
          type: string
        project_officer_id:
          type: integer
        alternate_project_officer_id:
          type: integer
        team_members:
          type: array
          items:
            $ref: "#/components/schemas/TeamMembers"
        project_id:
          type: integer
        awarding_entity_id:
          type: integer
        notes:
          type: string
        start_date:
          type: string
          format: date
        end_date:
          type: string
          format: date
        maps_sys_id:
          type: integer
          description: Unique identifier for the agreement in the MAPS system
        budget_line_items:
          type: array
          description: |
            Optional array of budget line items to create atomically with the agreement.
            All items created in a single transaction - if any fails, all are rolled back.
          items:
            $ref: "#/components/schemas/NestedBudgetLineItemData"
        services_components:
          type: array
          description: |
            Optional array of services components to create atomically with the agreement.
            All items created in a single transaction - if any fails, all are rolled back.
          items:
            $ref: "#/components/schemas/NestedServicesComponentData"
      required:
        - name
        - agreement_type
    ContractAgreementData:
      allOf:
        - $ref: "#/components/schemas/AgreementData"
        - type: object
          properties:
            contract_number:
              type: string
            vendor:
              type: string
            delivered_status:
              type: boolean
              default: false
            contract_type:
              type: string
            support_contacts:
              type: array
              items:
                $ref: "#/components/schemas/TeamMembers"
            task_order_number:
              type: string
            po_number:
              type: string
            acquisition_type:
              type: string
            contract_category:
              type: string
            psc_contract_specialist:
              type: string
            cotr_id:
              type: integer

    GrantAgreementData:
      allOf:
        - $ref: "#/components/schemas/AgreementData"
        - type: object
          properties:
            foa:
              type: string

    DirectAgreementData:
      allOf:
        - $ref: "#/components/schemas/AgreementData"

    IaaAgreementData:
      allOf:
        - $ref: "#/components/schemas/AgreementData"
        - type: object
          properties:
            iaa:
              type: string

    AaAgreementData:
      allOf:
        - $ref: "#/components/schemas/ContractAgreementData"
        - type: object
          properties:
            requesting_agency:
              $ref: "#/components/schemas/AgreementAgency"
            servicing_agency:
              $ref: "#/components/schemas/AgreementAgency"
          required:
            - requesting_agency
            - servicing_agency

    MetaSchema:
      type: object
      properties:
        isEditable:
          type: boolean
          default: false

    AgreementResponse:
      allOf:
        - $ref: "#/components/schemas/AgreementData"
        - type: object
          properties:
            id:
              type: integer
            project:
              $ref: "#/components/schemas/Project"
            product_service_code:
              $ref: "#/components/schemas/ProductServiceCode"
            budget_line_items:
              type: array
              items:
                $ref: "#/components/schemas/BudgetLineItem"
            procurement_shop:
              $ref: "#/components/schemas/ProcurementShop"
            display_name:
              type: string
            division_directors:
              type: array
              items:
                type: string
            team_leaders:
              type: array
              items:
                type: string
            in_review:
              type: boolean
            change_requests_in_review:
              type: array
              nullable: true
              items:
                $ref: "#/components/schemas/AgreementChangeRequest"
              description: List of change requests currently in review
            created_by:
              $ref: "#/components/parameters/created_by"
            updated_by:
              $ref: "#/components/parameters/updated_by"
            created_on:
              $ref: "#/components/parameters/created_on"
            updated_on:
              $ref: "#/components/parameters/updated_on"
            _meta:
              $ref: "#/components/schemas/MetaSchema"
          required:
            - id
            - display_name
            - _meta
            - division_directors
            - team_leaders

    ContractAgreementResponse:
      allOf:
        - $ref: "#/components/schemas/AgreementResponse"
        - type: object
          properties:
            contract_number:
              type: string
            vendor_id:
              type: integer
            vendor:
              type: string
            delivered_status:
              type: boolean
              default: false
            contract_type:
              type: string
            service_requirement_type:
              type: string
            support_contacts:
              type: array
              items:
                $ref: "#/components/schemas/TeamMembers"
            task_order_number:
              type: string
            po_number:
              type: string
            acquisition_type:
              type: string
            contract_category:
              type: string
            psc_contract_specialist:
              type: string
            cotr_id:
              type: integer

    GrantAgreementResponse:
      allOf:
        - $ref: "#/components/schemas/AgreementResponse"
        - type: object
          properties:
            foa:
              type: string

    DirectAgreementResponse:
      allOf:
        - $ref: "#/components/schemas/AgreementResponse"

    IaaAgreementResponse:
      allOf:
        - $ref: "#/components/schemas/AgreementResponse"
        - type: object
          properties:
            iaa:
              type: string
          required:
            - iaa

    AgreementAgency:
      type: object
      properties:
        id:
          type: integer
          example: 1
        name:
          type: string
          example: "Agency Name"
        abbreviation:
          type: string
          example: "AGY"
        requesting:
          type: boolean
          example: true
        servicing:
          type: boolean
          example: false

    AaAgreementResponse:
      allOf:
        - $ref: "#/components/schemas/ContractAgreementResponse"
        - type: object
          properties:
            requesting_agency:
              $ref: "#/components/schemas/AgreementAgency"
            servicing_agency:
              $ref: "#/components/schemas/AgreementAgency"
          required:
            - requesting_agency
            - servicing_agency
    LoginRequest:
      type: object
      properties:
        code:
          type: string
          description: Authentication code from provider
        provider:
          type: string
          enum: [fakeauth, logingov, hhsams]
          description: Authentication provider to use
      required:
        - code
        - provider

    LoginResponse:
      type: object
      properties:
        access_token:
          type: string
          description: JWT access token
        refresh_token:
          type: string
          description: JWT refresh token
        user:
          type: object
          description: User information
          properties:
            id:
              type: integer
              description: User ID
            oidc_id:
              type: string
              format: uuid
              description: Provider user identifier
            status:
              type: string
              enum: [ACTIVE, INACTIVE, LOCKED]
              description: User status
            hhs_id:
              type: string
              nullable: true
              description: HHS identifier (optional)
            email:
              type: string
              format: email
              description: User email
            first_name:
              type: string
              nullable: true
              description: User's first name
            last_name:
              type: string
              nullable: true
              description: User's last name
            full_name:
              type: string
              nullable: true
              description: User's full name (first and last)
            division:
              type: integer
              nullable: true
              description: Division ID (optional)
            roles:
              type: array
              description: List of role names
              items:
                type: string
            display_name:
              type: string
              description: Display name (usually full name, or email)

    LoginErrorResponse:
      type: object
      properties:
        error_type:
          type: string
          enum: [USER_NOT_FOUND, USER_INACTIVE, USER_LOCKED, AUTHN_ERROR, AUTHZ_ERROR, PROVIDER_ERROR, UNKNOWN_ERROR]
          description: Type of login error
        message:
          type: string
          description: Error message

<<<<<<< HEAD
    ResearchMethodology:
      type: object
      properties:
        id:
          type: integer
          example: 1
        name:
          type: string
          example: "Knowledge Development (Lit Review, Expert Consultations)"
    SpecialTopic:
      type: object
      properties:
        id:
          type: integer
          example: 1
        name:
          type: string
          example: "Special Topic 1"
=======
    NestedBudgetLineItemData:
      type: object
      description: |
        Budget line item data for nested creation within agreement requests.
        Excludes agreement_id (set automatically) and adds services_component_ref
        for referencing services components created in the same request.
      required:
        - line_description
        - amount
        - can_id
        - status
      properties:
        line_description:
          type: string
          description: Description of the budget line item
        amount:
          type: number
          format: float
          description: Budget line item amount in dollars
        can_id:
          type: integer
          description: CAN (Contract Account Number) ID
        status:
          type: string
          enum: [DRAFT, PLANNED, IN_EXECUTION, OBLIGATED]
          description: Status of the budget line item
        date_needed:
          type: string
          format: date
          description: Date when funding is needed
        services_component_id:
          type: integer
          description: |
            Reference to an existing services component by database ID.
            Cannot be used with services_component_ref.
          nullable: true
        services_component_ref:
          type: string
          description: |
            Reference to a services component being created in the same request.
            Matches the 'ref' field in the services_components array.
            If the services component has no 'ref', use its array index as a string ("0", "1", etc.).
            Cannot be used with services_component_id.
          nullable: true
        comments:
          type: string
          description: Additional comments about the budget line item
          nullable: true

    NestedServicesComponentData:
      type: object
      description: |
        Services component data for nested creation within agreement requests.
        Excludes agreement_id (set automatically) and adds 'ref' field for
        referencing by budget line items.
      required:
        - number
        - optional
      properties:
        ref:
          type: string
          description: |
            Temporary reference identifier for this services component.
            Budget line items can reference this using 'services_component_ref'.
            If not provided, the array index (as a string) will be used.
          nullable: true
        number:
          type: integer
          description: Sequence number of the services component
        optional:
          type: boolean
          description: Whether this is an optional services component (option period)
        description:
          type: string
          description: Description of the services component
          nullable: true
        period_start:
          type: string
          format: date
          description: Start date of the period
          nullable: true
        period_end:
          type: string
          format: date
          description: End date of the period
          nullable: true

>>>>>>> 66e507bb

  examples:
    CAN:
      value:
        - is_expired: true
        - appropriation_date: "2023-09-01T00:00:00.000000Z"
        - appropriation_term: 1
        - arrangement_type_id: 2
        - authorizer_id: 23
        - description: Healthy Marriages Responsible Fatherhood - OFA
        - expiration_date: "2023-09-01T00:00:00.000000Z"
        - id: 10
        - managing_portfolio_id: 6
        - managing_project_id: null
        - nickname: HMRF-OFA
        - number: G99XXX3
        - purpose: ""
    Portfolio:
      value: |
        {
          "cans": [
              {
                  "appropriation_date": "2023-09-01T00:00:00.000000Z",
                  "appropriation_term": 1,
                  "arrangement_type_id": 3,
                  "authorizer_id": 26,
                  "description": "Incoming Interagency Agreements",
                  "expiration_date": "2023-09-01T00:00:00.000000Z",
                  "id": 2,
                  "managing_portfolio_id": 1,
                  "managing_project_id": null,
                  "nickname": "IAA-Incoming",
                  "number": "G99IA14",
                  "purpose": "",
                  "created_on": "2023-04-06T20:33:38.292475",
                  "updated_on": "2023-04-06T20:33:38.292475",
                  "created_by": 1,
                  "updated_by": 1
              },
              {
                  "appropriation_date": "2023-09-01T00:00:00.000000Z",
                  "appropriation_term": 1,
                  "arrangement_type_id": 4,
                  "authorizer_id": 26,
                  "description": "Child Development Research Fellowship Grant Program",
                  "expiration_date": "2023-09-01T00:00:00.000000Z",
                  "id": 4,
                  "managing_portfolio_id": 1,
                  "managing_project_id": 1,
                  "nickname": "ASPE SRCD-IDDA",
                  "number": "G990136",
                  "purpose": "",
                  "created_on": "2023-04-06T20:33:38.292475",
                  "updated_on": "2023-04-06T20:33:38.292475",
                  "created_by": 1,
                  "updated_by": 1
              }
          ],
          "description": "The promotion of childrens safety, ... to the attention of child welfare.",
          "division": {
              "abbreviation": "DFCD",
              "id": 1,
              "name": "Division of Child and Family Development"
              "division_director_id": "522"
              "deputy_division_director_id": "520"
              "created_on": "2024-11-14 20:20:55.176355"
              "updated_on": "2024-11-14 20:20:55.176355"
              "created_by": 1,
              "updated_by": 1
          },
          "division_id": 1,
          "id": 1,
          "name": "Child Welfare Research",
          "status": "Active",
          "status_id": 1,
          "team_leaders": [
              {
                  "date_joined": "2023-04-06T20:33:38.292475",
                  "division": 1,
                  "email": "emily.ball@example.com",
                  "first_name": "Emily",
                  "full_name": "(no name) (no name)",
                  "id": 1,
                  "last_name": "Ball",
                  "oidc_id": "00000000-0000-1111-a111-000000000001",
                  "role": "COR",
                  "updated": null
              }
          ],
          "urls": [
              {
                  "id": 1,
                  "portfolio_id": 1,
                  "url": "https://acf.gov/opre/topic/overview/abuse-neglect-adoption-foster-care"
              }
          ],
          "created_on": "2023-04-06T20:33:38.292475",
          "updated_on": "2023-04-06T20:33:38.292475",
          "created_by": 1,
          "updated_by": 1
        }
    PortfolioUrl:
      value: |
        {
          "id": 1,
          "portfolio_id": 1,
          "url": "https://acf.gov/opre/topic/overview/abuse-neglect-adoption-foster-care",
          "updated_by": 1,
          "created_by": 1,
          "created_on": "2023-04-06T20:33:38.292475",
          "updated_on": "2023-04-06T20:33:38.292475",
        }
    CreateUpdatePortfolioUrl:
      value: |
        {
          "portfolio_id": 1,
          "url": "https://acf.gov/opre/topic/overview/abuse-neglect-adoption-foster-care",
        }
    User:
      value: |
        {
          "division": 3,
          "email": "user@email.com",
          "first_name": "Jon",
          "full_name": "Jon Doe",
          "id": 5,
          "last_name": "Doe",
          "oidc_id": "00000000-aaaa-bbbb-0000-000000000001",
          "role": "Administrator",
          "created_on": "2023-04-06T20:33:38.292475",
          "updated_on": "2023-04-06T20:33:38.292475",
          "created_by": 1,
          "updated_by": 1
        }
    ResearchProjects:
      value: |
        [
          {
            "created_on": "2023-04-06T20:33:38.292475",
            "updated_on": "2023-04-06T20:33:38.292475",
            "created_by": 1,
            "updated_by": 1,
            "description": "The National African American Child and Family Research Center, supported by a five-year OPRE grant (2021-2026), will provide national leadership and excellence by investigating the assets, needs, and experiences of the diverse population of African American families and children served (or potentially served) by ACF programs, as well as promising approaches to address economic and social inequities and, ultimately, promote social and economic well-being. The primary focus of this Center will be on childcare assistance, TANF, and Head Start and Early Head Start programs and the populations they serve. The work of the Center will draw on interdisciplinary approaches to accomplish the three goals listed below.\n\n1. Advance Research: The Center will plan, initiate, and maintain a community-engaged, focused, and high-caliber research program. The Center's program of research will build on the existing literature related to African American children and families and should be directly relevant to the needs and interests of ACF areas of programmatic concern.\n\n2. Build Research Capacity: The Center will build research capacity and infrastructure to conduct research relevant to ACF program and policy goals that is culturally rigorous and informed by an understanding of current and historical circumstances that shape the experiences of African Americans. In addition, the Center will contribute to the development and expansion of the pool of researchers reflective of the communities being studied by the Center.\n\n3. Communicate Research: The Center will develop and implement a dissemination strategy that broadly and efficiently communicates findings from research conducted within and outside of the Center and increases the use of research, data, and relevant resources for a wide audience including researchers, federal and state policymakers, ACF grantees, program administrators, and communities participating in the research.\n\nThe Center is led by the Morehouse School of Medicine.\n\nThe OPRE point of contact is Megan Reid.",
            "id": 1,
            "methodologies": [
                "SURVEY",
                "FIELD_RESEARCH",
                "PARTICIPANT_OBSERVATION",
                "ETHNOGRAPHY",
                "EXPERIMENT",
                "SECONDARY_DATA_ANALYSIS",
                "CASE_STUDY"
            ],
            "origination_date": "2022-01-01",
            "populations": [
                "POPULATION_1"
            ],
            "short_title": "",
            "team_leaders": [
                {
                    "created_by": null,
                    "created_on": "2023-04-17T14:43:15.216759",
                    "date_joined": "2023-04-17T14:43:15.216759",
                    "division": 1,
                    "email": "chris.fortunato@example.com",
                    "first_name": "Chris",
                    "full_name": "Chris Fortunato",
                    "id": 1,
                    "last_name": "Fortunato",
                    "oidc_id": "00000000-0000-1111-a111-000000000001",
                    "updated": null,
                    "updated_on": "2023-04-17T14:43:15.216759"
                }
            ],
            "title": "African American Child and Family Research Center",
            "url": "https://acf.gov/opre/project/african-american-child-and-family-research-center"
          }
        ]
    AGREEMENTS:
      value: |
        [
           {
               "id": 1,
               "created_on": "2023-04-06T20:33:38.292475",
               "updated_on": "2023-04-06T20:33:38.292475",
               "created_by": 1,
               "updated_by": 1,
               "name": "Using Innovative Data to Explore Racial and Ethnic Disparities in Human Services",
               "project_id": 1,
               "description": "This will be a contract to continue planned analyses to explore disparities.",
               "agreement_type": "CONTRACT",
               "project_officer": "Ivelisse Martinez-Beck",
               "alternate_project_officer": "Ivelisse Martinez-Beck",
               "period_of_performance_start": "2021-01-01",
               "period_of_performance_end": "2021-12-31",
               procurement_shop: {
                   id: 2,
                   name: "Government Contracting Services",
                   fee: 0,
               },
               budget_line_items: [
                   {
                       id: 123456,
                       line_description: "LI 1",
                       comments: "",
                       can_id: 5,
                       can_number: "G994426",
                       agreement_id: 1,
                       amount: 1000000.0,
                       status: "EXECUTING",
                       date_needed: "2111-1-11",
                       proc_shop_fee_percentage: 0,
                       created_by: "Carolyn Hsu",
                       created_on: "2023-4-5",
                       updated_on: "2023-4-15",
                   },
                   {
                       id: 123457,
                       line_description: "LI 2",
                       comments: "",
                       can_id: 5,
                       can_number: "G994426",
                       agreement_id: 1,
                       amount: 1000000.0,
                       status: "OBLIGATED",
                       date_needed: "2222-2-22",
                       proc_shop_fee_percentage: 0,
                       created_by: "Carolyn Hsu",
                       created_on: "2023-4-1",
                       updated_on: "2023-4-15",
                   },
                   {
                       id: 123458,
                       line_description: "LI 3",
                       comments: "",
                       can_id: 5,
                       can_number: "G994426",
                       agreement_id: 1,
                       amount: 1000000.0,
                       status: "PLANNED",
                       date_needed: "2333-3-13",
                       proc_shop_fee_percentage: 0,
                       created_by: "Carolyn Hsu",
                       created_on: "2023-3-11",
                       updated_on: "2023-4-15",
                   },
                 ],
           },

         ];
    Agreements:
      value: |
        [{
          "agreement_type": "CONTRACT",
          "created_on": "2023-04-06T20:33:38.292475",
          "updated_on": "2023-04-06T20:33:38.292475",
          "created_by": 1,
          "updated_by": 1
          "id": 2,
          "name": "Contract #2: African American Child and Family Research Center",
          "project_id": 1,
           cans: [],
           budget_line_items: [
            {
                line_description: "LI 1",
                comments: "",
                can_id: 5,
                agreement_id: 1,
                amount: 1000000.0,
                status: "EXECUTING",
                date_needed: "2111-1-11",
                proc_shop_fee_percentage: 0.5,
            },
            {
                line_description: "LI 2",
                comments: "",
                can_id: 5,
                agreement_id: 1,
                amount: 1000000.0,
                status: "OBLIGATED",
                date_needed: "2222-2-22",
                proc_shop_fee_percentage: 0.5,
            },
            {
                line_description: "LI 3",
                comments: "",
                can_id: 5,
                agreement_id: 1,
                amount: 1000000.0,
                status: "PLANNED",
                date_needed: "2333-3-13",
                proc_shop_fee_percentage: 0.5,
            },
        ],
        }]
    Agreement:
      value: |
        {
          "agreement_type": "CONTRACT",
          "created_on": "2023-04-06T20:33:38.292475",
          "updated_on": "2023-04-06T20:33:38.292475",
          "created_by": 1,
          "updated_by": 1
          "id": 2,
          "name": "Contract #2: African American Child and Family Research Center",
          "project_id": 1,
          cans: [],
          budget_line_items: [
            {
                line_description: "LI 1",
                comments: "",
                can_id: 5,
                agreement_id: 2,
                amount: 1000000.0,
                status: "EXECUTING",
                date_needed: "2111-1-11",
                proc_shop_fee_percentage: 0.5,
            },
            {
                line_description: "LI 2",
                comments: "",
                can_id: 5,
                agreement_id: 2,
                amount: 1000000.0,
                status: "OBLIGATED",
                date_needed: "2222-2-22",
                proc_shop_fee_percentage: 0.5,
            },
            {
                line_description: "LI 3",
                comments: "",
                can_id: 5,
                agreement_id: 2,
                amount: 1000000.0,
                status: "PLANNED",
                date_needed: "2333-3-13",
                proc_shop_fee_percentage: 0.5,
            },
        ],
        }
    BudgetLineItems:
      value: |
        [
          {
              "agreement_id": 1,
              "amount": 1000000.0,
              "can_id": 5,
              "comments": "",
              "date_needed": "2023-05-06",
              "id": 1,
              "line_description": "LI 1",
              "proc_shop_fee_percentage": null,
              "procurement_shop_fee_id": 3,
              "procurement_shop_fee": {
                "id": 3,
                "procurement_shop_id": 2,
                "fee": 5.75,
                "start_date": "2023-01-01",
                "end_date": "2023-12-31"
              },
              "status": "PLANNED",
              "is_obe": false,
              "created_on": "2023-04-06T20:33:38.292475",
              "updated_on": "2023-04-06T20:33:38.292475",
              "created_by": 1,
              "updated_by": 1
          },
          {
              "agreement_id": 1,
              "amount": 1000000.0,
              "can_id": 5,
              "procurement_shop_fee_id": 3,
              "procurement_shop_fee": {
                "id": 3,
                "procurement_shop_id": 2,
                "fee": 5.75,
                "start_date": "2023-01-01",
                "end_date": "2023-12-31"
              }
          }
        ]
    CreateUpdateCANRequestSchema:
      value: |
        {
          nick_name: "Very Good CAN",
          number: "G998235",
          portfolio_id: 6,
          description: "A very good CAN to use for examples."
        }
    CreateUpdateFundingReceived:
      value: |
        {
          can_id: 500,
          fiscal_year: 2024,
          funding: 123456,
          notes: "A new test Funding Budget"
        }
    FundingReceived:
      value: |
        {
          funding: 1234567.89
          can: {}
          can_id: 500
          display_name: CANFundingBudget.1
          fiscal_year: 2024
          id: 1
          notes: "A funding budget"
          versions: {}
    CreateUpdateCANFundingBudgetRequest:
      value: |
        {
          can_id: 500,
          fiscal_year: 2024,
          budget: 123456,
          notes: "A new test Funding Funding"
        }

    CreateUpdateFundingDetails:
      value: |
        {
          allotment: "Allotment"
          allowance: "Allowance"
          display_name: "Display name"
          fiscal_year: 2024
          fund_code: "AAXXXX20231DAD"
          funding_partner: "OPRE Partner"
          funding_source: "OPRE"
          method_of_transfer: "DIRECT"
          sub_allowance: "Money"
        }
    FundingBudget:
      value: |
        {
          budget: 1234567.89
          can: {}
          can_id: 500
          display_name: CANFundingBudget.1
          fiscal_year: 2024
          id: 1
          notes: "A funding budget"
          versions: {}
    Notifications:
      value: |
        [
        ]
    AgreementAgency:
      value: |
        {
          "id": 1,
          "name": "Agency Name",
          "abbreviation": "AG",
          "requesting": true,
          "servicing": false
        }

    simple_agreement:
      summary: Simple agreement without nested entities
      description: Backward compatible - creates only the agreement
      value:
        name: "Simple Contract"
        agreement_type: "CONTRACT"
        project_id: 1000
        agreement_reason: "NEW_REQ"
        description: "A simple agreement"

    with_budget_line_items:
      summary: Agreement with budget line items
      description: Creates agreement and budget line items atomically
      value:
        name: "Multi-Year Grant"
        agreement_type: "GRANT"
        project_id: 1000
        agreement_reason: "NEW_REQ"
        foa: "HHS-2025-ACF-OPRE-FR-0001"
        budget_line_items:
          - line_description: "Year 1 Research"
            amount: 750000.00
            can_id: 500
            status: "PLANNED"
            date_needed: "2025-10-01"
          - line_description: "Year 2 Research"
            amount: 800000.00
            can_id: 501
            status: "PLANNED"
            date_needed: "2026-10-01"

    full_atomic_creation:
      summary: Agreement with services components and budget line items
      description: Creates all entities atomically with BLIs referencing new SCs
      value:
        name: "Full Multi-Year Contract"
        agreement_type: "CONTRACT"
        project_id: 1000
        agreement_reason: "NEW_REQ"
        contract_number: "75FCMC18D0030"
        vendor: "Acme Corporation"
        services_components:
          - ref: "base_period"
            number: 1
            optional: false
            description: "Base Period - FY25"
            period_start: "2025-10-01"
            period_end: "2026-09-30"
          - ref: "option_year_1"
            number: 2
            optional: true
            description: "Option Year 1 - FY26"
            period_start: "2026-10-01"
            period_end: "2027-09-30"
        budget_line_items:
          - line_description: "Base Period Budget"
            amount: 1000000.00
            can_id: 500
            status: "PLANNED"
            date_needed: "2025-10-01"
            services_component_ref: "base_period"
          - line_description: "Option Year 1 Budget"
            amount: 1050000.00
            can_id: 501
            status: "PLANNED"
            date_needed: "2026-10-01"
            services_component_ref: "option_year_1"

security:
  - bearerAuth: []<|MERGE_RESOLUTION|>--- conflicted
+++ resolved
@@ -5412,7 +5412,6 @@
           type: string
           description: Error message
 
-<<<<<<< HEAD
     ResearchMethodology:
       type: object
       properties:
@@ -5431,7 +5430,6 @@
         name:
           type: string
           example: "Special Topic 1"
-=======
     NestedBudgetLineItemData:
       type: object
       description: |
@@ -5519,7 +5517,6 @@
           description: End date of the period
           nullable: true
 
->>>>>>> 66e507bb
 
   examples:
     CAN:
