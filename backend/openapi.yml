openapi: 3.1.0
info:
  title: OPRE OPS API
  description: OPRE OPS API Specification
  version: 0.1.1
servers:
  - url: https://localhost:8080/api/v1
    description: OPS API Localhost
  - url: https://dev.ops.opre.acf.gov/api/v1/
    description: OPS API Development Server (Live)
  - url: https://stg.ops.opre.acf.gov/api/v1/
    description: OPS API Staging Server (Live)
  - url: https://ops.opre.acf.gov/api/v1/
    description: OPS API Production Server (Live)

tags:
  - name: Agreements
    description: Everything having to do with agreements
paths:
  /agreements/:
    get:
      tags:
        - Agreements
      operationId: Get Agreements
      description: Get a list of agreements
      parameters:
        - in: query
          name: fiscal_year
          schema:
            type: array
            items:
              type: integer
          style: form
          explode: true
        - in: query
          name: budget_line_status
          schema:
            type: array
            items:
              type: string
          style: form
          explode: true
        - in: query
          name: portfolio
          schema:
            type: array
            items:
              type: integer
          style: form
          explode: true
        - in: query
          name: project_id
          schema:
            type: array
            items:
              type: integer
          style: form
          explode: true
        - in: query
          name: agreement_reason
          schema:
            type: array
            items:
              type: string
          style: form
          explode: true
        - in: query
          name: agreement_type
          schema:
            type: array
            items:
              type: string
          style: form
          explode: true
        - in: query
          name: name
          schema:
            type: array
            items:
              type: string
          style: form
          explode: true
        - in: query
          name: nick_name
          description: Nickname to filter agreements by
          schema:
            type: string
          style: form
        - in: query
          name: search
          description: Search terms for finding agreements by name (case-insensitive)
          schema:
            type: array
            items:
              type: string
          style: form
          explode: true
        - in: query
          name: only_my
          description: Only includes agreements that a user owns
          schema:
            type: boolean
          style: form
        - in: query
          name: sort_conditions
          description: A list of conditions used to sort agreement results
          schema:
            type: array
            items:
              type: string
          style: form
          explode: true
        - in: query
          name: sort_descending
          description: >
            Sort agreements ascending or descending based on sort_conditions.
            Has no effect if sort_conditions is not specified.
          schema:
            type: boolean
          style: form
        - in: query
          name: limit
          description: Maximum number of agreements to return
          schema:
            type: integer
            default: 10
          style: form
        - in: query
          name: offset
          description: Number of agreements to skip before returning results
          schema:
            type: integer
            default: 0
          style: form

      responses:
        "200":
          description: OK
          content:
            application/json:
              schema:
                type: object
                properties:
                  data:
                    type: array
                    items:
                      oneOf:
                        - $ref: "#/components/schemas/AgreementResponse"
                        - $ref: "#/components/schemas/ContractAgreementResponse"
                        - $ref: "#/components/schemas/GrantAgreementResponse"
                        - $ref: "#/components/schemas/DirectAgreementResponse"
                        - $ref: "#/components/schemas/IaaAgreementResponse"
                        - $ref: "#/components/schemas/AaAgreementResponse"
                  count:
                    type: integer
                    description: Total number of agreements matching the query
                  limit:
                    type: integer
                    description: Maximum number of agreements returned
                  offset:
                    type: integer
                    description: Number of agreements skipped
                required:
                  - data
                  - count
                  - limit
                  - offset
        "400":
          description: Bad Request
        "500":
          description: Internal Server Error
    post:
      tags:
        - Agreements
      operationId: Create Agreement
      summary: Create a new agreement with optional nested entities
      description: |
        Create a new agreement with optional budget line items and services components
        in a single atomic operation. All operations are performed within a single
        database transaction - if any part fails, the entire operation is rolled back.

        ## Nested Entity Creation

        You can create the following entities atomically:
        - Agreement (required)
        - Budget Line Items (optional array)
        - Services Components (optional array)

        ## Budget Line Item to Services Component Linking

        Budget line items can reference services components in two ways:
        1. `services_component_id`: Reference an existing services component by database ID
        2. `services_component_ref`: Reference a services component being created in the
           same request by its `ref` field value

        ## Services Component References

        - Each services component can have a `ref` field (string) for identification
        - Budget line items reference these using `services_component_ref`
        - If no `ref` is provided, the array index (as a string) is used: "0", "1", etc.

        ## Backward Compatibility

        Omitting `budget_line_items` and `services_components` creates an agreement
        without nested entities, maintaining full backward compatibility.

        ## Error Handling

        - Returns 400 for validation errors (e.g., invalid `services_component_ref`)
        - Returns 404 for missing references (e.g., invalid `can_id`)
        - On error, all changes are rolled back (no partial data created)
      requestBody:
        required: true
        content:
          application/json:
            schema:
              oneOf:
                - $ref: "#/components/schemas/AgreementData"
                - $ref: "#/components/schemas/ContractAgreementData"
                - $ref: "#/components/schemas/GrantAgreementData"
                - $ref: "#/components/schemas/DirectAgreementData"
                - $ref: "#/components/schemas/IaaAgreementData"
                - $ref: "#/components/schemas/AaAgreementData"
            examples:
              "0":
                $ref: "#/components/examples/simple_agreement"
              "1":
                $ref: "#/components/examples/with_budget_line_items"
              "2":
                $ref: "#/components/examples/full_atomic_creation"
      responses:
        "201":
          description: Created
          content:
            application/json:
              schema:
                type: object
                required:
                  - message
                  - id
                  - budget_line_items_created
                  - services_components_created
                properties:
                  message:
                    type: string
                    description: |
                      Human-readable success message. Examples:
                      - "Agreement created"
                      - "Agreement created with 2 budget line items"
                      - "Agreement created with 3 services components"
                      - "Agreement created with 2 budget line items and 3 services components"
                  id:
                    type: integer
                    description: ID of the created agreement
                  budget_line_items_created:
                    type: integer
                    description: Number of budget line items created (0 if none)
                  services_components_created:
                    type: integer
                    description: Number of services components created (0 if none)
        "400":
          description: Bad Request
        "401":
          description: Unauthorized
        "404":
          description: Not Found
        "500":
          description: Internal Server Error

  /agreements/{agreement_id}:
    get:
      tags:
        - Agreements
      operationId: Get Agreement
      description: Get a specific agreement by ID
      parameters:
        - in: path
          name: agreement_id
          required: true
          schema:
            type: integer
      responses:
        "200":
          description: OK
          content:
            application/json:
              schema:
                oneOf:
                  - $ref: "#/components/schemas/AgreementResponse"
                  - $ref: "#/components/schemas/ContractAgreementResponse"
                  - $ref: "#/components/schemas/GrantAgreementResponse"
                  - $ref: "#/components/schemas/DirectAgreementResponse"
                  - $ref: "#/components/schemas/IaaAgreementResponse"
                  - $ref: "#/components/schemas/AaAgreementResponse"
        "404":
          description: Not Found
        "500":
          description: Internal Server Error
    patch:
      tags:
        - Agreements
      operationId: Update Agreement
      description: Update an existing agreement
      parameters:
        - in: path
          name: agreement_id
          required: true
          schema:
            type: integer
      requestBody:
        required: true
        content:
          application/json:
            schema:
              oneOf:
                - $ref: "#/components/schemas/AgreementData"
                - $ref: "#/components/schemas/ContractAgreementData"
                - $ref: "#/components/schemas/GrantAgreementData"
                - $ref: "#/components/schemas/DirectAgreementData"
                - $ref: "#/components/schemas/IaaAgreementData"
                - $ref: "#/components/schemas/AaAgreementData"
      responses:
        "200":
          description: OK
          content:
            application/json:
              schema:
                oneOf:
                  - $ref: "#/components/schemas/AgreementResponse"
                  - $ref: "#/components/schemas/ContractAgreementResponse"
                  - $ref: "#/components/schemas/GrantAgreementResponse"
                  - $ref: "#/components/schemas/DirectAgreementResponse"
                  - $ref: "#/components/schemas/IaaAgreementResponse"
                  - $ref: "#/components/schemas/AaAgreementResponse"
        "400":
          description: Bad Request
        "404":
          description: Not Found
        "500":
          description: Internal Server Error
  /agreement-agencies/:
    get:
      tags:
        - Agreements
      operationId: getAllAgreementAgencies
      summary: >
        Get a list of all the Agreement Agencies. If both Requesting and Servicing are either True or False,
        all agencies are returned.
      parameters:
        - in: query
          name: requesting
          description: Whether to include Requesting agencies in the return
          schema:
            type: boolean
        - in: query
          name: servicing
          description: Whether to include Servicing agencies in the return
          schema:
            type: boolean
        - $ref: "#/components/parameters/simulatedError"
      description: Get Agreement Agencies
      responses:
        "200":
          description: OK
          content:
            application/json:
              schema:
                type: array
                items:
                  $ref: "#/components/schemas/AgreementAgency"
  /agreement-agencies/{agency_id}:
    get:
      tags:
        - Agreements
      operationId: getAgreementAgencyById
      summary: Get an individual Agreement Agency
      description: Get Agreement Agency by Id
      parameters:
        - $ref: "#/components/parameters/simulatedError"
        - in: path
          name: agency_id
          description: Agreement Agency Id
          required: true
          schema:
            type: integer
            format: int32
            minimum: 0
      responses:
        "200":
          description: OK
          content:
            application/json:
              schema:
                $ref: "#/components/schemas/AgreementAgency"
        "404":
          description: The specified Agreement Agency was not found.
  /agreements-history/{agreement_id}:
    get:
      tags:
        - Agreements
      operationId: getAgreementHistoryById
      description: Get Agreement History By Agreement Id
      parameters:
        - in: path
          name: agreement_id
          description: Agreement Id
          required: true
          schema:
            type: integer
            format: int32
            minimum: 0
            default: 1
      responses:
        "200":
          description: OK
          content:
            application/json:
              schema:
                $ref: "#/components/schemas/AgreementHistory"
  /cans/:
    get:
      tags:
        - CANs
      operationId: getAllCANs
      summary: Get a list of all the CANs
      parameters:
        - in: query
          name: fiscal_year
          description: The fiscal_year for funding_budget info used when sorting
          schema:
            type: integer
          style: form
        - in: query
          name: sort_conditions
          description: A list of conditions used to sort agreement results
          schema:
            type: array
            items:
              type: string
          style: form
          explode: true
        - in: query
          name: sort_descending
          description: >
            Sort agreements ascending or descending based on sort_conditions.
            Has no effect if sort_conditions is not specified.
          schema:
            type: boolean
          style: form
        - $ref: "#/components/parameters/simulatedError"
      description: Get CANs
      responses:
        "200":
          description: Created
          content:
            application/json:
              schema:
                $ref: "#/components/schemas/CAN"
    post:
      tags:
        - CANs
      operationId: createCAN
      summary: Create a new CAN object
      requestBody:
        required: true
        content:
          application/json:
            schema:
              $ref: "#/components/schemas/CreateUpdateCANRequestSchema"
            examples:
              "0":
                $ref: "#/components/examples/CreateUpdateCANRequestSchema"
      responses:
        "201":
          description: Created
          content:
            application/json:
              schema:
                $ref: "#/components/schemas/CAN"
        "400":
          description: Bad Request
        "401":
          description: Insufficient Privileges to use this endpoint.

  /cans/{can_id}:
    get:
      tags:
        - CANs
      summary: Get an individual CAN
      operationId: getCANById
      description: Get CAN by Id
      parameters:
        - $ref: "#/components/parameters/simulatedError"
        - in: path
          name: can_id
          description: CAN Id
          required: true
          schema:
            type: integer
            format: int32
            minimum: 0
            default: 1
      responses:
        "200":
          description: OK
          content:
            application/json:
              schema:
                $ref: "#/components/schemas/CAN"
              example:
                "0":
                  $ref: "#/components/examples/CAN"
    patch:
      tags:
        - CANs
      summary: Update an existing CAN with the provided fields
      operationId: patchCan
      parameters:
        - $ref: "#/components/parameters/simulatedError"
        - in: path
          name: can_id
          description: Id
          required: true
          schema:
            type: integer
            format: int32
            minimum: 1
            default: 1
      requestBody:
        required: true
        content:
          application/json:
            schema:
              $ref: "#/components/schemas/CreateUpdateCANRequestSchema"
            examples:
              "0":
                $ref: "#/components/examples/CreateUpdateCANRequestSchema"
      responses:
        "200":
          description: CAN Updated
          content:
            application/json:
              schema:
                $ref: "#/components/schemas/CAN"
        "400":
          description: Bad Request
        "401":
          description: Insufficient Privileges to use this endpoint.
        "404":
          description: CAN not found
    put:
      tags:
        - CANs
      summary: Update an existing CAN
      operationId: putCan
      parameters:
        - $ref: "#/components/parameters/simulatedError"
        - in: path
          name: can_id
          description: Id
          required: true
          schema:
            type: integer
            format: int32
            minimum: 1
            default: 1
      requestBody:
        required: true
        content:
          application/json:
            schema:
              $ref: "#/components/schemas/CreateUpdateCANRequestSchema"
            examples:
              "0":
                $ref: "#/components/examples/CreateUpdateCANRequestSchema"
      responses:
        "200":
          description: CAN Updated
          content:
            application/json:
              schema:
                $ref: "#/components/schemas/CAN"
        "400":
          description: Bad Request
        "401":
          description: Insufficient Privileges to use this endpoint.
        "404":
          description: CAN not found
    delete:
      tags:
        - CANs
      operationId: deleteCan
      summary: Delete a Common Accounting Number (CAN)
      parameters:
        - $ref: "#/components/parameters/simulatedError"
        - in: path
          name: can_id
          description: Id
          required: true
          schema:
            type: integer
            format: int32
            minimum: 1
            default: 1
      responses:
        "200":
          description: OK
        "400":
          description: Bad Request
        "401":
          description: Unauthorized

  /can-funding-received/:
    get:
      tags:
        - CAN Funding Received
      operationId: getAllCANFundingReceived
      summary: Get a list all CANs funding received
      parameters:
        - $ref: "#/components/parameters/simulatedError"
      description: Get CANFundingReceived
      responses:
        "200":
          description: OK
    post:
      tags:
        - CANs Funding Received
      operationId: createCANFundingReceived
      summary: Create a new CANFundingReceived object
      requestBody:
        required: true
        content:
          application/json:
            schema:
              $ref: "#/components/schemas/CreateUpdateFundingReceived"
            examples:
              "0":
                $ref: "#/components/examples/CreateUpdateFundingReceived"
      responses:
        "201":
          description: Created
          content:
            application/json:
              schema:
                $ref: "#/components/schemas/FundingReceived"
        "400":
          description: Bad Request
        "401":
          description: Insufficient Privileges to use this endpoint.

  /can-funding-received/{can_funding_received_id}:
    get:
      tags:
        - CAN Funding Received
      summary: Get an individual CANFundingReceived
      operationId: getCANFundingReceivedById
      description: Get CANFundingReceived by Id
      parameters:
        - $ref: "#/components/parameters/simulatedError"
        - in: path
          name: can_funding_received_id
          description: CAN Funding Received Id
          required: true
          schema:
            type: integer
            format: int32
            minimum: 0
            default: 1
      responses:
        "200":
          description: OK
          content:
            application/json:
              schema:
                $ref: "#/components/schemas/FundingReceived"
              example:
                "0":
                  $ref: "#/components/examples/FundingReceived"
        "404":
          description: The specified CANFundingReceived was not found.
    patch:
      tags:
        - CAN Funding Received
      summary: Update an existing CANFundingReceived with the provided fields
      operationId: patchCANFundingReceived
      parameters:
        - $ref: "#/components/parameters/simulatedError"
        - in: path
          name: can_funding_received_id
          description: CAN Funding Received Id
          required: true
          schema:
            type: integer
            format: int32
            minimum: 0
            default: 1
      requestBody:
        required: true
        content:
          application/json:
            schema:
              $ref: "#/components/schemas/CreateUpdateFundingReceived"
            examples:
              "0":
                $ref: "#/components/examples/CreateUpdateFundingReceived"
      responses:
        "200":
          description: CANFundingReceivedUpdated
          content:
            application/json:
              schema:
                $ref: "#/components/schemas/FundingReceived"
        "400":
          description: Bad Request
        "401":
          description: Insufficient Privileges to use this endpoint.
        "404":
          description: CANFundingReceived not found
    put:
      tags:
        - CAN Funding Received
      summary: Update an existing CANFundingReceived
      operationId: putCanFundingReceived
      parameters:
        - $ref: "#/components/parameters/simulatedError"
        - in: path
          name: can_funding_received_id
          description: CAN Funding Received Id
          required: true
          schema:
            type: integer
            format: int32
            minimum: 0
            default: 1
      requestBody:
        required: true
        content:
          application/json:
            schema:
              $ref: "#/components/schemas/CreateUpdateFundingReceived"
            examples:
              "0":
                $ref: "#/components/examples/CreateUpdateFundingReceived"
      responses:
        "200":
          description: CAN Updated
          content:
            application/json:
              schema:
                $ref: "#/components/schemas/FundingReceived"
        "400":
          description: Bad Request
        "401":
          description: Insufficient Privileges to use this endpoint.
        "404":
          description: CAN not found
    delete:
      tags:
        - CAN Funding Received
      operationId: deleteCanFundingReceived
      summary: Delete a CANFundingReceived
      parameters:
        - $ref: "#/components/parameters/simulatedError"
        - in: path
          name: can_funding_received_id
          description: CANFundingReceived ID
          required: true
          schema:
            type: integer
            format: int32
            minimum: 1
            default: 1
      responses:
        "200":
          description: OK
        "400":
          description: Bad Request
        "401":
          description: Unauthorized
        "404":
          description: Unable to find specified CANFundingReceived

  /can-funding-details/:
    get:
      tags:
        - CAN Funding Details
      operationId: getAllCANFundingDetails
      summary: Get a list all CANs funding details objects
      parameters:
        - $ref: "#/components/parameters/simulatedError"
      description: Get CANFundingDetails
      responses:
        "200":
          description: OK
    post:
      tags:
        - CAN Funding Details
      operationId: createCANFundingDetails
      summary: Create a new CANFundingDetails object
      requestBody:
        required: true
        content:
          application/json:
            schema:
              $ref: "#/components/schemas/CreateUpdateFundingDetails"
            examples:
              "0":
                $ref: "#/components/examples/CreateUpdateFundingDetails"
      responses:
        "201":
          description: Created
          content:
            application/json:
              schema:
                $ref: "#/components/schemas/FundingDetails"
        "400":
          description: Bad Request
        "401":
          description: Insufficient Privileges to use this endpoint.

  /can-funding-details/{can_funding_details_id}:
    get:
      tags:
        - CAN Funding Details
      summary: Get an individual CANFundingDetails
      operationId: getCANFundingDetailsById
      description: Get CANFundingDetails by Id
      parameters:
        - $ref: "#/components/parameters/simulatedError"
        - in: path
          name: can_funding_details_id
          description: CAN Funding Details Id
          required: true
          schema:
            type: integer
            format: int32
            minimum: 0
            default: 1
      responses:
        "200":
          description: OK
          content:
            application/json:
              schema:
                $ref: "#/components/schemas/FundingDetails"
        "404":
          description: The specified CANFundingDetails was not found.
    patch:
      tags:
        - CAN Funding Details
      summary: Update an existing CANFundingDetails with the provided fields
      operationId: patchCANFundingDetails
      parameters:
        - $ref: "#/components/parameters/simulatedError"
        - in: path
          name: can_funding_details_id
          description: CAN Funding Details Id
          required: true
          schema:
            type: integer
            format: int32
            minimum: 0
            default: 1
      requestBody:
        required: true
        content:
          application/json:
            schema:
              $ref: "#/components/schemas/CreateUpdateFundingDetails"
            examples:
              "0":
                $ref: "#/components/examples/CreateUpdateFundingDetails"
      responses:
        "200":
          description: CANFundingDetails Updated
          content:
            application/json:
              schema:
                $ref: "#/components/schemas/FundingDetails"
        "400":
          description: Bad Request
        "401":
          description: Insufficient Privileges to use this endpoint.
        "404":
          description: CANFundingDetails not found
    put:
      tags:
        - CAN Funding Details
      summary: Update an existing CANFundingDetails
      operationId: putCanFundingDetails
      parameters:
        - $ref: "#/components/parameters/simulatedError"
        - in: path
          name: can_funding_details_id
          description: CAN Funding Details Id
          required: true
          schema:
            type: integer
            format: int32
            minimum: 0
            default: 1
      requestBody:
        required: true
        content:
          application/json:
            schema:
              $ref: "#/components/schemas/CreateUpdateFundingDetails"
            examples:
              "0":
                $ref: "#/components/examples/CreateUpdateFundingDetails"
      responses:
        "200":
          description: CAN Updated
          content:
            application/json:
              schema:
                $ref: "#/components/schemas/FundingDetails"
        "400":
          description: Bad Request
        "401":
          description: Insufficient Privileges to use this endpoint.
        "404":
          description: CAN not found
    delete:
      tags:
        - CAN Funding Details
      operationId: deleteCanFundingDetails
      summary: Delete a CANFundingDetails
      parameters:
        - $ref: "#/components/parameters/simulatedError"
        - in: path
          name: can_funding_details_id
          description: CANFundingDetails ID
          required: true
          schema:
            type: integer
            format: int32
            minimum: 1
            default: 1
      responses:
        "200":
          description: OK
        "400":
          description: Bad Request
        "401":
          description: Unauthorized
        "404":
          description: Unable to find specified CANFundingDetails

  /can-funding-budgets/:
    get:
      tags:
        - CAN Funding Budgets
      operationId: getAllCANFundingBudgets
      summary: Get a list of all the CAN funding budgets
      parameters:
        - $ref: "#/components/parameters/simulatedError"
      description: Get CANFundingBudgets
      responses:
        "200":
          description: OK
    post:
      tags:
        - CAN Funding Budgets
      operationId: createCANFundingBudget
      summary: Create a new CANFundingBudget object
      requestBody:
        required: true
        content:
          application/json:
            schema:
              $ref: "#/components/schemas/CreateUpdateCANFundingBudgetRequest"
            examples:
              "0":
                $ref: "#/components/examples/CreateUpdateCANFundingBudgetRequest"
      responses:
        "201":
          description: Created
          content:
            application/json:
              schema:
                $ref: "#/components/schemas/FundingBudget"
        "400":
          description: Bad Request
        "401":
          description: Insufficient Privileges to use this endpoint.
        "403":
          description: Forbidden
        "404":
          description: CAN not found

  /can-funding-budgets/{can_funding_budget_id}:
    get:
      tags:
        - CAN Funding Budgets
      summary: Get an individual CANFundingBudget
      operationId: getCANFundingBudgetById
      description: Get CANFundingBudget by Id
      parameters:
        - $ref: "#/components/parameters/simulatedError"
        - in: path
          name: can_funding_budget_id
          description: CAN Funding Budget Id
          required: true
          schema:
            type: integer
            format: int32
            minimum: 0
            default: 1
      responses:
        "200":
          description: OK
          content:
            application/json:
              schema:
                $ref: "#/components/schemas/FundingBudget"
              example:
                "0":
                  $ref: "#/components/examples/FundingBudget"
        "404":
          description: The specified CANFundingBudget was not found.
    patch:
      tags:
        - CAN Funding Budgets
      summary: Update an existing CANFundingBudget with the provided fields
      operationId: patchCanFundingBudget
      parameters:
        - $ref: "#/components/parameters/simulatedError"
        - in: path
          name: can_funding_budget_id
          description: CAN Funding Budget Id
          required: true
          schema:
            type: integer
            format: int32
            minimum: 0
            default: 1
      requestBody:
        required: true
        content:
          application/json:
            schema:
              $ref: "#/components/schemas/CreateUpdateCANFundingBudgetRequest"
            examples:
              "0":
                $ref: "#/components/examples/CreateUpdateCANFundingBudgetRequest"
      responses:
        "200":
          description: CANFundingBudget Updated
          content:
            application/json:
              schema:
                $ref: "#/components/schemas/FundingBudget"
        "400":
          description: Bad Request
        "401":
          description: Insufficient Privileges to use this endpoint.
        "404":
          description: CANFundingBudget not found
    put:
      tags:
        - CAN Funding Budgets
      summary: Update an existing CANFundingBudget
      operationId: putCanFundingBudget
      parameters:
        - $ref: "#/components/parameters/simulatedError"
        - in: path
          name: can_funding_budget_id
          description: CAN Funding Budget Id
          required: true
          schema:
            type: integer
            format: int32
            minimum: 0
            default: 1
      requestBody:
        required: true
        content:
          application/json:
            schema:
              $ref: "#/components/schemas/CreateUpdateCANFundingBudgetRequest"
            examples:
              "0":
                $ref: "#/components/examples/CreateUpdateCANFundingBudgetRequest"
      responses:
        "200":
          description: CAN Updated
          content:
            application/json:
              schema:
                $ref: "#/components/schemas/FundingBudget"
        "400":
          description: Bad Request
        "401":
          description: Insufficient Privileges to use this endpoint.
        "404":
          description: CAN not found
    delete:
      tags:
        - CAN Funding Budgets
      operationId: deleteCanFundingBudget
      summary: Delete a CANFundingBudget
      parameters:
        - $ref: "#/components/parameters/simulatedError"
        - in: path
          name: can_funding_budget_id
          description: CANFundingBudget ID
          required: true
          schema:
            type: integer
            format: int32
            minimum: 1
            default: 1
      responses:
        "200":
          description: OK
        "400":
          description: Bad Request
        "401":
          description: Unauthorized
        "404":
          description: Unable to find specified CANFundingBudget

  /can-history:
    get:
      tags:
        - CAN History
      operationId: getAllCANHistory
      summary: Get a list all CAN history objects, sorted by their timestamps from newest to oldest
      parameters:
        - $ref: "#/components/parameters/simulatedError"
        - name: can_id
          in: query
          schema:
            type: integer
          example: 1
        - name: offset
          in: query
          schema:
            type: integer
          example: 0
        - name: limit
          in: query
          schema:
            type: integer
            default: 10
          example: 10
        - name: fiscal_year
          in: query
          schema:
            type: integer
          example: 2025
        - name: sort_asc
          in: query
          description: Optional parameter that sets whether to sort the results in ascending (oldest to newest) order
          schema:
            type: boolean
          example: true
      description: Get CANHistory
      responses:
        "200":
          description: OK
          content:
            application/json:
              schema:
                $ref: "#/components/schemas/CANHistoryList"
        "401":
          description: Insufficient Privileges to use this endpoint.
        "403":
          description: Forbidden

  /portfolios:
    get:
      tags:
        - Portfolios
      summary: Get all Portfolios
      operationId: getAllPortfolios
      parameters:
        - $ref: "#/components/parameters/simulatedError"
      description: Get Portfolios
      responses:
        "200":
          description: OK

  /portfolios/{portfolio_id}:
    get:
      tags:
        - Portfolios
      operationId: getPortfolioById
      description: Get Portfolio by Id
      parameters:
        - $ref: "#/components/parameters/simulatedError"
        - in: path
          name: portfolio_id
          description: portfolio Id
          required: true
          schema:
            type: integer
            format: int32
            minimum: 0
            default: 1
      responses:
        "200":
          description: OK
          content:
            application/json:
              schema:
                $ref: "#/components/schemas/Portfolio"
              examples:
                "0":
                  $ref: "#/components/examples/Portfolio"

  /portfolios-url:
    get:
      tags:
        - Portfolio Url
      summary: Get all Portfolio URLs
      operationId: getAllPortfolioUrls
      parameters:
        - $ref: "#/components/parameters/simulatedError"
      description: Get Portfolio URLs
      responses:
        "200":
          description: OK
    post:
      tags:
        - Portfolio Url
      operationId: createPortfolioUrl
      summary: Create a new PortfolioUrl object
      requestBody:
        required: true
        content:
          application/json:
            schema:
              $ref: "#/components/schemas/CreateUpdatePortfolioUrl"
            examples:
              "0":
                $ref: "#/components/examples/CreateUpdatePortfolioUrl"
      responses:
        "201":
          description: Created
          content:
            application/json:
              schema:
                $ref: "#/components/schemas/CreateUpdatePortfolioUrl"
        "400":
          description: Bad Request
        "401":
          description: Insufficient Privileges to use this endpoint.
  /portfolios-url/{portfolio_url_id}:
    get:
      tags:
        - Portfolio Url
      operationId: getPortfolioUrlById
      description: Get PortfolioUrl by Id
      parameters:
        - $ref: "#/components/parameters/simulatedError"
        - in: path
          name: portfolio_url_id
          description: Portfolio Url Id
          required: true
          schema:
            type: integer
            format: int32
            minimum: 0
            default: 1
      responses:
        "200":
          description: OK
          content:
            application/json:
              schema:
                $ref: "#/components/schemas/PortfolioUrl"
              examples:
                "0":
                  $ref: "#/components/examples/PortfolioUrl"
    patch:
      tags:
        - Portfolio Url
      summary: Update an existing PortfolioUrl with the provided fields
      operationId: patchPortfolioUrl
      parameters:
        - $ref: "#/components/parameters/simulatedError"
        - in: path
          name: portfolio_url_id
          description: Portfolio Url Id
          required: true
          schema:
            type: integer
            format: int32
            minimum: 0
            default: 1
      requestBody:
        required: true
        content:
          application/json:
            schema:
              $ref: "#/components/schemas/PortfolioUrl"
            examples:
              "0":
                $ref: "#/components/examples/PortfolioUrl"
      responses:
        "200":
          description: PortfolioUrlUpdated
          content:
            application/json:
              schema:
                $ref: "#/components/schemas/PortfolioUrl"
        "400":
          description: Bad Request
        "401":
          description: Insufficient Privileges to use this endpoint.
        "404":
          description: PortfolioUrl not found
    put:
      tags:
        - Portfolio Url
      summary: Update an existing PortfolioUrl with the provided fields
      operationId: putPortfolioUrl
      parameters:
        - $ref: "#/components/parameters/simulatedError"
        - in: path
          name: portfolio_url_id
          description: Portfolio Url Id
          required: true
          schema:
            type: integer
            format: int32
            minimum: 0
            default: 1
      requestBody:
        required: true
        content:
          application/json:
            schema:
              $ref: "#/components/schemas/PortfolioUrl"
            examples:
              "0":
                $ref: "#/components/examples/PortfolioUrl"
      responses:
        "200":
          description: PortfolioUrlUpdated
          content:
            application/json:
              schema:
                $ref: "#/components/schemas/PortfolioUrl"
        "400":
          description: Bad Request
        "401":
          description: Insufficient Privileges to use this endpoint.
        "404":
          description: PortfolioUrl not found
    delete:
      tags:
        - Portfolio Url
      operationId: PortfolioUrlReceived
      summary: Delete a PortfolioUrl
      parameters:
        - $ref: "#/components/parameters/simulatedError"
        - in: path
          name: portfolio_url_id
          description: Portfolio Url Id
          required: true
          schema:
            type: integer
            format: int32
            minimum: 1
            default: 1
      responses:
        "200":
          description: OK
        "400":
          description: Bad Request
        "401":
          description: Unauthorized
        "404":
          description: Unable to find specified PortfolioUrl
  /portfolios/{portfolio_id}/calcFunding/:
    get:
      tags:
        - Portfolios
      operationId: getPortfolioFundingById
      description: Get Total Funding by Id
      parameters:
        - $ref: "#/components/parameters/simulatedError"
        - in: path
          name: portfolio_id
          description: portfolio Id
          required: true
          schema:
            type: integer
            format: int32
            minimum: 0
            default: 1
        - name: fiscal_year
          in: query
          schema:
            type: string
          example: "2023"
      responses:
        "200":
          description: OK
          content:
            application/json:
              schema:
                type: object
                properties:
                  planned_funding:
                    type: object
                    properties:
                      amount:
                        type: number
                      percent:
                        type: string
                  obligated_funding:
                    type: object
                    properties:
                      amount:
                        type: number
                      percent:
                        type: string
                  available_funding:
                    type: object
                    properties:
                      amount:
                        type: number
                      percent:
                        type: string
                  total_funding:
                    type: object
                    properties:
                      amount:
                        type: number
                      percent:
                        type: string
                  in_execution_funding:
                    type: object
                    properties:
                      amount:
                        type: number
                      percent:
                        type: string
                  carry_forward_funding:
                    type: object
                    properties:
                      amount:
                        type: number
                      percent:
                        type: string
              examples:
                "0":
                  value: |
                    {
                      "available_funding": {
                        "amount": 12000000.0,
                        "percent": "60.0"
                      },
                      "carry_forward_funding": {
                        "amount": 0.0,
                        "percent": "Carry Over"
                      },
                      "in_execution_funding": {
                        "amount": 4000000.0,
                        "percent": "20.0"
                      },
                      "obligated_funding": {
                        "amount": 3000000.0,
                        "percent": "15.0"
                      },
                      "planned_funding": {
                        "amount": 1000000.0,
                        "percent": "5.0"
                      },
                      "total_funding": {
                        "amount": 20000000.0,
                        "percent": "Total"
                      }
                    }
  /portfolios/{portfolio_id}/cans/:
    get:
      tags:
        - Portfolios
      operationId: getCansByPortfolioId
      description: Get CANs associated with a Portfolio
      parameters:
        - $ref: "#/components/parameters/simulatedError"
        - name: year
          in: query
          schema:
            type: string
          example: "2023"
        - name: budgetFiscalYear
          in: query
          schema:
            type: string
          example: "2023"
        - in: path
          name: portfolio_id
          description: portfolio Id
          required: true
          schema:
            type: integer
            format: int32
            minimum: 0
            default: 1
      responses:
        "200":
          description: OK
          content:
            application/json:
              schema:
                type: array
                properties: {}
                items:
                  type: string
              examples:
                "0":
                  value: |
                    [
                      {
                        "appropriation_date": "01/10/2023",
                        "appropriation_term": 1,
                        "arrangement_type_id": 3,
                        "authorizer_id": 26,
                        "description": "Incoming Interagency Agreements",
                        "expiration_date": "01/09/2024",
                        "id": 2,
                        "managing_portfolio_id": 1,
                        "managing_project_id": null,
                        "nickname": "IAA-Incoming",
                        "number": "G99IA14",
                        "purpose": ""
                      },
                      {
                        "appropriation_date": "01/10/2022",
                        "appropriation_term": 1,
                        "arrangement_type_id": 4,
                        "authorizer_id": 26,
                        "description": "Child Development Research Fellowship Grant Program",
                        "expiration_date": "01/09/2023",
                        "id": 4,
                        "managing_portfolio_id": 1,
                        "managing_project_id": 1,
                        "nickname": "ASPE SRCD-IDDA",
                        "number": "G990136",
                        "purpose": ""
                      }
                    ]
  /portfolio-funding-summary/{portfolio_id}:
    get:
      tags:
        - Portfolio Funding Summary
      summary: Get the funding summary for a specific portfolio
      operationId: getPortfolioFundingSummary
      description: Retrieve the funding summary for a given portfolio by its ID.
      parameters:
        - $ref: "#/components/parameters/simulatedError"
        - in: path
          name: portfolio_id
          description: Portfolio ID
          required: true
          schema:
            type: integer
            format: int32
        - name: fiscal_year
          in: query
          description: Fiscal year for which the funding summary is requested
          schema:
            type: integer
      responses:
        "200":
          description: OK
          content:
            application/json:
              schema:
                $ref: "#/components/schemas/PortfolioFundingSummary"
              example:
                value:
                  total_funding:
                    amount: 1000000.00
                    percent: "Total"
                  carry_forward_funding:
                    amount: 200000.00
                    percent: "Carry-Forward"
                  draft_funding:
                    amount: 50000.00
                    percent: "5"
                  planned_funding:
                    amount: 300000.00
                    percent: "30"
                  obligated_funding:
                    amount: 400000.00
                    percent: "40"
                  in_execution_funding:
                    amount: 100000.00
                    percent: "10"
                  available_funding:
                    amount: 150000.00
                    percent: "15"
                  new_funding:
                    amount: 800000.00
                    percent: "New"
        "400":
          description: Bad Request
        "401":
          description: Unauthorized
        "404":
          description: Portfolio not found
        "500":
          description: Internal Server Error
  /can-funding-summary:
    get:
      tags:
        - CAN Funding Summary
      operationId: getFundingSummary
      description: Get Funding Summary
      parameters:
        - $ref: "#/components/parameters/simulatedError"
        - name: can_ids
          in: query
          description: List of CAN Ids (required), Use an integer of 0 to get funding summary for all CANs.
          required: true
          schema:
            type: array
            items:
              type: integer
            example: [12345, 12346, 12347]
        - name: fiscal_year
          in: query
          description: Fiscal year (optional)
          schema:
            type: string
            example: "2023"
        - name: active_period
          in: query
          description: List of active periods (optional)
          schema:
            type: array
            items:
              type: integer
            example: [1, 5]
        - name: transfer
          in: query
          description: List of CAN Method of Transfers (optional)
          schema:
            type: array
            items:
              type: string
              enum:
                - DIRECT
                - COST_SHARE
                - IAA
                - IDDA
                - OTHER
            example: ["DIRECT", "IAA"]
        - name: portfolio
          in: query
          description: List of portfolio abbreviations (optional)
          schema:
            type: array
            items:
              type: string
            example: ["HS", "HMRF", "CC"]
        - name: fy_budget
          in: query
          description: List of two values representing the min and max fiscal year budget (optional)
          schema:
            type: array
            items:
              type: integer
            minItems: 2
            maxItems: 2
            example: [50000, 100000]
      responses:
        "200":
          description: OK
          content:
            application/json:
              schema:
                type: object
                properties:
                  available_funding:
                    type: number
                    format: float
                  carry_forward_funding:
                    type: number
                    format: float
                  cans:
                    type: array
                    properties:
                      can:
                        properties:
                          active_period:
                            type: integer
                          description:
                            type: string
                          display_name:
                            type: string
                          id:
                            type: integer
                          nick_name:
                            type: string
                          number:
                            type: string
                          portfolio_id:
                            type: integer
                          projects:
                            type: array
                      carry_forward_label:
                        type: string
                      expiration_date:
                        type: string
                  expected_funding:
                    type: number
                    format: float
                  in_draft_funding:
                    type: number
                    format: float
                  in_execution_funding:
                    type: number
                    format: float
                  new_funding:
                    type: number
                    format: float
                  obligated_funding:
                    type: number
                    format: float
                  planned_funding:
                    type: number
                    format: float
                  received_funding:
                    type: number
                    format: float
                  total_funding:
                    type: number
                    format: float
              examples:
                "0":
                  value: |
                    {
                      "available_funding": 8000000.00,
                      "carry_forward_funding": 8000000.00,
                      "cans": [{
                        "can":{
                          "appropriation_date": "01/10/2022",
                          "appropriation_term": 1,
                          "arrangement_type_id": 4,
                          "authorizer_id": 26,
                          "description": "Child Development Research Fellowship Grant Program",
                          "expiration_date": "01/09/2023",
                          "id": 4,
                          "managing_portfolio_id": 1,
                          "managing_project_id": 1,
                          "nickname": "ASPE SRCD-IDDA",
                          "number": "G990136",
                          "purpose": ""
                        },
                        "carry_forward_label": "Carry-Forward",
                        "expiration_date": "09/01/2023",
                      }],
                      "expected_funding": 4000000.00,
                      "in_draft_funding": 500000.00,
                      "in_execution_funding": 2000000.00,
                      "new_funding": 2000000.00,
                      "obligated_funding": 0,
                      "planned_funding": 0,
                      "received_funding": 6000000.00,
                      "total_funding": 10000000.00
                    }
  /users/:
    get:
      tags:
        - Users
      operationId: getAllUsers
      description: Get all Users
      parameters:
        - $ref: "#/components/parameters/simulatedError"
        - name: oidc_id
          in: query
          schema:
            type: string
          example: e5711101-bc3e-41e5-a6a2-051874b307ca
      responses:
        "200":
          description: OK
          content:
            application/json:
              schema:
<<<<<<< HEAD
                type: array
                items:
                  $ref: "#/components/schemas/User"
=======
                type: object
                properties:
                  division:
                    type: integer
                  oidc_id:
                    type: string
                  full_name:
                    type: string
                  role:
                    type: string
                  last_name:
                    type: string
                  date_joined:
                    type: string
                  id:
                    type: integer
                  first_name:
                    type: string
                  updated: {}
                  email:
                    type: string
>>>>>>> 4b9a6d89
              examples:
                "example_1":
                  summary: Single user
                  value:
                    - id: 5
                      oidc_id: "e5711101-bc3e-41e5-a6a2-051874b307ca"
                      status: "active"
                      hhs_id: "234232"
                      email: "tdonaworth+dev@flexion.us"
                      first_name: "Tim"
                      last_name: "Donaworth"
                      full_name: "(no name) (no name)"
                      division: 3
                      roles:
                        - id: 10
                          name: "Tech Lead"
                          is_superuser: false
                      display_name: "Tim Donaworth"
                      is_superuser: false
                      created_by: 520
                      updated_by: 521
                      created_on: "2023-04-06T20:33:38.292475"
                      updated_on: "2023-05-06T10:05:21.292565"
                "example_2":
                  summary: Multiple users
                  value:
                    - id: 1
                      oidc_id: "00000000-0000-1111-a111-000000000001"
                      status: "active"
                      hhs_id: "123456"
                      email: "emily.ball@example.com"
                      first_name: "Emily"
                      last_name: "Ball"
                      full_name: "(no name) (no name)"
                      division: 1
                      roles:
                        - id: 1
                          name: "COR"
                          is_superuser: false
                        - id : 3
                          name: "SUPER USER"
                          is_superuser: true
                      display_name: "Emily Ball"
                      is_superuser: true
                      created_by: 100
                      updated_by: 101
                      created_on: "2023-04-06T20:33:38.292475"
                      updated_on: null
                    - id: 2
                      oidc_id: "00000000-0000-1111-a111-000000000002"
                      status: "active"
                      hhs_id: "123457"
                      email: "Bethanne.Barnes@example.com"
                      first_name: "Bethanne"
                      last_name: "Barnes"
                      full_name: "Bethanne Barnes"
                      division: 4
                      roles:
                        - id: 2
                          name: "Division Director"
                          is_superuser: false
                      display_name: "Bethanne Barnes"
                      is_superuser: false
                      created_by: 100
                      updated_by: 101
                      created_on: "2023-04-06T20:33:38.292475"
                      updated_on: null
  /users/{user_id}:
    get:
      tags:
        - Users
      operationId: getUserById
      description: Get User by Id
      parameters:
        - $ref: "#/components/parameters/simulatedError"
        - in: path
          name: user_id
          description: User Id
          required: true
          schema:
            type: integer
            format: int32
            minimum: 0
            default: 0
      responses:
        "200":
          description: OK
          content:
            application/json:
              schema:
                $ref: "#/components/schemas/User"
              examples:
                "0":
                  $ref: "#/components/examples/User"
  /login/:
    servers:
      - url: https://localhost:8080/auth
        description: Auth API Localhost
      - url: https://dev.ops.opre.acf.gov/auth
        description: Auth Development Server (Live)
      - url: https://stg.ops.opre.acf.gov/auth
        description: Auth Staging Server (Live)
      - url: https://ops.opre.acf.gov/auth
        description: Auth Production Server (Live)
    post:
      tags:
        - Authentication
      operationId: login
      parameters:
        - $ref: "#/components/parameters/simulatedError"
      description: Authenticate a user via an external provider (fakeauth, logingov, or hhsams)
      requestBody:
        content:
          application/json:
            schema:
              $ref: "#/components/schemas/LoginRequest"
            examples:
              login:
                value:
                  code: "authentication_code_from_provider"
                  provider: "fakeauth"
        required: true
      responses:
        "200":
          description: Authentication successful
          content:
            application/json:
              schema:
                $ref: "#/components/schemas/LoginResponse"
        "400":
          description: Bad Request - Invalid parameters
          content:
            application/json:
              schema:
                type: object
                properties:
                  message:
                    type: string
        "401":
          description: Authentication failed
          content:
            application/json:
              schema:
                $ref: "#/components/schemas/LoginErrorResponse"
        "500":
          description: Server error
          content:
            application/json:
              schema:
                type: object
                properties:
                  message:
                    type: string

  /research-projects/:
    get:
      tags:
        - Projects
      operationId: getResearchProjects
      description: Get ResearchProjects
      parameters:
        - $ref: "#/components/parameters/simulatedError"
        - name: fiscal_year
          in: query
          schema:
            type: string
          example: "2023"
        - name: portfolio_id
          in: query
          schema:
            type: string
          example: "1"
        - name: search
          in: query
          schema:
            type: string
          example: father
      responses:
        "200":
          description: OK
          content:
            application/json:
              schema:
                $ref: "#/components/schemas/ResearchProjects"
              examples:
                "0":
                  $ref: "#/components/examples/ResearchProjects"
        "400":
          description: Bad Request
        "401":
          description: Unauthorized
    post:
      tags:
        - Projects
      operationId: createResearchProject
      summary: Create a new Research Project
      parameters:
        - $ref: "#/components/parameters/simulatedError"
      requestBody:
        required: true
        content:
          application/json:
            schema:
              $ref: "#/components/schemas/ResearchProjectRequest"
      responses:
        "201":
          description: Created
        "400":
          description: Bad Request
        "401":
          description: Unauthorized
        "500":
          description: Internal Server Error
  /research-projects/{id}:
    get:
      tags:
        - Projects
      operationId: getResearchProjectById
      description: Get Research Projects by id
      parameters:
        - $ref: "#/components/parameters/simulatedError"
        - in: path
          name: id
          description: Id
          required: true
          schema:
            type: integer
            format: int32
            minimum: 1
            default: 1
      responses:
        "200":
          description: OK
          content:
            application/json:
              schema:
                $ref: "#/components/schemas/ResearchProject"
        "400":
          description: Bad Request
        "401":
          description: Unauthorized
  /research-project-funding-summary/:
    get:
      tags:
        - Projects
      operationId: getResearchProjectFundingSummary
      description: ""
      parameters:
        - $ref: "#/components/parameters/simulatedError"
        - name: portfolioId
          in: query
          schema:
            type: integer
          example: 5
        - name: fiscalYear
          in: query
          schema:
            type: integer
          example: 2023
      responses:
        "200":
          description: OK
          content:
            application/json:
              schema:
                $ref: "#/components/schemas/ResearchProjectFundingSummary"
              example:
                total_funding: 1000000.01
        "400":
          description: Bad Request
          content:
            application/json:
              schema:
                type: object
                properties:
                  portfolio_id:
                    type: array
                    items:
                      type: string
                      example: Must be greater than or equal to 1.
                  fiscal_year:
                    type: array
                    items:
                      type: string
                      example: Must be greater than or equal to 1900.
  /procurement-shops/:
    get:
      tags:
        - Procurement Shops
      operationId: getAllProcurementShops
      parameters:
        - $ref: "#/components/parameters/simulatedError"
      description: Get all Procurement Shops
      responses:
        "200":
          description: OK
          content:
            application/json:
              schema:
                type: array
                items:
                  $ref: "#/components/schemas/ProcurementShop"
              examples:
                "0":
                  value: [
                    {
                      "id": 1,
                      "name": "National Institutes of Health",
                      "abbr": "NIH",
                      "procurement_shop_fees": [
                        {
                          "id": 1,
                          "procurement_shop": {
                            "id": 1,
                            "name": "National Institutes of Health",
                            "abbr": "NIH",
                            "fee_percentage": 0.05
                          },
                          "fee": 0.05,
                          "start_date": "2023-01-01",
                          "end_date": "2023-12-31"
                        },
                        {
                          "id": 2,
                          "procurement_shop": {
                            "id": 1,
                            "name": "National Institutes of Health",
                            "abbr": "NIH",
                            "fee_percentage": 0.05
                          },
                          "fee": 0.06,
                          "start_date": "2024-01-01",
                          "end_date": null
                        }
                      ],
                      "fee_percentage": 0.05,
                      "current_fee": {
                        "id": 1,
                        "procurement_shop": {
                          "id": 1,
                          "name": "National Institutes of Health",
                          "abbr": "NIH",
                          "fee_percentage": 0.05
                        },
                        "fee": 0.05,
                        "start_date": "2023-01-01",
                        "end_date": "2023-12-31"
                      }
                    },
                    {
                      "id": 2,
                      "name": "General Services Administration",
                      "abbr": "GSA",
                      "procurement_shop_fees": [
                        {
                          "id": 3,
                          "procurement_shop": {
                            "id": 2,
                            "name": "General Services Administration",
                            "abbr": "GSA",
                            "fee_percentage": 0.075
                          },
                          "fee": 0.075,
                          "start_date": "2023-01-01",
                          "end_date": null
                        }
                      ],
                      "fee_percentage": 0.075,
                      "current_fee": {
                        "id": 3,
                        "procurement_shop": {
                          "id": 2,
                          "name": "General Services Administration",
                          "abbr": "GSA",
                          "fee_percentage": 0.075
                        },
                        "fee": 0.075,
                        "start_date": "2023-01-01",
                        "end_date": null
                      }
                    }
                  ]
  /procurement-shops/{id}:
    get:
      tags:
        - Procurement Shops
      operationId: getProcurementShopById
      description: Get Procurement Shop by id
      parameters:
        - $ref: "#/components/parameters/simulatedError"
        - in: path
          name: id
          description: Id
          required: true
          schema:
            type: integer
            format: int32
            minimum: 0
            default: 0
      responses:
        "200":
          description: OK
          content:
            application/json:
              schema:
                $ref: "#/components/schemas/ProcurementShop"
              example:
                id: 1
                name: "National Institutes of Health"
                abbr: "NIH"
                procurement_shop_fees: [
                  {
                    "id": 1,
                    "procurement_shop": {
                      "id": 1,
                      "name": "National Institutes of Health",
                      "abbr": "NIH",
                      "fee_percentage": 0.05
                    },
                    "fee": 0.05,
                    "start_date": "2023-01-01",
                    "end_date": "2023-12-31"
                  },
                  {
                    "id": 2,
                    "procurement_shop": {
                      "id": 1,
                      "name": "National Institutes of Health",
                      "abbr": "NIH",
                      "fee_percentage": 0.05
                    },
                    "fee": 0.06,
                    "start_date": "2024-01-01",
                    "end_date": null
                  }
                ]
                fee_percentage: 0.05
                current_fee: {
                  "id": 1,
                  "procurement_shop": {
                    "id": 1,
                    "name": "National Institutes of Health",
                    "abbr": "NIH",
                    "fee_percentage": 0.05
                  },
                  "fee": 0.05,
                  "start_date": "2023-01-01",
                  "end_date": "2023-12-31"
                }
        "404":
          description: Not Found
        "500":
          description: Internal Server Error
  /budget-line-items-filters/:
    get:
      tags:
        - Budget Line Items
      operationId: getBudgetLineItemsFilters
      description: Get budget line items filter options
      parameters:
        - in: query
          name: onlyMy
          schema:
            type: boolean
            example: true
          description: if true, only return the user's budget line items
        - in: query
          name: enable_obe
          schema:
            type: boolean
          description: If true, include OBE status in the response
      responses:
        "200":
          description: OK
          content:
            application/json:
              schema:
                type: object
                properties:
                  fiscal_years:
                    type: array
                  statuses:
                    type: array
                  portfolios:
                    type: array

  /budget-line-items/:
    get:
      tags:
        - Budget Line Items
      operationId: getBudgetLineItems
      description: Get a list of budget line items with optional filtering
      parameters:
        - in: query
          name: limit
          schema:
            type: integer
            format: int32
            minimum: 1
            maximum: 50
            default: 10
          description: Maximum number of items to return
        - in: query
          name: offset
          schema:
            type: integer
            format: int32
            minimum: 0
            default: 0
          description: Number of items to skip
        - in: query
          name: agreement_id
          schema:
            type: integer
            format: int32
          description: Filter by agreement ID
        - in: query
          name: sortConditions
          schema:
            type: string
          description: Sort by the provided sort condition
        - in: query
          name: sortDescending
          schema:
            type: boolean
          description: Sort results should be returned descending or not. Ignored if sortConditions not included
        - in: query
          name: enable_obe
          schema:
            type: boolean
          description: If true, include OBE BLIs in the response
      responses:
        "200":
          description: OK
          content:
            application/json:
              schema:
                type: array
                items:
                  allOf:
                    - $ref: "#/components/schemas/BudgetLineItem"
                    - type: object
                      properties:
                        _meta:
                          $ref: "#/components/schemas/BudgetLineItemMeta"
        "400":
          description: Bad Request
        "401":
          description: Unauthorized
        "500":
          description: Internal Server Error
    post:
      tags:
        - Budget Line Items
      operationId: createBudgetLineItem
      description: Create a new budget line item
      requestBody:
        required: true
        content:
          application/json:
            schema:
              $ref: "#/components/schemas/BudgetLineItemRequest"
      responses:
        "201":
          description: Created
          content:
            application/json:
              schema:
                $ref: "#/components/schemas/BudgetLineItem"
        "400":
          description: Bad Request
        "401":
          description: Unauthorized
        "500":
          description: Internal Server Error

  /budget-line-items/{id}/:
    parameters:
      - in: path
        name: id
        required: true
        schema:
          type: integer
          format: int32
        description: The ID of the budget line item
    get:
      tags:
        - Budget Line Items
      operationId: getBudgetLineItem
      description: Get a budget line item by ID
      responses:
        "200":
          description: OK
          content:
            application/json:
              schema:
                allOf:
                  - $ref: "#/components/schemas/BudgetLineItem"
                  - type: object
                    properties:
                      _meta:
                        $ref: "#/components/schemas/BudgetLineItemMeta"
        "400":
          description: Bad Request
        "401":
          description: Unauthorized
        "404":
          description: Not Found
        "500":
          description: Internal Server Error
    put:
      tags:
        - Budget Line Items
      operationId: updateBudgetLineItem
      description: Update a budget line item (full update)
      requestBody:
        required: true
        content:
          application/json:
            schema:
              $ref: "#/components/schemas/BudgetLineItemRequest"
      responses:
        "200":
          description: OK
          content:
            application/json:
              schema:
                $ref: "#/components/schemas/BudgetLineItem"
        "400":
          description: Bad Request
        "401":
          description: Unauthorized
        "404":
          description: Not Found
        "500":
          description: Internal Server Error
    patch:
      tags:
        - Budget Line Items
      operationId: partialUpdateBudgetLineItem
      description: Partially update a budget line item
      requestBody:
        required: true
        content:
          application/json:
            schema:
              $ref: "#/components/schemas/BudgetLineItemRequest"
      responses:
        "200":
          description: OK
          content:
            application/json:
              schema:
                $ref: "#/components/schemas/BudgetLineItem"
        "400":
          description: Bad Request
        "401":
          description: Unauthorized
        "404":
          description: Not Found
        "500":
          description: Internal Server Error
    delete:
      tags:
        - Budget Line Items
      operationId: deleteBudgetLineItem
      description: Delete a budget line item
      responses:
        "200":
          description: OK
          content:
            application/json:
              schema:
                type: object
                properties:
                  message:
                    type: string
                  id:
                    type: integer
        "401":
          description: Unauthorized
        "404":
          description: Not Found
        "500":
          description: Internal Server Error
  /notifications/:
    get:
      tags:
        - Notifications
      operationId: getNotifications
      description: Get Notifications
      parameters:
        - $ref: "#/components/parameters/simulatedError"
        - name: user_id
          in: query
          schema:
            type: integer
          example: 1
        - name: oidc_id
          in: query
          schema:
            type: string
          example: 6dd69df5-b6ab-4f27-890a-e64dd1d7f1e6
        - name: is_read
          in: query
          schema:
            type: boolean
          example: true
      responses:
        "200":
          description: OK
          content:
            application/json:
              schema:
                $ref: "#/components/schemas/Notifications"
              examples:
                "0":
                  $ref: "#/components/examples/Notifications"
  /notifications/{id}:
    get:
      tags:
        - Notifications
      operationId: getNotificationById
      description: Get Notifications By Id
      parameters:
        - $ref: "#/components/parameters/simulatedError"
        - in: path
          name: id
          description: Id
          required: true
          schema:
            type: integer
            format: int32
            minimum: 1
            default: 1
      responses:
        "200":
          description: OK
          content:
            application/json:
              schema:
                $ref: "#/components/schemas/Notification"
    put:
      tags:
        - Notifications
      operationId: putNotification
      summary: Update a Notification (Over-write)
      parameters:
        - $ref: "#/components/parameters/simulatedError"
        - in: path
          name: id
          description: Id
          required: true
          schema:
            type: integer
            format: int32
            minimum: 1
            default: 1
      requestBody:
        required: true
        content:
          application/json:
            schema:
              $ref: "#/components/schemas/NotificationRequest"
      responses:
        "200":
          description: OK
        "400":
          description: Bad Request
        "401":
          description: Unauthorized
        "500":
          description: Internal Server Error
    patch:
      tags:
        - Notifications
      operationId: patchNotification
      summary: Update a Notification (Merge)
      parameters:
        - $ref: "#/components/parameters/simulatedError"
        - in: path
          name: id
          description: Id
          required: true
          schema:
            type: integer
            format: int32
            minimum: 1
            default: 1
      requestBody:
        required: true
        content:
          application/json:
            schema:
              $ref: "#/components/schemas/NotificationRequest"
      responses:
        "200":
          description: OK
        "400":
          description: Bad Request
        "401":
          description: Unauthorized
        "500":
          description: Internal Server Error
  /services-components/:
    get:
      tags:
        - Service Components
      operationId: getServicesComponents
      description: Get Services Components
      parameters:
        - $ref: "#/components/parameters/simulatedError"
        - name: agreement_id
          in: query
          schema:
            type: integer
          example: 1
      responses:
        "200":
          description: OK
          content:
            application/json:
              schema:
                $ref: "#/components/schemas/ServicesComponents"
    post:
      tags:
        - Service Components
      operationId: createServicesComponent
      summary: Create a new Service Component
      parameters:
        - $ref: "#/components/parameters/simulatedError"
      requestBody:
        required: true
        content:
          application/json:
            schema:
              $ref: "#/components/schemas/ServicesComponentRequestPost"
      responses:
        "201":
          description: Created
        "400":
          description: Bad Request
        "500":
          description: Internal Server Error
  /services-components/{id}:
    get:
      tags:
        - Service Components
      operationId: getServicesComponentById
      description: Get Services Component by id
      parameters:
        - $ref: "#/components/parameters/simulatedError"
        - in: path
          name: id
          description: Id
          required: true
          schema:
            type: integer
            format: int32
            minimum: 1
            default: 1
      responses:
        "200":
          description: OK
          content:
            application/json:
              schema:
                $ref: "#/components/schemas/ServicesComponent"
    put:
      tags:
        - Service Components
      operationId: putServicesComponent
      summary: Update a Services Component (Over-write)
      parameters:
        - $ref: "#/components/parameters/simulatedError"
        - in: path
          name: id
          description: Id
          required: true
          schema:
            type: integer
            format: int32
            minimum: 1
            default: 1
      requestBody:
        required: true
        content:
          application/json:
            schema:
              $ref: "#/components/schemas/ServicesComponentRequest"
      responses:
        "200":
          description: OK
        "400":
          description: Bad Request
        "401":
          description: Unauthorized
        "500":
          description: Internal Server Error
    patch:
      tags:
        - Service Components
      operationId: patchServicesComponent
      summary: Update a Services Component (Merge)
      parameters:
        - $ref: "#/components/parameters/simulatedError"
        - in: path
          name: id
          description: Id
          required: true
          schema:
            type: integer
            format: int32
            minimum: 1
            default: 1
      requestBody:
        required: true
        content:
          application/json:
            schema:
              $ref: "#/components/schemas/ServicesComponentRequest"
      responses:
        "200":
          description: OK
        "400":
          description: Bad Request
        "401":
          description: Unauthorized
        "500":
          description: Internal Server Error
    delete:
      tags:
        - Service Components
      operationId: deleteServicesComponent
      summary: Delete a Service Component
      parameters:
        - $ref: "#/components/parameters/simulatedError"
        - in: path
          name: id
          description: Id
          required: true
          schema:
            type: integer
            format: int32
            minimum: 1
            default: 1
      responses:
        "200":
          description: OK
        "400":
          description: Bad Request
        "401":
          description: Unauthorized
        "500":
          description: Internal Server Error
  /procurement-steps/:
    get:
      tags:
        - Procurement Shops
      operationId: getProcurementSteps
      description: Get list of Procurement Steps
      parameters:
        - $ref: "#/components/parameters/simulatedError"
        - name: agreement_id
          in: query
          schema:
            type: integer
          example: 1
      responses:
        "200":
          description: OK
          content:
            application/json:
              schema:
                $ref: "#/components/schemas/ProcurementSteps"
  /procurement-acquisition-plannings/{id}:
    get:
      tags:
        - Procurement Shops
      operationId: getAcquisitionPlanningById
      description: Get an Acquisition Planning step by ID
      parameters:
        - $ref: "#/components/parameters/simulatedError"
        - in: path
          name: id
          description: Id
          required: true
          schema:
            type: integer
            format: int32
            minimum: 1
            default: 1
      responses:
        "200":
          description: OK
          content:
            application/json:
              schema:
                $ref: "#/components/schemas/AcquisitionPlanning"
    patch:
      tags:
        - Procurement Shops
      operationId: patchAcquisitionPlanning
      summary: Update Get an Acquisition Planning (merge)
      parameters:
        - $ref: "#/components/parameters/simulatedError"
        - in: path
          name: id
          description: Id
          required: true
          schema:
            type: integer
            format: int32
            minimum: 1
            default: 1
      requestBody:
        required: true
        content:
          application/json:
            schema:
              $ref: "#/components/schemas/AcquisitionPlanning"
      responses:
        "200":
          description: OK
        "400":
          description: Bad Request
        "401":
          description: Unauthorized
        "500":
          description: Internal Server Error
  /procurement-pre-solicitations/{id}:
    get:
      tags:
        - Procurement Shops
      operationId: getPreSolicitationById
      description: Get a Pre-Solicitation step by ID
      parameters:
        - $ref: "#/components/parameters/simulatedError"
        - in: path
          name: id
          description: Id
          required: true
          schema:
            type: integer
            format: int32
            minimum: 1
            default: 1
      responses:
        "200":
          description: OK
          content:
            application/json:
              schema:
                $ref: "#/components/schemas/PreSolicitation"
    patch:
      tags:
        - Procurement Shops
      operationId: patchPreSolicitation
      summary: Update Get an Acquisition Planning (merge)
      parameters:
        - $ref: "#/components/parameters/simulatedError"
        - in: path
          name: id
          description: Id
          required: true
          schema:
            type: integer
            format: int32
            minimum: 1
            default: 1
      requestBody:
        required: true
        content:
          application/json:
            schema:
              $ref: "#/components/schemas/PreSolicitation"
      responses:
        "200":
          description: OK
        "400":
          description: Bad Request
        "401":
          description: Unauthorized
        "500":
          description: Internal Server Error
  /procurement-solicitations/{id}:
    get:
      tags:
        - Procurement Shops
      operationId: getSolicitationById
      description: Get a Pre-Solicitation step by ID
      parameters:
        - $ref: "#/components/parameters/simulatedError"
        - in: path
          name: id
          description: Id
          required: true
          schema:
            type: integer
            format: int32
            minimum: 1
            default: 1
      responses:
        "200":
          description: OK
          content:
            application/json:
              schema:
                $ref: "#/components/schemas/Solicitation"
    patch:
      tags:
        - Procurement Shops
      operationId: patchSolicitation
      summary: Update a Pre-Solicitation step (merge)
      parameters:
        - $ref: "#/components/parameters/simulatedError"
        - in: path
          name: id
          description: Id
          required: true
          schema:
            type: integer
            format: int32
            minimum: 1
            default: 1
      requestBody:
        required: true
        content:
          application/json:
            schema:
              $ref: "#/components/schemas/Solicitation"
      responses:
        "200":
          description: OK
        "400":
          description: Bad Request
        "401":
          description: Unauthorized
        "500":
          description: Internal Server Error
  /procurement-evaluations/{id}:
    get:
      tags:
        - Procurement Shops
      operationId: getEvaluationById
      description: Get an Evaluation step by ID
      parameters:
        - $ref: "#/components/parameters/simulatedError"
        - in: path
          name: id
          description: Id
          required: true
          schema:
            type: integer
            format: int32
            minimum: 1
            default: 1
      responses:
        "200":
          description: OK
          content:
            application/json:
              schema:
                $ref: "#/components/schemas/Evaluation"
    patch:
      tags:
        - Procurement Shops
      operationId: patchEvaluation
      summary: Update an Evaluation step (merge)
      parameters:
        - $ref: "#/components/parameters/simulatedError"
        - in: path
          name: id
          description: Id
          required: true
          schema:
            type: integer
            format: int32
            minimum: 1
            default: 1
      requestBody:
        required: true
        content:
          application/json:
            schema:
              $ref: "#/components/schemas/Evaluation"
      responses:
        "200":
          description: OK
        "400":
          description: Bad Request
        "401":
          description: Unauthorized
        "500":
          description: Internal Server Error
  /procurement-pre-awards/{id}:
    get:
      tags:
        - Procurement Shops
      operationId: getPreAwardById
      description: Get a Pre-Award step by ID
      parameters:
        - $ref: "#/components/parameters/simulatedError"
        - in: path
          name: id
          description: Id
          required: true
          schema:
            type: integer
            format: int32
            minimum: 1
            default: 1
      responses:
        "200":
          description: OK
          content:
            application/json:
              schema:
                $ref: "#/components/schemas/PreAward"
    patch:
      tags:
        - Procurement Shops
      operationId: patchPreAward
      summary: Update a Pre-Award step (merge)
      parameters:
        - $ref: "#/components/parameters/simulatedError"
        - in: path
          name: id
          description: Id
          required: true
          schema:
            type: integer
            format: int32
            minimum: 1
            default: 1
      requestBody:
        required: true
        content:
          application/json:
            schema:
              $ref: "#/components/schemas/PreAward"
      responses:
        "200":
          description: OK
        "400":
          description: Bad Request
        "401":
          description: Unauthorized
        "500":
          description: Internal Server Error
  /procurement-awards/{id}:
    get:
      tags:
        - Procurement Shops
      operationId: getAwardById
      description: Get an Award step by ID
      parameters:
        - $ref: "#/components/parameters/simulatedError"
        - in: path
          name: id
          description: Id
          required: true
          schema:
            type: integer
            format: int32
            minimum: 1
            default: 1
      responses:
        "200":
          description: OK
          content:
            application/json:
              schema:
                $ref: "#/components/schemas/Award"
    patch:
      tags:
        - Procurement Shops
      operationId: patchAward
      summary: Update an Award step (merge)
      parameters:
        - $ref: "#/components/parameters/simulatedError"
        - in: path
          name: id
          description: Id
          required: true
          schema:
            type: integer
            format: int32
            minimum: 1
            default: 1
      requestBody:
        required: true
        content:
          application/json:
            schema:
              $ref: "#/components/schemas/Award"
      responses:
        "200":
          description: OK
        "400":
          description: Bad Request
        "401":
          description: Unauthorized
        "500":
          description: Internal Server Error
  /change-requests/:
    description: ChangeRequests collection endpoint
    get:
      tags:
        - Change Requests
      operationId: getChangeRequests
      description: Get a list of change requests with pagination
      parameters:
        - name: userId
          in: query
          description: The user id to filter change requests
          schema:
            type: string
        - name: offset
          in: query
          description: The number of items to skip before starting to collect the result set
          schema:
            type: integer
            format: int32
            minimum: 0
            default: 0
        - name: limit
          in: query
          description: The numbers of items to return
          schema:
            type: integer
            format: int32
            minimum: 1
            default: 10
      responses:
        "200":
          description: OK
          content:
            application/json:
              schema:
                type: array
                items:
                  $ref: "#/components/schemas/GenericChangeRequest"
        "400":
          description: Bad Request
        "401":
          description: Unauthorized
        "500":
          description: Internal Server Error
    patch:
      tags:
        - Change Requests
      operationId: approveOrRejectChangeRequest
      parameters:
        - $ref: "#/components/parameters/simulatedError"
      description: approve or reject a change request
      requestBody:
        content:
          application/json:
            schema:
              type: object
              properties:
                change_request_id:
                  type: integer
                action:
                  type: string
                  description: "APPROVE or REJECT"
                requestor_notes:
                  description: optional notes from the requestor added the change request
                  type: string
                reviewer_notes:
                  description: optional notes from the reviewer added the change request
                  type: string
            examples:
              "0":
                value: >-
                  {"change_request_id": 123, "action": "APPROVE", "reviewer_notes": "Looks good to me"}
      responses:
        "200":
          description: OK
        "400":
          description: Bad Request
        "401":
          description: Unauthorized
        "500":
          description: Internal Server Error

  /documents/{agreement_id}/:
    get:
      tags:
        - Documents
      operationId: Get Documents
      description: Get documents by agreement id
      parameters:
        - in: path
          name: agreement_id
          description: The agreement id to filter documents
          required: true
          schema:
            type: integer
            format: int32
            minimum: 0
      responses:
        "200":
          description: OK
          content:
            application/json:
              schema:
                type: object
                properties:
                  url:
                    type: string
                  documents:
                    type: array
                    items:
                      $ref: "#/components/schemas/Documents"
        "400":
          description: Bad Request
        "500":
          description: Internal Server Error
  /documents/:
    post:
      tags:
        - Documents
      operationId: Create Document
      description: Create a new document
      requestBody:
        required: true
        content:
          application/json:
            schema:
              type: object
              properties:
                document_name:
                  type: string
                document_type:
                  type: string
                agreement_id:
                  type: integer
                  format: int32
                document_size:
                  type: number
              required:
                - document_name
                - document_type
                - agreement_id
                - document_size
      responses:
        "201":
          description: Created
          content:
            application/json:
              schema:
                type: object
                properties:
                  url:
                    type: string
                  uuid:
                    type: string
        "400":
          description: Bad Request
        "500":
          description: Internal Server Error
  /documents/{document_id}/status/:
    patch:
      tags:
        - Documents
      description: Update a document status
      parameters:
        - in: path
          name: document_id
          required: true
          schema:
            type: string
      requestBody:
        required: true
        content:
          application/json:
            schema:
              type: object
              properties:
                agreement_id:
                  type: integer
                  format: int32
                status:
                  type: string
              required:
                - agreement_id
                - status
      responses:
        "200":
          description: OK
          content:
            application/json:
              schema:
                type: object
                properties:
                  message:
                    type: string
        "400":
          description: Bad Request
        "500":
          description: Internal Server Error
  /research-methodologies/:
    get:
      tags:
        - Research Methodologies
      operationId: getResearchMethodologies
      description: Get Research Methodologies
      parameters:
        - $ref: "#/components/parameters/simulatedError"
        - in: query
          name: limit
          schema:
            type: integer
            description: Maximum number of items to return
            minimum: 1
            maximum: 50
            default: 10
          example: 1
        - in: query
          name: offset
          schema:
            type: integer
            description: Number of items to skip
            minimum: 0
            default: 0
          example: 0
      responses:
        "200":
          description: OK
          content:
            application/json:
              schema:
                type: array
                items:
                  $ref: "#/components/schemas/ResearchMethodology"
  /research-methodologies/{id}:
    get:
      tags:
        - Research Methodologies
      operationId: getResearchMethodologyById
      description: Get Research Methodology by id
      parameters:
        - $ref: "#/components/parameters/simulatedError"
        - in: path
          name: id
          description: Id
          required: true
          schema:
            type: integer
            format: int32
            minimum: 1
            default: 1
      responses:
        "200":
          description: OK
          content:
            application/json:
              schema:
                $ref: "#/components/schemas/ResearchMethodology"
  /special-topics/:
    get:
      tags:
        - Special Topics
      operationId: getSpecialTopics
      description: Get Special Topics
      parameters:
        - $ref: "#/components/parameters/simulatedError"
        - in: query
          name: limit
          schema:
            type: integer
            description: Maximum number of items to return
            minimum: 1
            maximum: 50
            default: 10
          example: 1
        - in: query
          name: offset
          schema:
            type: integer
            description: Number of items to skip
            minimum: 0
            default: 0
          example: 0
      responses:
        "200":
          description: OK
          content:
            application/json:
              schema:
                type: array
                items:
                  $ref: "#/components/schemas/SpecialTopic"
  /special-topics/{id}:
    get:
      tags:
        - Special Topics
      operationId: getSpecialTopicById
      description: Get Special Topic by id
      parameters:
        - $ref: "#/components/parameters/simulatedError"
        - in: path
          name: id
          description: Id
          required: true
          schema:
            type: integer
            format: int32
            minimum: 1
            default: 1
      responses:
        "200":
          description: OK
          content:
            application/json:
              schema:
                $ref: "#/components/schemas/SpecialTopic"
components:
  parameters:
    created_by:
      description: The user id of the user who created the object
      name: created_by
      in: query
      schema:
        type: integer
    updated_by:
      description: The user id of the user who last updated the object
      name: updated_by
      in: query
      schema:
        type: integer
    created_on:
      description: The timestamp of when the object was created
      name: created_on
      in: query
      schema:
        type: string
        format: date-time
    updated_on:
      description: The timestamp of when the object was last updated
      name: updated_on
      in: query
      schema:
        type: string
        format: date-time
    created_by_user:
      description: A minimal representation of the user who created the object
      name: created_by_user
      in: query
      schema:
        $ref: "#/components/schemas/SafeUser"
    updated_by_user:
      description: A minimal representation of the user who last updated the object
      name: updated_by_user
      in: query
      schema:
        $ref: "#/components/schemas/SafeUser"
    simulatedError:
      name: simulatedError
      in: query
      schema:
        type: integer
      example: ""
      description: >-
        Simulate an error response, set the value to either `true` to get a 500
        status code, or to a specific status code number (e.g.: `400`).
  securitySchemes:
    bearerAuth:
      type: http
      scheme: bearer
      bearerFormat: JWT
  schemas:
    BasicCAN:
      description: >-
        A simple version of the Common Accounting Number (CAN) Object.
        This object is intended to be used in the schemas nested within the CAN object.
      properties:
        active_period:
          type: integer
        funding_method:
          type: string
        funding_frequency:
          type: string
        funding_type:
          type: string
        display_name:
          type: string
        nick_name:
          type: string
        number:
          type: string
        portfolio_id:
          type: integer
        description:
          type: string
        id:
          type: integer
      required:
        - number
        - portfolio_id
        - id
    CreateUpdateCANRequestSchema:
      description: The request object for creating a new Common Accounting Number (CAN) object.
      properties:
        nick_name:
          type: string
        number:
          type: string
        description:
          type: string
        portfolio_id:
          type: integer
        funding_details_id:
          type: integer
      required:
        - number
        - portfolio_id
        - nick_name
    CAN:
      description: Common Accounting Number (CAN) Object
      type: object
      properties:
        is_expired:
          type: boolean
        active_period:
          type: integer
        funding_method:
          type: string
        funding_frequency:
          type: string
        funding_type:
          type: string
        budget_line_items:
          type: array
          items:
            $ref: "#/components/schemas/BudgetLineItem"
        description:
          type: string
        display_name:
          type: string
        funding_budgets:
          type: array
          items:
            $ref: "#/components/schemas/FundingBudget"
        funding_details:
          type: object
          items:
            $ref: "#/components/schemas/FundingDetails"
        funding_details_id:
          type: integer
        funding_received:
          type: array
          items:
            $ref: "#/components/schemas/FundingReceived"
        id:
          type: integer
        nick_name:
          type: string
        number:
          type: string
        obligate_by:
          type: integer
        portfolio:
          type: integer
        portfolio_id:
          type: integer
        projects:
          type: array
          items:
            $ref: "#/components/schemas/Project"
        created_on:
          $ref: "#/components/parameters/created_on"
        updated_on:
          $ref: "#/components/parameters/updated_on"
        created_by:
          $ref: "#/components/parameters/created_by"
        updated_by:
          $ref: "#/components/parameters/updated_by"
        created_by_user:
          $ref: "#/components/parameters/created_by_user"
        updated_by_user:
          $ref: "#/components/parameters/updated_by_user"
      required:
        - id
        - portfolio_id
        - number
    CANHistoryList:
      description: A list of CAN objects with their history
      type: array
      items:
        anyOf:
          - $ref: "#/components/schemas/CANHistoryItem"
    CANHistoryItem:
      description: A single CAN object with its history
      type: object
      properties:
        id:
          type: integer
          description: The unique identifier for the history record.
          example: 2
        can_id:
          type: integer
          description: FK to the CAN object that the history record is associated with.
          example: 3
        ops_event_id:
          type: integer
          description: FK to the OPS event that triggered the history record.
          example: 4
        history_title:
          type: string
          description: The title of the history event in Markdown format.
          example: "Nickname Edited"
        history_message:
          type: string
          description: The message that describes the history event in Markdown format.
          example: "Omkar Kuber edited the nickname from 'CAN 1' to 'CAN 2'"
        timestamp:
          type: string
          description: The timestamp of when the history event was created (different than created_on).
          format: date-time
          example: "2023-09-01T00:00:00.000000Z"
        history_type:
          type: string
          enum:
            - CAN_DATA_IMPORT
            - CAN_NICKNAME_EDITED
            - CAN_DESCRIPTION_EDITED
            - CAN_FUNDING_CREATED
            - CAN_RECEIVED_CREATED
            - CAN_FUNDING_EDITED
            - CAN_RECEIVED_EDITED
            - CAN_FUNDING_DELETED
            - CAN_RECEIVED_DELETED
            - CAN_PORTFOLIO_CREATED
            - CAN_PORTFOLIO_DELETED
            - CAN_PORTFOLIO_EDITED
            - CAN_DIVISION_CREATED
            - CAN_DIVISION_DELETED
            - CAN_DIVISION_EDITED
            - CAN_CARRY_FORWARD_CALCULATED
          example: "CAN_NICKNAME_EDITED"
      required:
        - id
        - can_id
        - ops_event_id
    FundingReceived:
      description: Funding Received Object
      type: object
      properties:
        can:
          type: integer
        can_id:
          type: integer
        display_name:
          type: string
        fiscal_year:
          type: integer
        funding:
          type: number
        id:
          type: integer
        notes:
          type: string
        created_on:
          $ref: "#/components/parameters/created_on"
        updated_on:
          $ref: "#/components/parameters/updated_on"
        created_by:
          $ref: "#/components/parameters/created_by"
        updated_by:
          $ref: "#/components/parameters/updated_by"
        created_by_user:
          $ref: "#/components/parameters/created_by_user"
        updated_by_user:
          $ref: "#/components/parameters/updated_by_user"
      required:
        - id
        - can_id
        - fiscal_year
    CreateUpdateFundingReceived:
      description: A request object for the creation or updating of a FundingReceived
      type: object
      properties:
        fiscal_year:
          type: integer
        can_id:
          type: integer
        funding:
          type: number
        notes:
          type: string
      required:
        - fiscal_year
        - can_id
        - funding
    CreateUpdateFundingDetails:
      description: A request object for the creation or updating of a FundingDetails object
      type: object
      properties:
        allotment:
          type: string
        allowance:
          type: string
        display_name:
          type: string
        fiscal_year:
          type: integer
        fund_code:
          type: string
        funding_partner:
          type: string
        funding_source:
          type: string
          enum:
            - OPRE
            - ACF
            - ACF_MOU
            - HHS
            - OTHER
        method_of_transfer:
          type: string
          enum:
            - DIRECT
            - COST_SHARE
            - IAA
            - IDDA
            - OTHER
        sub_allowance:
          type: string
    FundingDetails:
      description: Funding Detail Object
      type: object
      properties:
        allotment:
          type: string
        allowance:
          type: string
        appropriation:
          type: string
        display_name:
          type: string
        fiscal_year:
          type: integer
        fund_code:
          type: string
        funding_partner:
          type: string
        funding_source:
          type: string
          enum:
            - OPRE
            - ACF
            - ACF_MOU
            - HHS
            - OTHER
        id:
          type: integer
        method_of_transfer:
          type: string
          enum:
            - DIRECT
            - COST_SHARE
            - IAA
            - IDDA
            - OTHER
        sub_allowance:
          type: string
        created_on:
          $ref: "#/components/parameters/created_on"
        updated_on:
          $ref: "#/components/parameters/updated_on"
        created_by:
          $ref: "#/components/parameters/created_by"
        updated_by:
          $ref: "#/components/parameters/updated_by"
        created_by_user:
          $ref: "#/components/parameters/created_by_user"
        updated_by_user:
          $ref: "#/components/parameters/updated_by_user"
      required:
        - fiscal_year
        - fund_code
        - id
    CreateUpdateCANFundingBudgetRequest:
      description: A request object for the creation or updating of a FundingBudget
      type: object
      properties:
        fiscal_year:
          type: integer
        can_id:
          type: integer
        budget:
          type: number
        notes:
          type: string
      required:
        - fiscal_year
        - can_id
        - budget
    FundingBudget:
      description: Funding Budget Object
      type: object
      properties:
        budget:
          type: number
        can:
          $ref: "#/components/schemas/BasicCAN"
        can_id:
          type: integer
        display_name:
          type: string
        fiscal_year:
          type: integer
        id:
          type: integer
        notes:
          type: string
        versions:
          type: array
          items:
            $ref: "#/components/schemas/FundingBudgetVersion"
        created_on:
          $ref: "#/components/parameters/created_on"
        updated_on:
          $ref: "#/components/parameters/updated_on"
        created_by:
          $ref: "#/components/parameters/created_by"
        updated_by:
          $ref: "#/components/parameters/updated_by"
        created_by_user:
          $ref: "#/components/parameters/created_by_user"
        updated_by_user:
          $ref: "#/components/parameters/updated_by_user"
      required:
        - id
        - can_id
        - fiscal_year
    FundingBudgetVersion:
      description: SQLAlchemy Continuum Version for Funding Budget
      type: object
      properties:
        budget:
          type: number
        can:
          type: integer
        can_id:
          type: integer
        display_name:
          type: string
        fiscal_year:
          type: integer
        id:
          type: integer
        notes:
          type: string
        transaction_id:
          type: integer
        end_transation_id:
          type: integer
        operation_type:
          type: integer
        created_on:
          $ref: "#/components/parameters/created_on"
        updated_on:
          $ref: "#/components/parameters/updated_on"
        created_by:
          $ref: "#/components/parameters/created_by"
        updated_by:
          $ref: "#/components/parameters/updated_by"
        created_by_user:
          $ref: "#/components/parameters/created_by_user"
        updated_by_user:
          $ref: "#/components/parameters/updated_by_user"
    Portfolio:
      description: Portfolio Object
      type: object
      properties:
        id:
          type: integer
        name:
          type: string
        abbreviation:
          type: string
        status:
          type: string
          enum:
            - IN_PROCESS
            - NOT_STARTED
            - SANDBOX
        cans:
          type: array
          items:
            $ref: "#/components/schemas/CAN"
        division_id:
          type: integer
        urls:
          type: array
          items:
            $ref: "#/components/schemas/PortfolioUrl"
        team_leaders:
          type: array
          items:
            $ref: "#/components/schemas/SafeUser"
        created_on:
          $ref: "#/components/parameters/created_on"
        updated_on:
          $ref: "#/components/parameters/updated_on"
        created_by:
          $ref: "#/components/parameters/created_by"
        updated_by:
          $ref: "#/components/parameters/updated_by"
        created_by_user:
          $ref: "#/components/parameters/created_by_user"
        updated_by_user:
          $ref: "#/components/parameters/updated_by_user"
      required:
        - id
        - division_id
        - abbreviation
    PortfolioUrl:
      description: Used to list the URL/links associated with the Portfolio
      type: object
      properties:
        id:
          type: integer
        portfolio_id:
          type: integer
        url:
          type: string
          format: uri
        created_on:
          $ref: "#/components/parameters/created_on"
        updated_on:
          $ref: "#/components/parameters/updated_on"
        created_by:
          $ref: "#/components/parameters/created_by"
        updated_by:
          $ref: "#/components/parameters/updated_by"
      required:
        - id
        - portfolio_id
        - url
    CreateUpdatePortfolioUrl:
      description: A request object for the creation or updating of a PortfolioUrl
      type: object
      properties:
        portfolio_id:
          type: integer
        url:
          type: string
          format: uri
      required:
        - portfolio_id
        - url
    PortfolioFundingSummary:
      description: Portfolio funding summary
      type: object
      properties:
        total_funding:
          $ref: "#/components/schemas/FundingLineItem"
        carry_forward_funding:
          $ref: "#/components/schemas/FundingLineItem"
        draft_funding:
          $ref: "#/components/schemas/FundingLineItem"
        planned_funding:
          $ref: "#/components/schemas/FundingLineItem"
        obligated_funding:
          $ref: "#/components/schemas/FundingLineItem"
        in_execution_funding:
          $ref: "#/components/schemas/FundingLineItem"
        available_funding:
          $ref: "#/components/schemas/FundingLineItem"
        new_funding:
          $ref: "#/components/schemas/FundingLineItem"
    FundingLineItem:
      description: Portfolio funding object
      type: object
      properties:
        amount:
          type: number
        percentage:
          type: string
    User:
      description: OPRE User Object
      type: object
      properties:
        division:
          type: integer
        oidc_id:
          type: string
        full_name:
          type: string
        roles:
          $ref: "#/components/schemas/Roles"
        last_name:
          type: string
        id:
          type: integer
        first_name:
          type: string
        email:
          type: string
        status:
          type: string
          enum:
            - ACTIVE
            - INACTIVE
            - LOCKED
        hhs_id:
          type: string
        display_name:
          type: string
        is_superuser:
          type: boolean
        created_on:
          $ref: "#/components/parameters/created_on"
        updated_on:
          $ref: "#/components/parameters/updated_on"
        created_by:
          $ref: "#/components/parameters/created_by"
        updated_by:
          $ref: "#/components/parameters/updated_by"
        created_by_user:
          $ref: "#/components/parameters/created_by_user"
        updated_by_user:
          $ref: "#/components/parameters/updated_by_user"
    SafeUser:
      description: A minimal OPRE User Object
      type: object
      properties:
        id:
          type: integer
        full_name:
          type: string
    Roles:
      type: object
      properties:
        id:
          type: integer
        name:
          type: string
          enum:
            - SYSTEM_OWNER
            - BUDGET_TEAM
            - REVIEWER_APPROVER
            - USER_ADMIN
            - VIEWER_EDITOR
            - PROCUREMENT_TEAM
        is_superuser:
          type: boolean
    ResearchProjectFundingSummary:
      description: Research Project funding data for a Portfolio
      type: object
      properties:
        total_funding:
          type: number
    TeamLeader:
      type: object
      properties:
        division:
          type: integer
        email:
          type: string
        first_name:
          type: string
        full_name:
          type: string
        id:
          type: integer
        last_name:
          type: string
        oidc_id:
          type: string
        role:
          type: string
        created_on:
          $ref: "#/components/parameters/created_on"
        updated_on:
          $ref: "#/components/parameters/updated_on"
        created_by:
          $ref: "#/components/parameters/created_by"
        updated_by:
          $ref: "#/components/parameters/updated_by"
        created_by_user:
          $ref: "#/components/parameters/created_by_user"
        updated_by_user:
          $ref: "#/components/parameters/updated_by_user"
    ResearchProject:
      type: object
      properties:
        id:
          type: integer
          example: 1
        description:
          type: string
        methodologies:
          type: array
          items:
            type: string
            example:
              - SURVEY
              - FIELD_RESEARCH
              - PARTICIPANT_OBSERVATION
        populations:
          type: array
          items:
            type: string
            example:
              - POPULATION_1
              - POPULATION_2
        team_leaders:
          type: array
          items:
            type: object
            example:
              [
                {
                  "created_by": null,
                  "created_on": "2023-04-17T14:43:15.216759",
                  "date_joined": "2023-04-17T14:43:15.216759",
                  "division": 1,
                  "email": "chris.fortunato@example.com",
                  "first_name": "Chris",
                  "full_name": "Chris Fortunato",
                  "id": 1,
                  "last_name": "Fortunato",
                  "oidc_id": "00000000-0000-1111-a111-000000000001",
                  "updated": null,
                  "updated_on": "2023-04-17T14:43:15.216759",
                },
              ]
        origination_date:
          type: string
          example: "2022-01-01"
        short_title:
          type: string
        title:
          type: string
          example: African American Child and Family Research Center
        url:
          type: string
          example: >-
            https://acf.gov/opre/project/african-american-child-and-family-research-center
        created_on:
          $ref: "#/components/parameters/created_on"
        updated_on:
          $ref: "#/components/parameters/updated_on"
        created_by:
          $ref: "#/components/parameters/created_by"
        updated_by:
          $ref: "#/components/parameters/updated_by"
        created_by_user:
          $ref: "#/components/parameters/created_by_user"
        updated_by_user:
          $ref: "#/components/parameters/updated_by_user"
      required:
        - title
    ResearchProjects:
      description: OPS List of Research Projects
      type: array
      items:
        anyOf:
          - $ref: "#/components/schemas/ResearchProject"
    AgreementHistory:
      description: List of Agreement History records
      type: array
      items:
        anyOf:
          - $ref: "#/components/schemas/AgreementHistoryItem"
    AgreementHistoryItem:
      type: object
      properties:
        id:
          type: integer
          example: 2
        agreement_id:
          type: integer
          example: 3
        agreement_id_record:
          type: integer
          example: 3
        ops_event_id:
          type: integer
          example: 5
        ops_event_id_record:
          type: integer
          example: 5
        budget_line_id:
          type: integer
          example: 1
        budget_line_id_record:
          type: integer
          example: 1
        history_title:
          type: string
          example: "Budget Line Item Added"
        history_message:
          type: string
          example: "Chris Fortunato added a new budget line item to Agreement 3"
        timestamp:
          type: string
          format: date-time
          example: "2023-09-01T00:00:00.000000Z"
        history_type:
          type: string
          enum:
            - AGREEMENT_CREATED
            - AGREEMENT_UPDATED
            - AGREEMENT_DELETED
            - BUDGET_LINE_ITEM_CREATED
            - BUDGET_LINE_ITEM_UPDATED
            - BUDGET_LINE_ITEM_DELETED
            - CHANGE_REQUEST_CREATED
            - CHANGE_REQUEST_UPDATED
            - CHANGE_REQUEST_DELETED
            - PROCUREMENT_SHOP_UPDATED
            - SERVICE_COMPONENT_CREATED
            - SERVICE_COMPONENT_UPDATED
            - SERVICE_COMPONENT_DELETED
        created_on:
          $ref: "#/components/parameters/created_on"
        updated_on:
          $ref: "#/components/parameters/updated_on"
        created_by:
          $ref: "#/components/parameters/created_by"
        updated_by:
          $ref: "#/components/parameters/updated_by"
        created_by_user:
          $ref: "#/components/parameters/created_by_user"
        updated_by_user:
          $ref: "#/components/parameters/updated_by_user"

    OpsDbHistoryItem:
      type: object
      properties:
        id:
          type: integer
          example: 2
        class_name:
          type: string
          example: ContractAgreement
        row_key:
          type: string
          example: "21"
        event_details:
          description: JSON copy of the relevant object after editing or some JSON message
          type: object
        changes:
          description: JSON for the changeset
          type: object
        created_on:
          $ref: "#/components/parameters/created_on"
        updated_on:
          $ref: "#/components/parameters/updated_on"
        created_by:
          $ref: "#/components/parameters/created_by"
        updated_by:
          $ref: "#/components/parameters/updated_by"
        created_by_user:
          $ref: "#/components/parameters/created_by_user"
        updated_by_user:
          $ref: "#/components/parameters/updated_by_user"

    BudgetLineItems:
      description: OPS List of Budget Line Items
      type: array
      items:
        anyOf:
          - $ref: "#/components/schemas/BudgetLineItem"

    BudgetLineItem:
      type: object
      properties:
        id:
          type: integer
          example: 1
        budget_line_item_type:
          type: string
          example: "CONTRACT"
        agreement_id:
          type: integer
          example: 1
        amount:
          type: number
          example: 1000000
        can_id:
          type: integer
          example: 1
        can:
          type: object
          $ref: "#/components/schemas/BudgetLineItemCAN"
        comments:
          type: string
        date_needed:
          type: string
          example: "2023-05-06"
        line_description:
          type: string
        proc_shop_fee_percentage:
          type: number
          example: 100.2
        procurement_shop_fee_id:
          type: integer
          description: ID reference to the procurement shop fee
        procurement_shop_fee:
          $ref: "#/components/schemas/ProcurementShopFee"
          description: The associated procurement shop fee object
        status:
          type: string
          example: PLANNED
        is_obe:
          type: boolean
          example: false
        portfolio_id:
          type: integer
          example: 1
        fiscal_year:
          type: integer
          example: 1
        team_members:
          type: array
          items:
            type: object
            example:
              [
                {"id": 1, "full_name": "Chris Fortunato", "email": "chris.fortunato@example.com"},
                {"id": 2, "full_name": "Amy Madigan", "email": "Amy.Madigan@example.com"},
                {
                  "id": 3,
                  "full_name": "Ivelisse Martinez-Beck",
                  "email": "Ivelisse.Martinez-Beck@example.com",
                },
              ]
        change_requests_in_review:
          type: array
          items:
            anyOf:
              - $ref: "#/components/schemas/GenericChangeRequest"
        clin_id:
          type: integer
          example: 1
        created_on:
          $ref: "#/components/parameters/created_on"
        updated_on:
          $ref: "#/components/parameters/updated_on"
        created_by:
          $ref: "#/components/parameters/created_by"
        updated_by:
          $ref: "#/components/parameters/updated_by"
        created_by_user:
          $ref: "#/components/parameters/created_by_user"
        updated_by_user:
          $ref: "#/components/parameters/updated_by_user"
        requestor_notes:
          description: optional notes added to a Change Request when a PATCH is made that creates a CR
          type: string
          writeOnly: true
        agreement:
          type: object
          $ref: "#/components/schemas/SimpleAgreementSchema"
        fees:
          type: number
          format: float
          description: BLI fee amount represented as a floating-point number

    SimpleAgreementSchema:
      type: object
      properties:
        agreement_type:
          type: string
          example: 'AgreementType.DIRECT_ALLOCATION'
        name:
          type: string
          example: 'DIRECT ALLOCATION #2: African American Child and Family Research Center'
        awarding_entity_id:
          type: integer
          example: 3
        project:
          type: object
          $ref: "#/components/schemas/SimpleProjectSchema"
      required:
        - agreement_type
        - name
    SimpleProjectSchema:
      type: object
      properties:
        id:
          type: integer
          example: 1
        title:
          type: string
          example: "African American Child and Family Research Center"
      required:
        - id
        - title
    BudgetLineItemCAN:
      type: object
      properties:
        id:
          type: integer
          example: 1
        portfolio:
          type: object
          $ref: "#/components/schemas/PortfolioBLISchema"
        portfolio_id:
          type: integer
          example: 1
        display_name:
          type: string
        nick_name:
          type: string
        number:
          type: string
        description:
          type: string
        active_period:
          type: integer
        funding_method:
          type: string
        funding_frequency:
          type: string
        funding_type:
          type: string
        expiration_date:
          type: integer
        appropriation_date:
          type: integer
    Division:
      type: object
      properties:
        id:
          type: integer
        name:
          type: string
        abbreviation:
          type: string
        division_director_id:
          type: integer
        deputy_division_director_id:
          type: integer
        created_by:
          $ref: "#/components/parameters/created_by"
        updated_by:
          $ref: "#/components/parameters/updated_by"
        created_on:
          $ref: "#/components/parameters/created_on"
        updated_on:
          $ref: "#/components/parameters/updated_on"
    PortfolioBLISchema:
      type: object
      properties:
        division_id:
          type: integer
        division:
          type: object
          $ref: "#/components/schemas/Division"
    BudgetLineItemRequest:
      type: object
      properties:
        agreement_id:
          type: integer
          example: 1
        amount:
          type: number
          example: 1000000
        can_id:
          type: integer
          example: 1
        comments:
          type: string
        date_needed:
          type: string
          example: "2023-05-06"
        line_description:
          type: string
        proc_shop_fee_percentage:
          type: number
          example: 100.2
        status:
          type: string
          example: PLANNED
        clin_id:
          type: integer
          example: 1
        services_component_id:
          type: integer
          example: 1
        requestor_notes:
          description: optional notes added to a Change Request when a POST is made that creates a CR
          type: string
      required:
        - agreement_id

    GenericChangeRequest:
      type: object
      properties:
        id:
          type: integer
          example: 1
        change_request_type:
          type: string
          example: "BUDGET_LINE_ITEM_CHANGE_REQUEST"
        status:
          type: string
          example: "IN_REVIEW"
        requested_change_data:
          description: JSON for the request changes
          type: object
        requested_change_diff:
          description: JSON for the request changes with new and old values at request time
          type: object
        requestor_notes:
          description: notes from the requestor (aka submitter notes)
          type: string
        created_by:
          $ref: "#/components/parameters/created_by"
        created_by_user:
          $ref: "#/components/parameters/created_by_user"
        created_on:
          $ref: "#/components/parameters/created_on"
        reviewed_by:
          type: integer
        reviewed_on:
          type: string
          format: date-time
        reviewer_notes:
          type: string
        updated_by:
          $ref: "#/components/parameters/updated_by"
        updated_on:
          $ref: "#/components/parameters/updated_on"
        agreement_id:
          type: integer
          example: 1
        budget_line_item_id:
          type: integer
          example: 1
        has_budget_change:
          type: boolean
          example: true
        has_status_change:
          type: boolean
          example: false

    AgreementChangeRequest:
      allOf:
        - $ref: "#/components/schemas/GenericChangeRequest"
        - type: object
          properties:
            has_proc_shop_change:
              type: boolean

      AgreementChangeRequests:
        type: array
        items:
          $ref: "#/components/schemas/AgreementChangeRequest"
        description: List of Agreement Change Requests

    ResearchProjectRequest:
      type: object
      properties:
        title:
          type: string
          example: "Research Project #1"
        short_title:
          type: string
          example: RP#1
        description:
          type: string
          example: "Description #1"
        url:
          type: string
          example: https://example.com
        origination_date:
          type: string
          example: "2023-05-06"
        methodologies:
          type: array
          items:
            type: string
            example:
              - SURVEY
              - FIELD_RESEARCH
              - PARTICIPANT_OBSERVATION
        populations:
          type: array
          items:
            type: string
            example:
              - POPULATION_1
              - POPULATION_2
        team_leaders:
          type: array
          items:
            type: object
            example: [{"id": 1}, {"id": 2}, {"id": 3}]

      required:
        - title
    Notifications:
      description: OPS List of Notifications
      type: array
      items:
        anyOf:
          - $ref: "#/components/schemas/Notification"
    Notification:
      type: object
      properties:
        id:
          type: integer
          example: 1
        notification_type:
          type: string
          example: "CHANGE_REQUEST_NOTIFICATION"
        title:
          type: string
          example: "Notification #1"
        is_read:
          type: boolean
          example: true
        message:
          type: string
          example: "Message #1"
        expires:
          type: string
          example: "2023-04-06"
        change_request:
          $ref: "#/components/schemas/GenericChangeRequest"
        created_on:
          $ref: "#/components/parameters/created_on"
        updated_on:
          $ref: "#/components/parameters/updated_on"
        created_by:
          $ref: "#/components/parameters/created_by"
        updated_by:
          $ref: "#/components/parameters/updated_by"
        created_by_user:
          $ref: "#/components/parameters/created_by_user"
        updated_by_user:
          $ref: "#/components/parameters/updated_by_user"
    NotificationRequest:
      type: object
      properties:
        is_read:
          type: boolean
          example: true
        title:
          type: string
          example: "Notification #1"
        message:
          type: string
          example: "Message #1"
        recipient_id:
          type: integer
          example: 1
    ServicesComponents:
      description: OPS List of Services Components
      type: array
      items:
        anyOf:
          - $ref: "#/components/schemas/ServicesComponent"
    ServicesComponent:
      type: object
      properties:
        id:
          type: integer
          example: 1
        agreement_id:
          type: integer
          example: 1
        number:
          type: integer
          example: 1
        optional:
          type: boolean
          example: false
        description:
          type: string
        display_title:
          type: string
        display_name:
          type: string
        period_start:
          type: string
          example: "2023-05-06"
        period_end:
          type: string
          example: "2023-06-30"
        created_on:
          $ref: "#/components/parameters/created_on"
        updated_on:
          $ref: "#/components/parameters/updated_on"
        created_by:
          $ref: "#/components/parameters/created_by"
        updated_by:
          $ref: "#/components/parameters/updated_by"
        created_by_user:
          $ref: "#/components/parameters/created_by_user"
        updated_by_user:
          $ref: "#/components/parameters/updated_by_user"
    ServicesComponentRequest:
      type: object
      properties:
        agreement_id:
          type: integer
          example: 1
        number:
          type: integer
          example: 1
        optional:
          type: boolean
          example: false
        description:
          type: string
        display_title:
          type: string
        display_name:
          type: string
        clin_id:
          type: integer
          example: 1
        period_start:
          type: string
          example: "2023-05-06"
        period_end:
          type: string
          example: "2023-06-30"
      required:
        - contract_agreement_id
        - number
        - optional
    ServicesComponentRequestPost:
      allOf:
        - $ref: "#/components/schemas/ServicesComponentRequest"
    ProcurementSteps:
      description: OPS List of Procurement Steps
      type: array
      items:
        anyOf:
          - $ref: "#/components/schemas/ProcurementStep"
          - $ref: "#/components/schemas/AcquisitionPlanning"
          - $ref: "#/components/schemas/PreSolicitation"
          - $ref: "#/components/schemas/Solicitation"
          - $ref: "#/components/schemas/Evaluation"
          - $ref: "#/components/schemas/PreAward"
          - $ref: "#/components/schemas/Award"
    ProcurementStep:
      type: object
      properties:
        id:
          type: integer
          example: 1
          readOnly: true
        type:
          type: string
          example: procurement_acquisition_planning
        contract_agreement_id:
          type: integer
          example: 1
        workflow_step_id:
          type: integer
          example: 1
        display_name:
          type: string
        created_on:
          $ref: "#/components/parameters/created_on"
        updated_on:
          $ref: "#/components/parameters/updated_on"
        created_by:
          $ref: "#/components/parameters/created_by"
        updated_by:
          $ref: "#/components/parameters/updated_by"
        created_by_user:
          $ref: "#/components/parameters/created_by_user"
        updated_by_user:
          $ref: "#/components/parameters/updated_by_user"
    ProcurementShop:
      type: object
      properties:
        id:
          type: integer
        name:
          type: string
        abbr:
          type: string
        procurement_shop_fees:
          type: array
          items:
            $ref: "#/components/schemas/ProcurementShopFee"
        fee_percentage:
          type: number
          format: float
          description: The currently active fee percentage as a decimal (e.g., 0.05 for 5%)
        current_fee:
          $ref: "#/components/schemas/ProcurementShopFee"
          nullable: true
          description: The currently active fee object, or null if no fee is active
        created_on:
          type: string
          format: date-time
          readOnly: true
        updated_on:
          type: string
          format: date-time
          readOnly: true
        created_by:
          type: integer
          readOnly: true
        updated_by:
          type: integer
          readOnly: true
      required:
        - id
        - name
        - abbr
        - procurement_shop_fees
        - fee_percentage
    ProcurementShopFee:
      type: object
      properties:
        id:
          type: integer
        procurement_shop_id:
          type: integer
        procurement_shop:
          $ref: "#/components/schemas/ProcurementShop"
        fee:
          type: number
          format: float
          description: The fee percentage as a decimal (e.g., 0.05 for 5%)
        start_date:
          type: string
          format: date
          nullable: true
          description: Start date when this fee becomes active
        end_date:
          type: string
          format: date
          nullable: true
          description: End date when this fee expires (null for indefinite)
        created_on:
          type: string
          format: date-time
          readOnly: true
        updated_on:
          type: string
          format: date-time
          readOnly: true
        created_by:
          type: integer
          readOnly: true
        updated_by:
          type: integer
          readOnly: true
      required:
        - id
        - procurement_shop_id
        - procurement_shop
        - fee

    ProcurementShopFeeRequest:
      type: object
      properties:
        procurement_shop_id:
          type: integer
          description: ID of the procurement shop this fee applies to
        fee:
          type: number
          format: float
          description: The fee percentage as a decimal (e.g., 0.05 for 5%)
        start_date:
          type: string
          format: date
          description: Start date when this fee becomes active
        end_date:
          type: string
          format: date
          nullable: true
          description: End date when this fee expires (null for indefinite)
      required:
        - procurement_shop_id
        - fee
        - start_date
    ProductServiceCode:
      type: object
      properties:
        id:
          type: integer
          example: 1
        name:
          type: string
          example: Code ABC
        naics:
          type: integer
          example: 3
        support_code:
          type: string
          example: Example Support Code
        description:
          type: string
          example: Description of the product service code
      required:
        - id
        - name
    Project:
      type: object
      properties:
        id:
          type: integer
          example: 1
        project_type:
          type: string
          enum:
            - RESEARCH
            - ADMINISTRATIVE_AND_SUPPORT
        title:
          type: string
          example: Example Project Title
        short_title:
          type: string
          example: Short Title
        description:
          type: string
          example: A short description about the project
        url:
          type: string
          example: www.example.com
      required:
        - id
        - project_type
        - title
        - short_title
        - description
    Attestation:
      type: object
      properties:
        is_complete:
          type: boolean
          example: false
        actual_date:
          type: string
          example: "2023-05-06"
        completed_by:
          type: string
        notes:
          type: string
    TargetDate:
      type: object
      properties:
        target_date:
          type: string
          example: "2023-05-06"
    AcquisitionPlanning:
      allOf:
        - $ref: "#/components/schemas/ProcurementStep"
        - $ref: "#/components/schemas/Attestation"
    PreSolicitation:
      allOf:
        - $ref: "#/components/schemas/ProcurementStep"
        - $ref: "#/components/schemas/Attestation"
        - $ref: "#/components/schemas/TargetDate"
    Solicitation:
      allOf:
        - $ref: "#/components/schemas/ProcurementStep"
        - $ref: "#/components/schemas/Attestation"
        - $ref: "#/components/schemas/TargetDate"
    Evaluation:
      allOf:
        - $ref: "#/components/schemas/ProcurementStep"
        - $ref: "#/components/schemas/Attestation"
        - $ref: "#/components/schemas/TargetDate"
    PreAward:
      allOf:
        - $ref: "#/components/schemas/ProcurementStep"
        - $ref: "#/components/schemas/Attestation"
        - $ref: "#/components/schemas/TargetDate"
    Award:
      allOf:
        - $ref: "#/components/schemas/ProcurementStep"
        - $ref: "#/components/schemas/Attestation"
    DocumentResponse:
      type: object
      properties:
        url:
          type: string
        documents:
          $ref: "#/components/schemas/Documents"
    Documents:
      type: object
      properties:
        agreement_id:
          type: integer
          format: int32
        document_id:
          type: string
        document_type:
          type: string
        document_name:
          type: string
        document_size:
          type: number
          description: precision number with 10 digits and 2 decimal places
        status:
          type: string
        created_on:
          $ref: "#/components/parameters/created_on"
        updated_on:
          $ref: "#/components/parameters/updated_on"
        created_by:
          $ref: "#/components/parameters/created_by"
        updated_by:
          $ref: "#/components/parameters/updated_by"
    BudgetLineItemMeta:
      type: object
      properties:
        isEditable:
          type: boolean
          description: Whether the budget line item is associated with an agreement and can be edited
        total_count:
          type: integer
          description: Total number of budget line items in the system matching the query
        number_of_pages:
          type: integer
          description: Number of pages available based on limit
        limit:
          type: integer
          description: Maximum number of items per page
        offset:
          type: integer
          description: Number of items skipped
        query_parameters:
          type: object
          description: The query parameters used for the request
        total_amount:
          type: number
          description: Total amount for all budget line items matching the query
        total_draft_amount:
          type: number
          description: Total amount for all draft budget line items matching the query
        total_planned_amount:
          type: number
          description: Total amount for all planned budget line items matching the query
        total_in_execution_amount:
          type: number
          description: Total amount for all in-execution budget line items matching the query
        total_obligated_amount:
          type: number
          description: Total amount for all obligated budget line items matching the query
    TeamMembers:
      type: object
      properties:
        id:
          type: integer
        full_name:
          type: string
        email:
          type: string
    AgreementData:
      type: object
      properties:
        name:
          type: string
          description: Agreement name
        nick_name:
          type: string
          description: Optional nickname for the agreement
        agreement_type:
          type: string
          enum: [CONTRACT, GRANT, DIRECT, IAA, IAA_AA]
        service_requirement_type:
          type: string
        description:
          type: string
        product_service_code_id:
          type: integer
        agreement_reason:
          type: string
        project_officer_id:
          type: integer
        alternate_project_officer_id:
          type: integer
        team_members:
          type: array
          items:
            $ref: "#/components/schemas/TeamMembers"
        project_id:
          type: integer
        awarding_entity_id:
          type: integer
        notes:
          type: string
        start_date:
          type: string
          format: date
        end_date:
          type: string
          format: date
        maps_sys_id:
          type: integer
          description: Unique identifier for the agreement in the MAPS system
        budget_line_items:
          type: array
          description: |
            Optional array of budget line items to create atomically with the agreement.
            All items created in a single transaction - if any fails, all are rolled back.
          items:
            $ref: "#/components/schemas/NestedBudgetLineItemData"
        services_components:
          type: array
          description: |
            Optional array of services components to create atomically with the agreement.
            All items created in a single transaction - if any fails, all are rolled back.
          items:
            $ref: "#/components/schemas/NestedServicesComponentData"
      required:
        - name
        - agreement_type
    ContractAgreementData:
      allOf:
        - $ref: "#/components/schemas/AgreementData"
        - type: object
          properties:
            contract_number:
              type: string
            vendor:
              type: string
            delivered_status:
              type: boolean
              default: false
            contract_type:
              type: string
            support_contacts:
              type: array
              items:
                $ref: "#/components/schemas/TeamMembers"
            task_order_number:
              type: string
            po_number:
              type: string
            acquisition_type:
              type: string
            contract_category:
              type: string
            psc_contract_specialist:
              type: string
            cotr_id:
              type: integer

    GrantAgreementData:
      allOf:
        - $ref: "#/components/schemas/AgreementData"
        - type: object
          properties:
            foa:
              type: string

    DirectAgreementData:
      allOf:
        - $ref: "#/components/schemas/AgreementData"

    IaaAgreementData:
      allOf:
        - $ref: "#/components/schemas/AgreementData"
        - type: object
          properties:
            iaa:
              type: string

    AaAgreementData:
      allOf:
        - $ref: "#/components/schemas/ContractAgreementData"
        - type: object
          properties:
            requesting_agency:
              $ref: "#/components/schemas/AgreementAgency"
            servicing_agency:
              $ref: "#/components/schemas/AgreementAgency"
          required:
            - requesting_agency
            - servicing_agency

    MetaSchema:
      type: object
      properties:
        isEditable:
          type: boolean
          default: false

    AgreementResponse:
      allOf:
        - $ref: "#/components/schemas/AgreementData"
        - type: object
          properties:
            id:
              type: integer
            project:
              $ref: "#/components/schemas/Project"
            product_service_code:
              $ref: "#/components/schemas/ProductServiceCode"
            budget_line_items:
              type: array
              items:
                $ref: "#/components/schemas/BudgetLineItem"
            procurement_shop:
              $ref: "#/components/schemas/ProcurementShop"
            display_name:
              type: string
            division_directors:
              type: array
              items:
                type: string
            team_leaders:
              type: array
              items:
                type: string
            in_review:
              type: boolean
            change_requests_in_review:
              type: array
              nullable: true
              items:
                $ref: "#/components/schemas/AgreementChangeRequest"
              description: List of change requests currently in review
            created_by:
              $ref: "#/components/parameters/created_by"
            updated_by:
              $ref: "#/components/parameters/updated_by"
            created_on:
              $ref: "#/components/parameters/created_on"
            updated_on:
              $ref: "#/components/parameters/updated_on"
            _meta:
              $ref: "#/components/schemas/MetaSchema"
          required:
            - id
            - display_name
            - _meta
            - division_directors
            - team_leaders

    ContractAgreementResponse:
      allOf:
        - $ref: "#/components/schemas/AgreementResponse"
        - type: object
          properties:
            contract_number:
              type: string
            vendor_id:
              type: integer
            vendor:
              type: string
            delivered_status:
              type: boolean
              default: false
            contract_type:
              type: string
            service_requirement_type:
              type: string
            support_contacts:
              type: array
              items:
                $ref: "#/components/schemas/TeamMembers"
            task_order_number:
              type: string
            po_number:
              type: string
            acquisition_type:
              type: string
            contract_category:
              type: string
            psc_contract_specialist:
              type: string
            cotr_id:
              type: integer

    GrantAgreementResponse:
      allOf:
        - $ref: "#/components/schemas/AgreementResponse"
        - type: object
          properties:
            foa:
              type: string

    DirectAgreementResponse:
      allOf:
        - $ref: "#/components/schemas/AgreementResponse"

    IaaAgreementResponse:
      allOf:
        - $ref: "#/components/schemas/AgreementResponse"
        - type: object
          properties:
            iaa:
              type: string
          required:
            - iaa

    AgreementAgency:
      type: object
      properties:
        id:
          type: integer
          example: 1
        name:
          type: string
          example: "Agency Name"
        abbreviation:
          type: string
          example: "AGY"
        requesting:
          type: boolean
          example: true
        servicing:
          type: boolean
          example: false

    AaAgreementResponse:
      allOf:
        - $ref: "#/components/schemas/ContractAgreementResponse"
        - type: object
          properties:
            requesting_agency:
              $ref: "#/components/schemas/AgreementAgency"
            servicing_agency:
              $ref: "#/components/schemas/AgreementAgency"
          required:
            - requesting_agency
            - servicing_agency
    LoginRequest:
      type: object
      properties:
        code:
          type: string
          description: Authentication code from provider
        provider:
          type: string
          enum: [fakeauth, logingov, hhsams]
          description: Authentication provider to use
      required:
        - code
        - provider

    LoginResponse:
      type: object
      properties:
        access_token:
          type: string
          description: JWT access token
        refresh_token:
          type: string
          description: JWT refresh token
        user:
          type: object
          description: User information
          properties:
            id:
              type: integer
              description: User ID
            oidc_id:
              type: string
              format: uuid
              description: Provider user identifier
            status:
              type: string
              enum: [ACTIVE, INACTIVE, LOCKED]
              description: User status
            hhs_id:
              type: string
              nullable: true
              description: HHS identifier (optional)
            email:
              type: string
              format: email
              description: User email
            first_name:
              type: string
              nullable: true
              description: User's first name
            last_name:
              type: string
              nullable: true
              description: User's last name
            full_name:
              type: string
              nullable: true
              description: User's full name (first and last)
            division:
              type: integer
              nullable: true
              description: Division ID (optional)
            roles:
              type: array
              description: List of role names
              items:
                type: string
            display_name:
              type: string
              description: Display name (usually full name, or email)

    LoginErrorResponse:
      type: object
      properties:
        error_type:
          type: string
          enum: [USER_NOT_FOUND, USER_INACTIVE, USER_LOCKED, AUTHN_ERROR, AUTHZ_ERROR, PROVIDER_ERROR, UNKNOWN_ERROR]
          description: Type of login error
        message:
          type: string
          description: Error message

    ResearchMethodology:
      type: object
      properties:
        id:
          type: integer
          example: 1
        name:
          type: string
          example: "Knowledge Development (Lit Review, Expert Consultations)"
    SpecialTopic:
      type: object
      properties:
        id:
          type: integer
          example: 1
        name:
          type: string
          example: "Special Topic 1"
    NestedBudgetLineItemData:
      type: object
      description: |
        Budget line item data for nested creation within agreement requests.
        Excludes agreement_id (set automatically) and adds services_component_ref
        for referencing services components created in the same request.
      required:
        - line_description
        - amount
        - can_id
        - status
      properties:
        line_description:
          type: string
          description: Description of the budget line item
        amount:
          type: number
          format: float
          description: Budget line item amount in dollars
        can_id:
          type: integer
          description: CAN (Contract Account Number) ID
        status:
          type: string
          enum: [DRAFT, PLANNED, IN_EXECUTION, OBLIGATED]
          description: Status of the budget line item
        date_needed:
          type: string
          format: date
          description: Date when funding is needed
        services_component_id:
          type: integer
          description: |
            Reference to an existing services component by database ID.
            Cannot be used with services_component_ref.
          nullable: true
        services_component_ref:
          type: string
          description: |
            Reference to a services component being created in the same request.
            Matches the 'ref' field in the services_components array.
            If the services component has no 'ref', use its array index as a string ("0", "1", etc.).
            Cannot be used with services_component_id.
          nullable: true
        comments:
          type: string
          description: Additional comments about the budget line item
          nullable: true

    NestedServicesComponentData:
      type: object
      description: |
        Services component data for nested creation within agreement requests.
        Excludes agreement_id (set automatically) and adds 'ref' field for
        referencing by budget line items.
      required:
        - number
        - optional
      properties:
        ref:
          type: string
          description: |
            Temporary reference identifier for this services component.
            Budget line items can reference this using 'services_component_ref'.
            If not provided, the array index (as a string) will be used.
          nullable: true
        number:
          type: integer
          description: Sequence number of the services component
        optional:
          type: boolean
          description: Whether this is an optional services component (option period)
        description:
          type: string
          description: Description of the services component
          nullable: true
        period_start:
          type: string
          format: date
          description: Start date of the period
          nullable: true
        period_end:
          type: string
          format: date
          description: End date of the period
          nullable: true


  examples:
    CAN:
      value:
        - is_expired: true
        - appropriation_date: "2023-09-01T00:00:00.000000Z"
        - appropriation_term: 1
        - arrangement_type_id: 2
        - authorizer_id: 23
        - description: Healthy Marriages Responsible Fatherhood - OFA
        - expiration_date: "2023-09-01T00:00:00.000000Z"
        - id: 10
        - managing_portfolio_id: 6
        - managing_project_id: null
        - nickname: HMRF-OFA
        - number: G99XXX3
        - purpose: ""
    Portfolio:
      value: |
        {
          "cans": [
              {
                  "appropriation_date": "2023-09-01T00:00:00.000000Z",
                  "appropriation_term": 1,
                  "arrangement_type_id": 3,
                  "authorizer_id": 26,
                  "description": "Incoming Interagency Agreements",
                  "expiration_date": "2023-09-01T00:00:00.000000Z",
                  "id": 2,
                  "managing_portfolio_id": 1,
                  "managing_project_id": null,
                  "nickname": "IAA-Incoming",
                  "number": "G99IA14",
                  "purpose": "",
                  "created_on": "2023-04-06T20:33:38.292475",
                  "updated_on": "2023-04-06T20:33:38.292475",
                  "created_by": 1,
                  "updated_by": 1
              },
              {
                  "appropriation_date": "2023-09-01T00:00:00.000000Z",
                  "appropriation_term": 1,
                  "arrangement_type_id": 4,
                  "authorizer_id": 26,
                  "description": "Child Development Research Fellowship Grant Program",
                  "expiration_date": "2023-09-01T00:00:00.000000Z",
                  "id": 4,
                  "managing_portfolio_id": 1,
                  "managing_project_id": 1,
                  "nickname": "ASPE SRCD-IDDA",
                  "number": "G990136",
                  "purpose": "",
                  "created_on": "2023-04-06T20:33:38.292475",
                  "updated_on": "2023-04-06T20:33:38.292475",
                  "created_by": 1,
                  "updated_by": 1
              }
          ],
          "description": "The promotion of childrens safety, ... to the attention of child welfare.",
          "division": {
              "abbreviation": "DFCD",
              "id": 1,
              "name": "Division of Child and Family Development"
              "division_director_id": "522"
              "deputy_division_director_id": "520"
              "created_on": "2024-11-14 20:20:55.176355"
              "updated_on": "2024-11-14 20:20:55.176355"
              "created_by": 1,
              "updated_by": 1
          },
          "division_id": 1,
          "id": 1,
          "name": "Child Welfare Research",
          "status": "Active",
          "status_id": 1,
          "team_leaders": [
              {
                  "date_joined": "2023-04-06T20:33:38.292475",
                  "division": 1,
                  "email": "emily.ball@example.com",
                  "first_name": "Emily",
                  "full_name": "(no name) (no name)",
                  "id": 1,
                  "last_name": "Ball",
                  "oidc_id": "00000000-0000-1111-a111-000000000001",
                  "role": "COR",
                  "updated": null
              }
          ],
          "urls": [
              {
                  "id": 1,
                  "portfolio_id": 1,
                  "url": "https://acf.gov/opre/topic/overview/abuse-neglect-adoption-foster-care"
              }
          ],
          "created_on": "2023-04-06T20:33:38.292475",
          "updated_on": "2023-04-06T20:33:38.292475",
          "created_by": 1,
          "updated_by": 1
        }
    PortfolioUrl:
      value: |
        {
          "id": 1,
          "portfolio_id": 1,
          "url": "https://acf.gov/opre/topic/overview/abuse-neglect-adoption-foster-care",
          "updated_by": 1,
          "created_by": 1,
          "created_on": "2023-04-06T20:33:38.292475",
          "updated_on": "2023-04-06T20:33:38.292475",
        }
    CreateUpdatePortfolioUrl:
      value: |
        {
          "portfolio_id": 1,
          "url": "https://acf.gov/opre/topic/overview/abuse-neglect-adoption-foster-care",
        }
    User:
      value:
        id: 5
        oidc_id: "00000000-aaaa-bbbb-0000-000000000001"
        status: "ACTIVE"
        hhs_id: "123456"
        email: "user@email.com"
        first_name: "Jon"
        last_name: "Doe"
        full_name: "Jon Doe"
        display_name: "Jon Doe"
        division: 3
        is_superuser: true
        roles:
          - id: 1
            name: "SUPER USER"
            is_superuser: true
        created_by: 1
        updated_by: 1
        created_on: "2023-04-06T20:33:38.292475"
        updated_on: "2023-04-06T20:33:38.292475"
    ResearchProjects:
      value: |
        [
          {
            "created_on": "2023-04-06T20:33:38.292475",
            "updated_on": "2023-04-06T20:33:38.292475",
            "created_by": 1,
            "updated_by": 1,
            "description": "The National African American Child and Family Research Center, supported by a five-year OPRE grant (2021-2026), will provide national leadership and excellence by investigating the assets, needs, and experiences of the diverse population of African American families and children served (or potentially served) by ACF programs, as well as promising approaches to address economic and social inequities and, ultimately, promote social and economic well-being. The primary focus of this Center will be on childcare assistance, TANF, and Head Start and Early Head Start programs and the populations they serve. The work of the Center will draw on interdisciplinary approaches to accomplish the three goals listed below.\n\n1. Advance Research: The Center will plan, initiate, and maintain a community-engaged, focused, and high-caliber research program. The Center's program of research will build on the existing literature related to African American children and families and should be directly relevant to the needs and interests of ACF areas of programmatic concern.\n\n2. Build Research Capacity: The Center will build research capacity and infrastructure to conduct research relevant to ACF program and policy goals that is culturally rigorous and informed by an understanding of current and historical circumstances that shape the experiences of African Americans. In addition, the Center will contribute to the development and expansion of the pool of researchers reflective of the communities being studied by the Center.\n\n3. Communicate Research: The Center will develop and implement a dissemination strategy that broadly and efficiently communicates findings from research conducted within and outside of the Center and increases the use of research, data, and relevant resources for a wide audience including researchers, federal and state policymakers, ACF grantees, program administrators, and communities participating in the research.\n\nThe Center is led by the Morehouse School of Medicine.\n\nThe OPRE point of contact is Megan Reid.",
            "id": 1,
            "methodologies": [
                "SURVEY",
                "FIELD_RESEARCH",
                "PARTICIPANT_OBSERVATION",
                "ETHNOGRAPHY",
                "EXPERIMENT",
                "SECONDARY_DATA_ANALYSIS",
                "CASE_STUDY"
            ],
            "origination_date": "2022-01-01",
            "populations": [
                "POPULATION_1"
            ],
            "short_title": "",
            "team_leaders": [
                {
                    "created_by": null,
                    "created_on": "2023-04-17T14:43:15.216759",
                    "date_joined": "2023-04-17T14:43:15.216759",
                    "division": 1,
                    "email": "chris.fortunato@example.com",
                    "first_name": "Chris",
                    "full_name": "Chris Fortunato",
                    "id": 1,
                    "last_name": "Fortunato",
                    "oidc_id": "00000000-0000-1111-a111-000000000001",
                    "updated": null,
                    "updated_on": "2023-04-17T14:43:15.216759"
                }
            ],
            "title": "African American Child and Family Research Center",
            "url": "https://acf.gov/opre/project/african-american-child-and-family-research-center"
          }
        ]
    AGREEMENTS:
      value: |
        [
           {
               "id": 1,
               "created_on": "2023-04-06T20:33:38.292475",
               "updated_on": "2023-04-06T20:33:38.292475",
               "created_by": 1,
               "updated_by": 1,
               "name": "Using Innovative Data to Explore Racial and Ethnic Disparities in Human Services",
               "project_id": 1,
               "description": "This will be a contract to continue planned analyses to explore disparities.",
               "agreement_type": "CONTRACT",
               "project_officer": "Ivelisse Martinez-Beck",
               "alternate_project_officer": "Ivelisse Martinez-Beck",
               "period_of_performance_start": "2021-01-01",
               "period_of_performance_end": "2021-12-31",
               procurement_shop: {
                   id: 2,
                   name: "Government Contracting Services",
                   fee: 0,
               },
               budget_line_items: [
                   {
                       id: 123456,
                       line_description: "LI 1",
                       comments: "",
                       can_id: 5,
                       can_number: "G994426",
                       agreement_id: 1,
                       amount: 1000000.0,
                       status: "EXECUTING",
                       date_needed: "2111-1-11",
                       proc_shop_fee_percentage: 0,
                       created_by: "Carolyn Hsu",
                       created_on: "2023-4-5",
                       updated_on: "2023-4-15",
                   },
                   {
                       id: 123457,
                       line_description: "LI 2",
                       comments: "",
                       can_id: 5,
                       can_number: "G994426",
                       agreement_id: 1,
                       amount: 1000000.0,
                       status: "OBLIGATED",
                       date_needed: "2222-2-22",
                       proc_shop_fee_percentage: 0,
                       created_by: "Carolyn Hsu",
                       created_on: "2023-4-1",
                       updated_on: "2023-4-15",
                   },
                   {
                       id: 123458,
                       line_description: "LI 3",
                       comments: "",
                       can_id: 5,
                       can_number: "G994426",
                       agreement_id: 1,
                       amount: 1000000.0,
                       status: "PLANNED",
                       date_needed: "2333-3-13",
                       proc_shop_fee_percentage: 0,
                       created_by: "Carolyn Hsu",
                       created_on: "2023-3-11",
                       updated_on: "2023-4-15",
                   },
                 ],
           },

         ];
    Agreements:
      value: |
        [{
          "agreement_type": "CONTRACT",
          "created_on": "2023-04-06T20:33:38.292475",
          "updated_on": "2023-04-06T20:33:38.292475",
          "created_by": 1,
          "updated_by": 1
          "id": 2,
          "name": "Contract #2: African American Child and Family Research Center",
          "project_id": 1,
           cans: [],
           budget_line_items: [
            {
                line_description: "LI 1",
                comments: "",
                can_id: 5,
                agreement_id: 1,
                amount: 1000000.0,
                status: "EXECUTING",
                date_needed: "2111-1-11",
                proc_shop_fee_percentage: 0.5,
            },
            {
                line_description: "LI 2",
                comments: "",
                can_id: 5,
                agreement_id: 1,
                amount: 1000000.0,
                status: "OBLIGATED",
                date_needed: "2222-2-22",
                proc_shop_fee_percentage: 0.5,
            },
            {
                line_description: "LI 3",
                comments: "",
                can_id: 5,
                agreement_id: 1,
                amount: 1000000.0,
                status: "PLANNED",
                date_needed: "2333-3-13",
                proc_shop_fee_percentage: 0.5,
            },
        ],
        }]
    Agreement:
      value: |
        {
          "agreement_type": "CONTRACT",
          "created_on": "2023-04-06T20:33:38.292475",
          "updated_on": "2023-04-06T20:33:38.292475",
          "created_by": 1,
          "updated_by": 1
          "id": 2,
          "name": "Contract #2: African American Child and Family Research Center",
          "project_id": 1,
          cans: [],
          budget_line_items: [
            {
                line_description: "LI 1",
                comments: "",
                can_id: 5,
                agreement_id: 2,
                amount: 1000000.0,
                status: "EXECUTING",
                date_needed: "2111-1-11",
                proc_shop_fee_percentage: 0.5,
            },
            {
                line_description: "LI 2",
                comments: "",
                can_id: 5,
                agreement_id: 2,
                amount: 1000000.0,
                status: "OBLIGATED",
                date_needed: "2222-2-22",
                proc_shop_fee_percentage: 0.5,
            },
            {
                line_description: "LI 3",
                comments: "",
                can_id: 5,
                agreement_id: 2,
                amount: 1000000.0,
                status: "PLANNED",
                date_needed: "2333-3-13",
                proc_shop_fee_percentage: 0.5,
            },
        ],
        }
    BudgetLineItems:
      value: |
        [
          {
              "agreement_id": 1,
              "amount": 1000000.0,
              "can_id": 5,
              "comments": "",
              "date_needed": "2023-05-06",
              "id": 1,
              "line_description": "LI 1",
              "proc_shop_fee_percentage": null,
              "procurement_shop_fee_id": 3,
              "procurement_shop_fee": {
                "id": 3,
                "procurement_shop_id": 2,
                "fee": 5.75,
                "start_date": "2023-01-01",
                "end_date": "2023-12-31"
              },
              "status": "PLANNED",
              "is_obe": false,
              "created_on": "2023-04-06T20:33:38.292475",
              "updated_on": "2023-04-06T20:33:38.292475",
              "created_by": 1,
              "updated_by": 1
          },
          {
              "agreement_id": 1,
              "amount": 1000000.0,
              "can_id": 5,
              "procurement_shop_fee_id": 3,
              "procurement_shop_fee": {
                "id": 3,
                "procurement_shop_id": 2,
                "fee": 5.75,
                "start_date": "2023-01-01",
                "end_date": "2023-12-31"
              }
          }
        ]
    CreateUpdateCANRequestSchema:
      value: |
        {
          nick_name: "Very Good CAN",
          number: "G998235",
          portfolio_id: 6,
          description: "A very good CAN to use for examples."
        }
    CreateUpdateFundingReceived:
      value: |
        {
          can_id: 500,
          fiscal_year: 2024,
          funding: 123456,
          notes: "A new test Funding Budget"
        }
    FundingReceived:
      value: |
        {
          funding: 1234567.89
          can: {}
          can_id: 500
          display_name: CANFundingBudget.1
          fiscal_year: 2024
          id: 1
          notes: "A funding budget"
          versions: {}
    CreateUpdateCANFundingBudgetRequest:
      value: |
        {
          can_id: 500,
          fiscal_year: 2024,
          budget: 123456,
          notes: "A new test Funding Funding"
        }

    CreateUpdateFundingDetails:
      value: |
        {
          allotment: "Allotment"
          allowance: "Allowance"
          display_name: "Display name"
          fiscal_year: 2024
          fund_code: "AAXXXX20231DAD"
          funding_partner: "OPRE Partner"
          funding_source: "OPRE"
          method_of_transfer: "DIRECT"
          sub_allowance: "Money"
        }
    FundingBudget:
      value: |
        {
          budget: 1234567.89
          can: {}
          can_id: 500
          display_name: CANFundingBudget.1
          fiscal_year: 2024
          id: 1
          notes: "A funding budget"
          versions: {}
    Notifications:
      value: |
        [
        ]
    AgreementAgency:
      value: |
        {
          "id": 1,
          "name": "Agency Name",
          "abbreviation": "AG",
          "requesting": true,
          "servicing": false
        }

    simple_agreement:
      summary: Simple agreement without nested entities
      description: Backward compatible - creates only the agreement
      value:
        name: "Simple Contract"
        agreement_type: "CONTRACT"
        project_id: 1000
        agreement_reason: "NEW_REQ"
        description: "A simple agreement"

    with_budget_line_items:
      summary: Agreement with budget line items
      description: Creates agreement and budget line items atomically
      value:
        name: "Multi-Year Grant"
        agreement_type: "GRANT"
        project_id: 1000
        agreement_reason: "NEW_REQ"
        foa: "HHS-2025-ACF-OPRE-FR-0001"
        budget_line_items:
          - line_description: "Year 1 Research"
            amount: 750000.00
            can_id: 500
            status: "PLANNED"
            date_needed: "2025-10-01"
          - line_description: "Year 2 Research"
            amount: 800000.00
            can_id: 501
            status: "PLANNED"
            date_needed: "2026-10-01"

    full_atomic_creation:
      summary: Agreement with services components and budget line items
      description: Creates all entities atomically with BLIs referencing new SCs
      value:
        name: "Full Multi-Year Contract"
        agreement_type: "CONTRACT"
        project_id: 1000
        agreement_reason: "NEW_REQ"
        contract_number: "75FCMC18D0030"
        vendor: "Acme Corporation"
        services_components:
          - ref: "base_period"
            number: 1
            optional: false
            description: "Base Period - FY25"
            period_start: "2025-10-01"
            period_end: "2026-09-30"
          - ref: "option_year_1"
            number: 2
            optional: true
            description: "Option Year 1 - FY26"
            period_start: "2026-10-01"
            period_end: "2027-09-30"
        budget_line_items:
          - line_description: "Base Period Budget"
            amount: 1000000.00
            can_id: 500
            status: "PLANNED"
            date_needed: "2025-10-01"
            services_component_ref: "base_period"
          - line_description: "Option Year 1 Budget"
            amount: 1050000.00
            can_id: 501
            status: "PLANNED"
            date_needed: "2026-10-01"
            services_component_ref: "option_year_1"

security:
  - bearerAuth: []<|MERGE_RESOLUTION|>--- conflicted
+++ resolved
@@ -1786,33 +1786,9 @@
           content:
             application/json:
               schema:
-<<<<<<< HEAD
                 type: array
                 items:
                   $ref: "#/components/schemas/User"
-=======
-                type: object
-                properties:
-                  division:
-                    type: integer
-                  oidc_id:
-                    type: string
-                  full_name:
-                    type: string
-                  role:
-                    type: string
-                  last_name:
-                    type: string
-                  date_joined:
-                    type: string
-                  id:
-                    type: integer
-                  first_name:
-                    type: string
-                  updated: {}
-                  email:
-                    type: string
->>>>>>> 4b9a6d89
               examples:
                 "example_1":
                   summary: Single user
