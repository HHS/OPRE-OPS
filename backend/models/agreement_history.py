--- conflicted
+++ resolved
@@ -7,9 +7,6 @@
 from sqlalchemy.dialects.postgresql import ENUM
 from sqlalchemy.orm import Mapped, Session, mapped_column
 
-<<<<<<< HEAD
-from models import CAN, Agreement, OpsEvent, OpsEventStatus, OpsEventType, ProductServiceCode, User, SpecialTopic, ResearchMethodology
-=======
 from models import (
     CAN,
     Agreement,
@@ -19,7 +16,6 @@
     ProductServiceCode,
     User,
 )
->>>>>>> 99fd2923
 from models.base import BaseModel
 
 
@@ -194,12 +190,10 @@
                     )
                 for item in team_member_changes.get("user_ids_removed", []):
                     removed_user_id = session.get(User, item)
-<<<<<<< HEAD
                     history_events.append(AgreementHistory(
                         agreement_id=event.event_details["agreement_updates"]["owner_id"],
                         agreement_id_record=event.event_details["agreement_updates"]["owner_id"],
                         ops_event_id=event.id,
-                        ops_event_id_record=event.id,
                         history_title="Change to Team Members",
                         history_message=f"Team Member {removed_user_id.full_name} removed by {event_user.full_name}.",
                         timestamp=event.created_on.strftime("%Y-%m-%dT%H:%M:%S.%fZ"),
@@ -214,7 +208,6 @@
                         agreement_id=event.event_details["agreement_updates"]["owner_id"],
                         agreement_id_record=event.event_details["agreement_updates"]["owner_id"],
                         ops_event_id=event.id,
-                        ops_event_id_record=event.id,
                         history_title="Change to Special Topic/Population Studied",
                         history_message=f"{event_user.full_name} added Special Topic/Population Studied {added_special_topic.name}.",
                         timestamp=event.created_on.strftime("%Y-%m-%dT%H:%M:%S.%fZ"),
@@ -226,7 +219,6 @@
                         agreement_id=event.event_details["agreement_updates"]["owner_id"],
                         agreement_id_record=event.event_details["agreement_updates"]["owner_id"],
                         ops_event_id=event.id,
-                        ops_event_id_record=event.id,
                         history_title="Change to Special Topic/Population Studied",
                         history_message=f"{event_user.full_name} removed Special Topic/Population Studied {removed_special_topic.name}.",
                         timestamp=event.created_on.strftime("%Y-%m-%dT%H:%M:%S.%fZ"),
@@ -241,7 +233,6 @@
                         agreement_id=event.event_details["agreement_updates"]["owner_id"],
                         agreement_id_record=event.event_details["agreement_updates"]["owner_id"],
                         ops_event_id=event.id,
-                        ops_event_id_record=event.id,
                         history_title="Change to Research Type",
                         history_message=f"{event_user.full_name} added Research Type {added_research_methodology.name}.",
                         timestamp=event.created_on.strftime("%Y-%m-%dT%H:%M:%S.%fZ"),
@@ -253,25 +244,11 @@
                         agreement_id=event.event_details["agreement_updates"]["owner_id"],
                         agreement_id_record=event.event_details["agreement_updates"]["owner_id"],
                         ops_event_id=event.id,
-                        ops_event_id_record=event.id,
                         history_title="Change to Research Type",
                         history_message=f"{event_user.full_name} removed Research Type {removed_research_methodology.name}.",
                         timestamp=event.created_on.strftime("%Y-%m-%dT%H:%M:%S.%fZ"),
                         history_type=AgreementHistoryType.AGREEMENT_UPDATED,
                     ))
-=======
-                    history_events.append(
-                        AgreementHistory(
-                            agreement_id=event.event_details["agreement_updates"]["owner_id"],
-                            agreement_id_record=event.event_details["agreement_updates"]["owner_id"],
-                            ops_event_id=event.id,
-                            history_title="Change to Team Members",
-                            history_message=f"Team Member {removed_user_id.full_name} removed by {event_user.full_name}.",
-                            timestamp=event.created_on.strftime("%Y-%m-%dT%H:%M:%S.%fZ"),
-                            history_type=AgreementHistoryType.AGREEMENT_UPDATED,
-                        )
-                    )
->>>>>>> 99fd2923
         case OpsEventType.CREATE_CHANGE_REQUEST:
             change_request = event.event_details["change_request"]
             history_event = create_change_request_history_event(change_request, event, session, new_change_request=True)
