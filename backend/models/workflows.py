--- conflicted
+++ resolved
@@ -3,11 +3,8 @@
 
 import sqlalchemy as sa
 from models.base import BaseModel
-<<<<<<< HEAD
 from sqlalchemy.dialects.postgresql import UUID
 from sqlalchemy.ext.orderinglist import ordering_list
-=======
->>>>>>> 2407fd5c
 from sqlalchemy.orm import object_session, relationship
 from typing_extensions import Any, override
 
