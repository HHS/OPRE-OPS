<<<<<<< HEAD
from typing import cast

from models.mixins.repr import ReprMixin
from models.mixins.serialize import SerializeMixin
from sqlalchemy import Column, DateTime, ForeignKey, func
from sqlalchemy.orm import declarative_base, declared_attr
from typing_extensions import Any, override
=======
"""Base model and other useful tools for project models."""
from typing import Annotated, Final, TypeAlias, TypedDict, TypeVar, cast

from desert import schema
from marshmallow import Schema as MMSchema
from models.mixins.repr import ReprMixin
from models.mixins.serialize import SerializeMixin
from sqlalchemy import Column, DateTime, ForeignKey, func
from sqlalchemy.orm import declarative_base, mapped_column, registry, declared_attr
>>>>>>> 3b57b188

Base = declarative_base()
reg = registry(metadata=Base.metadata)

intpk = Annotated[int, mapped_column(init=False, primary_key=True)]
# This is a simple type to make a standard int-base primary key field.

_T = TypeVar("_T")
_schema_registry: dict[str, MMSchema] = {}
_dict_registry: dict[str, TypeAlias] = {}


class _SchemaVar:
    """Dynamically create a marshmallow Schema for the object.

    This is implemented as a descriptor so that all the fields can be
    defined for the class before the Schema is created.
    """

    def __get__(self, obj: _T, objtype: type[_T] | None = None) -> MMSchema:
        """Get or create the schema for this object type.

        Note:
            This expects to be used at the class-level, rather than
            instance-level, so it expects that objtype will not be None.
        """
        if objtype is None:
            raise ValueError("Must be set at class-level.")
        name = objtype.__qualname__  # type: ignore [union-attr]
        try:
            return _schema_registry[name]
        except KeyError:
            _schema_registry[name] = schema(objtype)
            return _schema_registry[name]


class _DictVar:
    """Dynamically create a TypedDict for the object.

    This is implemented as a descriptor so that all the fields can be
    defined for the class prior to the TypedDict being created.
    """

    def __get__(self, obj: _T, objtype: type[_T] | None = None) -> TypeAlias:
        """Get or create the schema for this object type.

        Note:
            This expects to be used at the class-level, rather than
            instance-level, so it expects that objtype will not be None.
        """
        if objtype is None:
            raise ValueError("Must be set at class-level.")
        name = objtype.__qualname__  # type: ignore [union-attr]
        try:
            return _dict_registry[name]
        except KeyError:
            _dict_registry[name] = TypedDict(  # type: ignore [operator]
                f"{objtype.__name__}.Dict",  # type: ignore [union-attr]
                objtype.__annotations__,
            )
            return _dict_registry[name]


class BaseData:
    """Base class used for dataclass models.

    This provides some convenience attributes and methods to ease the
    development of models. Schema is a simple marshmallow Schema that
    is automatically generated for the dataclass model. Dict is an
    automatically generated TypedDict.

    Note:
        This means that "<Classname>" is the dataclass,
        while "<Classname>.Dict" is a TypedDict that has keys that match the dataclass
        attributes.
    """

    Schema: Final[MMSchema] = _SchemaVar()
    Dict: Final[TypeAlias] = _DictVar()  # type: ignore [valid-type]

    @classmethod
    def from_dict(cls, data: "BaseData.Dict") -> "BaseData":  # type: ignore [name-defined]
        """Load the instance data from the given dict structure."""
        return cls.Schema.load(data)  # type: ignore [no-any-return]

    def to_dict(self) -> "BaseData.Dict":  # type: ignore [name-defined]
        """Dump the instance data into a dict structure."""
        return self.Schema.dump(self)

    @classmethod
    def from_json(cls, data: str) -> "BaseData":
        """Load the instance data from the given json string."""
        return cls.Schema.loads(data)  # type: ignore [no-any-return]

    def to_json(self) -> str:
        """Dump the instance data into a json string."""
        return cast(str, self.Schema.dumps(self))


class BaseModel(Base, SerializeMixin, ReprMixin):  # type: ignore [misc, valid-type]
    __abstract__ = True
    __repr__ = ReprMixin.__repr__

    @declared_attr
    def created_by(cls):
        return Column("created_by", ForeignKey("users.id"))

    created_on = Column(DateTime, default=func.now())
    updated_on = Column(DateTime, default=func.now(), onupdate=func.now())

    class Validator:
        @staticmethod
        def validate(item, data):  # type: ignore [no-untyped-def]
            pass

    @override
    def to_dict(self) -> dict[str, Any]:  # type: ignore [override]
        d = super().to_dict()  # type: ignore [no-untyped-call]

        d.update(
            {
                "created_on": self.created_on.isoformat() if self.created_on else None,
                "updated_on": self.updated_on.isoformat() if self.updated_on else None,
            }
        )

        return cast(dict[str, Any], d)<|MERGE_RESOLUTION|>--- conflicted
+++ resolved
@@ -1,12 +1,3 @@
-<<<<<<< HEAD
-from typing import cast
-
-from models.mixins.repr import ReprMixin
-from models.mixins.serialize import SerializeMixin
-from sqlalchemy import Column, DateTime, ForeignKey, func
-from sqlalchemy.orm import declarative_base, declared_attr
-from typing_extensions import Any, override
-=======
 """Base model and other useful tools for project models."""
 from typing import Annotated, Final, TypeAlias, TypedDict, TypeVar, cast
 
@@ -15,8 +6,8 @@
 from models.mixins.repr import ReprMixin
 from models.mixins.serialize import SerializeMixin
 from sqlalchemy import Column, DateTime, ForeignKey, func
-from sqlalchemy.orm import declarative_base, mapped_column, registry, declared_attr
->>>>>>> 3b57b188
+from sqlalchemy.orm import declarative_base, declared_attr, mapped_column, registry
+from typing_extensions import Any, override
 
 Base = declarative_base()
 reg = registry(metadata=Base.metadata)
