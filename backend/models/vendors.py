--- conflicted
+++ resolved
@@ -1,12 +1,8 @@
 from enum import Enum, auto
 from typing import List
 
-<<<<<<< HEAD
-from sqlalchemy import Boolean, ForeignKey, String
+from sqlalchemy import Boolean, ForeignKey, Sequence, String
 from sqlalchemy.dialects.postgresql import ENUM
-=======
-from sqlalchemy import Boolean, ForeignKey, Sequence, String
->>>>>>> bd2744b2
 from sqlalchemy.orm import Mapped, mapped_column, relationship
 
 from models.base import BaseModel
