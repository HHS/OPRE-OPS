"""CAN models."""
from dataclasses import dataclass
from enum import Enum, IntEnum
from typing import Any

import sqlalchemy as sa
from models.base import BaseModel, currency, intpk, optional_str, reg, required_str
from models.portfolios import Portfolio, shared_portfolio_cans
from models.users import User
from sqlalchemy import Boolean, Column, Date, DateTime, ForeignKey, Identity, Integer, Numeric, String, Table, Text
from sqlalchemy.orm import column_property, relationship
from typing_extensions import override


class BudgetLineItemStatus(Enum):
    DRAFT = 1
    UNDER_REVIEW = 2
    PLANNED = 3
    IN_EXECUTION = 4
    OBLIGATED = 5


class CANArrangementType(Enum):
    OPRE_APPROPRIATION = 1
    COST_SHARE = 2
    IAA = 3
    IDDA = 4
    MOU = 5


can_funding_sources = Table(
    "can_funding_sources",
    BaseModel.metadata,
    Column("can_id", ForeignKey("can.id"), primary_key=True),
    Column(
        "funding_source_id",
        ForeignKey("funding_source.id"),
        primary_key=True,
    ),
)


class FundingSource(BaseModel):
    """The Funding Source (Source) for the CAN.

    From: https://docs.google.com/spreadsheets/d/18FP-ZDnvjtKakj0DDGL9lLXPry8xkqNt/

    > Instead of ""Source,"" consider ""Funding Source""
        Instead of ""Agency,"" consider ""Funding Partner""
    """

    __tablename__ = "funding_source"
    id = Column(Integer, primary_key=True)
    name = Column(String(100), nullable=False)
    nickname = Column(String(100))
    cans = relationship(
        "CAN",
        secondary=can_funding_sources,
        back_populates="funding_sources",
    )


class FundingPartner(BaseModel):
    """The Funding Partner (Agency) for the CAN.

    See docstring for FundingSource
    """

    __tablename__ = "funding_partner"
    id = Column(Integer, primary_key=True)
    name = Column(String(100), nullable=False)
    nickname = Column(String(100))


class AgreementType(Enum):
    CONTRACT = 1
    GRANT = 2
    DIRECT_ALLOCATION = 3
    IAA = 4
    MISCELLANEOUS = 5


class AgreementReason(Enum):
    NEW_REQ = 1
    RECOMPETE = 2  ## recompete is brand new contract related to same work
    LOGICAL_FOLLOW_ON = (
        3  ## Logical Follow On is more work added/extension of the original
    )


agreement_team_members = Table(
    "agreement_team_members",
    BaseModel.metadata,
    Column("agreement_id", ForeignKey("agreement.id"), primary_key=True),
    Column("users_id", ForeignKey("users.id"), primary_key=True),
)


class ProductServiceCode(BaseModel):
    """Product Service Code"""

    __tablename__ = "product_service_code"

    id = Column(Integer, primary_key=True)
    name = Column(String, nullable=False)
    naics = Column(Integer, nullable=True)
    support_code = Column(String, nullable=True)
    description = Column(String)
    agreement = relationship("Agreement")


class Agreement(BaseModel):
    """Base Agreement Model"""

    __tablename__ = "agreement"

    id = Column(Integer, Identity(), primary_key=True)
    name = Column(String, nullable=False)
    number = Column(String, nullable=False)
    description = Column(String, nullable=True)

    product_service_code_id = Column(Integer, ForeignKey("product_service_code.id"))
    product_service_code = relationship(
        "ProductServiceCode", back_populates="agreement"
    )

    agreement_reason = Column(sa.Enum(AgreementReason))
    incumbent = Column(String, nullable=True)
    project_officer = Column(
        Integer, ForeignKey("users.id", name="fk_user_project_officer"), nullable=True
    )
    team_members = relationship(
        User,
        secondary=agreement_team_members,
        back_populates="agreements",
    )
    agreement_type = Column(sa.Enum(AgreementType))

    research_project_id = Column(Integer, ForeignKey("research_project.id"))
    research_project = relationship("ResearchProject", back_populates="agreements")

    budget_line_items = relationship(
        "BudgetLineItem", back_populates="agreement", lazy=True
    )
    procurement_shop_id = Column(Integer, ForeignKey("procurement_shop.id"))
    procurement_shop = relationship("ProcurementShop", back_populates="agreements")

    notes = Column(Text, nullable=True)

    __mapper_args__ = {
        "polymorphic_identity": "agreement",
        "polymorphic_on": "agreement_type",
    }

    @override
    def to_dict(self) -> dict[str, Any]:  # type: ignore [override]
        d: dict[str, Any] = super().to_dict()  # type: ignore [no-untyped-call]

        d.update(
            agreement_type=self.agreement_type.name if self.agreement_type else None,
            agreement_reason=self.agreement_reason.name
            if self.agreement_reason
            else None,
            budget_line_items=[bli.to_dict() for bli in self.budget_line_items],
            team_members=[tm.to_dict() for tm in self.team_members],
            research_project=self.research_project.to_dict()
            if self.research_project
            else None,
            procurement_shop=self.procurement_shop.to_dict()
            if self.procurement_shop
            else None,
<<<<<<< HEAD
            product_service_code=self.product_service_code.to_dict()
            if self.product_service_code
            else None,
=======
>>>>>>> 5e965aa3
        )

        return d


contract_support_contacts = Table(
    "contract_support_contacts",
    BaseModel.metadata,
    Column(
        "contract_id",
        ForeignKey("contract_agreement.contract_id"),
        primary_key=True,
    ),
    Column("users_id", ForeignKey("users.id"), primary_key=True),
)


class ContractType(Enum):
    RESEARCH = 0
    SERVICE = 1


class ContractAgreement(Agreement):
    """Contract Agreement Model"""

    __tablename__ = "contract_agreement"

    id = Column(Integer, ForeignKey("agreement.id"))
    contract_id = Column(Integer, Identity(), primary_key=True)
    contract_number = Column(String)
    vendor = Column(String)
    delivered_status = Column(Boolean, default=False)
    contract_type = Column(sa.Enum(ContractType))
    support_contacts = relationship(
        User,
        secondary=contract_support_contacts,
        back_populates="contracts",
    )

    __mapper_args__ = {
        "polymorphic_identity": AgreementType.CONTRACT,
    }

    @override
    def to_dict(self) -> dict[str, Any]:  # type: ignore [override]
        d: dict[str, Any] = super().to_dict()  # type: ignore [no-untyped-call]

        d.update(
            {
                "contract_type": self.contract_type.name
                if self.contract_type
                else None,
                "support_contacts": [
                    contacts.to_dict() for contacts in self.support_contacts
                ],
            }
        )

        return d


# TODO: Skeleton, will need flushed out more when we know what all a Grant is.
class GrantAgreement(Agreement):
    """Grant Agreement Model"""

    __tablename__ = "grant_agreement"

    id = Column(Integer, ForeignKey("agreement.id"))
    grant_id = Column(Integer, Identity(), primary_key=True)
    foa = Column(String)

    __mapper_args__ = {
        "polymorphic_identity": AgreementType.GRANT,
    }


# TODO: Skeleton, will need flushed out more when we know what all an IAA is.
### Inter-Agency-Agreement
class IaaAgreement(Agreement):
    """IAA Agreement Model"""

    __tablename__ = "iaa_agreement"

    id = Column(Integer, ForeignKey("agreement.id"))
    iaa_id = Column(Integer, Identity(), primary_key=True)
    iaa = Column(String)

    __mapper_args__ = {
        "polymorphic_identity": AgreementType.IAA,
    }


# TODO: Skeleton, will need flushed out more when we know what all an IAA-AA is. Inter-Agency-Agreement-Assisted-Aquisition
### Inter-Agency-Agreement-Assisted-Aquisition
class IaaAaAgreement(Agreement):
    """IAA-AA Agreement Model"""

    __tablename__ = "iaa_aa_agreement"

    id = Column(Integer, ForeignKey("agreement.id"))
    iaa_aa_id = Column(Integer, Identity(), primary_key=True)
    iaa_aa = Column(String)

    __mapper_args__ = {
        "polymorphic_identity": AgreementType.MISCELLANEOUS,
    }


class DirectAgreement(Agreement):
    """Direct Obligation Agreement Model"""

    __tablename__ = "direct_agreement"

    id = Column(Integer, ForeignKey("agreement.id"))
    direct_id = Column(Integer, Identity(), primary_key=True)
    payee = Column(String, nullable=False)

    __mapper_args__ = {
        "polymorphic_identity": AgreementType.DIRECT_ALLOCATION,
    }


class CANFiscalYear(BaseModel):
    """Contains the relevant financial info by fiscal year for a given CAN."""

    __tablename__ = "can_fiscal_year"
    can_id = Column(Integer, ForeignKey("can.id"), primary_key=True)
    fiscal_year = Column(Integer, primary_key=True)
    can = relationship("CAN", lazy="joined")
    total_fiscal_year_funding = Column(Numeric(12, 2))
    received_funding = Column(Numeric(12, 2))
    expected_funding = Column(Numeric(12, 2))
    potential_additional_funding = Column(Numeric(12, 2))
    can_lead = Column(String)
    notes = Column(String, default="")
    total_funding = column_property(received_funding + expected_funding)

    @override
    def to_dict(self):
        d = super().to_dict()

        d.update(
            total_fiscal_year_funding=float(self.total_fiscal_year_funding)
            if self.total_fiscal_year_funding
            else None,
            received_funding=float(self.received_funding)
            if self.received_funding
            else None,
            expected_funding=float(self.expected_funding)
            if self.expected_funding
            else None,
            potential_additional_funding=float(self.potential_additional_funding)
            if self.potential_additional_funding
            else None,
            total_funding=float(self.total_funding) if self.total_funding else None,
        )

        return d


class CANFiscalYearCarryForward(BaseModel):
    """Contains the relevant financial info by fiscal year for a given CAN carried over from a previous fiscal year."""

    __tablename__ = "can_fiscal_year_carry_forward"
    id = Column(Integer, primary_key=True)
    can_id = Column(Integer, ForeignKey("can.id"))
    can = relationship("CAN", lazy="joined")
    from_fiscal_year = Column(Integer)
    to_fiscal_year = Column(Integer)
    received_amount = Column(Numeric(12, 2), default=0, nullable=False)
    expected_amount = Column(Numeric(12, 2), default=0, nullable=False)
    notes = Column(String, default="")
    total_amount = column_property(received_amount + expected_amount)

    @override
    def to_dict(self):
        d = super().to_dict()

        d.update(
            received_amount=float(self.received_amount)
            if self.received_amount
            else None,
            expected_amount=float(self.expected_amount)
            if self.expected_amount
            else None,
            total_amount=float(self.total_amount) if self.total_amount else None,
        )

        return d


class BudgetLineItem(BaseModel):
    __tablename__ = "budget_line_item"

    id = Column(Integer, Identity(), primary_key=True)
    line_description = Column(String)
    comments = Column(Text)

    agreement_id = Column(Integer, ForeignKey("agreement.id"))
    agreement = relationship(Agreement, back_populates="budget_line_items")

    can_id = Column(Integer, ForeignKey("can.id"))
    can = relationship("CAN", back_populates="budget_line_items")

    amount = Column(Numeric(12, 2))

    status = Column(sa.Enum(BudgetLineItemStatus))

    date_needed = Column(Date)
    psc_fee_amount = Column(
        Numeric(12, 2)
    )  # may need to be a different object, i.e. flat rate or percentage

    @override
    def to_dict(self):
        d = super().to_dict()

        d.update(
            status=self.status.name if self.status else None,
            amount=float(self.amount) if self.amount else None,
            psc_fee_amount=float(self.psc_fee_amount) if self.psc_fee_amount else None,
            date_needed=self.date_needed.isoformat() if self.date_needed else None,
            can=self.can.to_dict() if self.can else None,
        )

        return d


class CAN(BaseModel):
    """
    A CAN is a Common Accounting Number, which is
    used to track money coming into OPRE

    This model contains all the relevant
    descriptive information about a given CAN
    """

    __tablename__ = "can"
    id = Column(Integer, primary_key=True)
    number = Column(String(30), nullable=False)
    description = Column(String)
    purpose = Column(String, default="")
    nickname = Column(String(30))
    expiration_date = Column(DateTime)
    appropriation_date = Column(DateTime)
    appropriation_term = Column(Integer, default="1")
    arrangement_type = Column(sa.Enum(CANArrangementType))
    funding_sources = relationship(
        FundingSource,
        secondary=can_funding_sources,
        back_populates="cans",
    )
    authorizer_id = Column(Integer, ForeignKey("funding_partner.id"))
    authorizer = relationship(FundingPartner)
    managing_portfolio_id = Column(Integer, ForeignKey("portfolio.id"))
    managing_portfolio = relationship(Portfolio, back_populates="cans")
    shared_portfolios = relationship(
        Portfolio, secondary=shared_portfolio_cans, back_populates="shared_cans"
    )
    budget_line_items = relationship("BudgetLineItem", back_populates="can")

    @override
    def to_dict(self) -> dict[str, Any]:  # type: ignore [override]
        d: dict[str, Any] = super().to_dict()

        d.update(
            appropriation_date=self.appropriation_date.strftime("%d/%m/%Y")
            if self.appropriation_date
            else None,
            expiration_date=self.expiration_date.strftime("%d/%m/%Y")
            if self.expiration_date
            else None,
            arrangement_type=self.arrangement_type.name
            if self.arrangement_type
            else None,
        )

        return d<|MERGE_RESOLUTION|>--- conflicted
+++ resolved
@@ -169,12 +169,9 @@
             procurement_shop=self.procurement_shop.to_dict()
             if self.procurement_shop
             else None,
-<<<<<<< HEAD
             product_service_code=self.product_service_code.to_dict()
             if self.product_service_code
             else None,
-=======
->>>>>>> 5e965aa3
         )
 
         return d
