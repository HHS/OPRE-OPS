"""CAN models."""
from enum import Enum
from typing import Any, List, Optional

import sqlalchemy as sa
from models.base import BaseModel
from models.portfolios import Portfolio
from models.users import User
from models.workflows import Package, PackageSnapshot, WorkflowInstance, WorkflowStatus, WorkflowStepInstance
from sqlalchemy import (
    Boolean,
    Column,
    Date,
    DateTime,
    ForeignKey,
    Identity,
    Integer,
    Numeric,
    String,
    Table,
    Text,
    case,
    select,
)
from sqlalchemy.dialects.postgresql import ENUM
from sqlalchemy.orm import Mapped, column_property, mapped_column, object_session, relationship
from typing_extensions import override


class BudgetLineItemStatus(Enum):
    DRAFT = 1
    UNDER_REVIEW = 2
    PLANNED = 3
    IN_EXECUTION = 4
    OBLIGATED = 5


class CANArrangementType(Enum):
    OPRE_APPROPRIATION = 1
    COST_SHARE = 2
    IAA = 3
    IDDA = 4
    MOU = 5


class CANFundingSources(BaseModel):
    __tablename__ = "can_funding_sources"

    can_id: Mapped[int] = mapped_column(ForeignKey("can.id"), primary_key=True)
    funding_source_id: Mapped[int] = mapped_column(
        ForeignKey("funding_source.id"), primary_key=True
    )

    @BaseModel.display_name.getter
    def display_name(self):
        return f"can_id={self.can_id}:funding_source_id={self.funding_source_id}"


class FundingSource(BaseModel):
    """The Funding Source (Source) for the CAN.

    From: https://docs.google.com/spreadsheets/d/18FP-ZDnvjtKakj0DDGL9lLXPry8xkqNt/

    > Instead of ""Source,"" consider ""Funding Source""
        Instead of ""Agency,"" consider ""Funding Partner""
    """

    __tablename__ = "funding_source"

    id = Column(Integer, primary_key=True)
    name = Column(String(100), nullable=False)
    nickname = Column(String(100))

    cans: Mapped[List["CAN"]] = relationship(
        secondary="can_funding_sources", back_populates="funding_sources"
    )

    @BaseModel.display_name.getter
    def display_name(self):
        return self.name


class FundingPartner(BaseModel):
    """The Funding Partner (Agency) for the CAN.

    See docstring for FundingSource
    """

    __tablename__ = "funding_partner"
    id = Column(Integer, primary_key=True)
    name = Column(String(100), nullable=False)
    nickname = Column(String(100))

    @BaseModel.display_name.getter
    def display_name(self):
        return self.name


class AgreementType(Enum):
    CONTRACT = 1
    GRANT = 2
    DIRECT_ALLOCATION = 3
    IAA = 4
    IAA_AA = 5
    MISCELLANEOUS = 6


class AgreementReason(Enum):
    NEW_REQ = 1
    RECOMPETE = 2  ## recompete is brand new contract related to same work
    LOGICAL_FOLLOW_ON = (
        3  ## Logical Follow On is more work added/extension of the original
    )


class AgreementTeamMembers(BaseModel):
    __tablename__ = "agreement_team_members"

    user_id: Mapped[int] = mapped_column(ForeignKey("user.id"), primary_key=True)
    agreement_id: Mapped[int] = mapped_column(
        ForeignKey("agreement.id"), primary_key=True
    )

    @BaseModel.display_name.getter
    def display_name(self):
        return f"user id: {self.user_id};agreement id:{self.agreement_id}"


class ProductServiceCode(BaseModel):
    """Product Service Code"""

    __tablename__ = "product_service_code"

    id = Column(Integer, primary_key=True)
    name = Column(String, nullable=False)
    naics = Column(Integer, nullable=True)
    support_code = Column(String, nullable=True)
    description = Column(String)
    agreement = relationship("Agreement")

    @BaseModel.display_name.getter
    def display_name(self):
        return self.name


class Agreement(BaseModel):
    """Base Agreement Model"""

    __tablename__ = "agreement"

    id: Mapped[int] = mapped_column(Identity(), primary_key=True)
    agreement_type = mapped_column(ENUM(AgreementType), nullable=False)
    name: Mapped[str] = mapped_column(
        String, nullable=False, comment="In MAPS this was PROJECT.PROJECT_TITLE"
    )

    description: Mapped[str] = mapped_column(String, nullable=True)
    product_service_code_id: Mapped[int] = mapped_column(
        ForeignKey("product_service_code.id"),
        nullable=True,
    )
    product_service_code: Mapped[Optional[ProductServiceCode]] = relationship(
        back_populates="agreement"
    )
    agreement_reason = mapped_column(ENUM(AgreementReason))
    project_officer_id: Mapped[int] = mapped_column(
        ForeignKey("user.id"), nullable=True
    )
    project_officer: Mapped[Optional[User]] = relationship(
        User, foreign_keys=[project_officer_id]
    )

    team_members: Mapped[List["User"]] = relationship(
        "User",
        secondary="agreement_team_members",
        back_populates="agreements",
        primaryjoin="Agreement.id == AgreementTeamMembers.agreement_id",
        secondaryjoin="User.id == AgreementTeamMembers.user_id",
    )

    research_project_id: Mapped[int] = mapped_column(
        ForeignKey("research_project.id"), nullable=True
    )
    research_project: Mapped[Optional["ResearchProject"]] = relationship(
        "ResearchProject", back_populates="agreements"
    )
    budget_line_items: Mapped[list["BudgetLineItem"]] = relationship(
        "BudgetLineItem",
        back_populates="agreement",
        lazy=True,
        cascade="all, delete",
    )
    procurement_shop_id: Mapped[int] = mapped_column(
        ForeignKey("procurement_shop.id"), nullable=True
    )
    procurement_shop = relationship("ProcurementShop", back_populates="agreements")
    notes: Mapped[str] = mapped_column(Text, default="")

    # @property
    # def has_bli_in_workflow(self):
    #     return any(bli.workflow_instance_id for bli in self.budget_line_items)

    @BaseModel.display_name.getter
    def display_name(self):
        return self.name

    __mapper_args__: dict[str, str | AgreementType] = {
        "polymorphic_identity": "agreement",
        "polymorphic_on": "agreement_type",
    }


contract_support_contacts = Table(
    "contract_support_contacts",
    BaseModel.metadata,
    Column(
        "contract_id",
        ForeignKey("contract_agreement.id"),
        primary_key=True,
    ),
    Column("users_id", ForeignKey("user.id"), primary_key=True),
)


class AcquisitionType(Enum):
    """Acquisition Type"""

    GSA_SCHEDULE = 1
    TASK_ORDER = 2
    FULL_AND_OPEN = 3


class ContractType(Enum):
    RESEARCH = 0
    SERVICE = 1


class ContractAgreement(Agreement):
    """Contract Agreement Model"""

    __tablename__ = "contract_agreement"

    id: Mapped[int] = mapped_column(ForeignKey("agreement.id"), primary_key=True)
    contract_number: Mapped[str] = mapped_column(String, nullable=True)
    incumbent_id: Mapped[int] = mapped_column(ForeignKey("vendor.id"), nullable=True)
    incumbent = relationship("Vendor", foreign_keys=[incumbent_id])
    vendor_id: Mapped[int] = mapped_column(ForeignKey("vendor.id"), nullable=True)
    vendor = relationship("Vendor", foreign_keys=[vendor_id])
    task_order_number: Mapped[str] = mapped_column(
        String(),
        nullable=True,
    )
    po_number: Mapped[str] = mapped_column(String(), nullable=True)
    acquisition_type = mapped_column(
        ENUM(AcquisitionType),
        nullable=True,
    )
    delivered_status: Mapped[bool] = mapped_column(Boolean, default=False)
    contract_type = mapped_column(ENUM(ContractType))
    support_contacts: Mapped[list[User]] = relationship(
        User,
        secondary=contract_support_contacts,
        back_populates="contracts",
    )

    __mapper_args__ = {
        "polymorphic_identity": AgreementType.CONTRACT,
    }


# TODO: Skeleton, will need flushed out more when we know what all a Grant is.
class GrantAgreement(Agreement):
    """Grant Agreement Model"""

    __tablename__ = "grant_agreement"

    id: Mapped[int] = mapped_column(ForeignKey("agreement.id"), primary_key=True)
    foa: Mapped[str]

    __mapper_args__ = {
        "polymorphic_identity": AgreementType.GRANT,
    }


# TODO: Skeleton, will need flushed out more when we know what all an IAA is.
### Inter-Agency-Agreement
class IaaAgreement(Agreement):
    """IAA Agreement Model"""

    __tablename__ = "iaa_agreement"

    id: Mapped[int] = mapped_column(ForeignKey("agreement.id"), primary_key=True)
    iaa: Mapped[str]

    __mapper_args__ = {
        "polymorphic_identity": AgreementType.IAA,
    }


# TODO: Skeleton, will need flushed out more when we know what all an IAA-AA is. Inter-Agency-Agreement-Assisted-Aquisition
### Inter-Agency-Agreement-Assisted-Aquisition
class IaaAaAgreement(Agreement):
    """IAA-AA Agreement Model"""

    __tablename__ = "iaa_aa_agreement"

    id: Mapped[int] = mapped_column(ForeignKey("agreement.id"), primary_key=True)
    iaa_aa: Mapped[str]

    __mapper_args__ = {
        "polymorphic_identity": AgreementType.MISCELLANEOUS,
    }


class DirectAgreement(Agreement):
    """Direct Obligation Agreement Model"""

    __tablename__ = "direct_agreement"

    id: Mapped[int] = mapped_column(ForeignKey("agreement.id"), primary_key=True)
    payee: Mapped[str] = mapped_column(String, nullable=False)

    __mapper_args__ = {
        "polymorphic_identity": AgreementType.DIRECT_ALLOCATION,
    }


class CANFiscalYear(BaseModel):
    """Contains the relevant financial info by fiscal year for a given CAN."""

    __tablename__ = "can_fiscal_year"
    can_id = Column(Integer, ForeignKey("can.id"), primary_key=True)
    fiscal_year = Column(Integer, primary_key=True)
    can = relationship("CAN", lazy="joined")
    total_fiscal_year_funding = Column(Numeric(12, 2))
    received_funding = Column(Numeric(12, 2))
    expected_funding = Column(Numeric(12, 2))
    potential_additional_funding = Column(Numeric(12, 2))
    can_lead = Column(String)
    notes = Column(String, default="")
    total_funding = column_property(received_funding + expected_funding)

    @BaseModel.display_name.getter
    def display_name(self):
        if self.can:
            return f"{self.can.display_name}:{self.fiscal_year}"
        return f"CAN#{self.can_id}:{self.fiscal_year}"


class CANFiscalYearCarryForward(BaseModel):
    """Contains the relevant financial info by fiscal year for a given CAN carried over from a previous fiscal year."""

    __tablename__ = "can_fiscal_year_carry_forward"
    id = Column(Integer, Identity(), primary_key=True)
    can_id = Column(Integer, ForeignKey("can.id"))
    can = relationship("CAN", lazy="joined")
    from_fiscal_year = Column(Integer)
    to_fiscal_year = Column(Integer)
    received_amount = Column(Numeric(12, 2), default=0, nullable=False)
    expected_amount = Column(Numeric(12, 2), default=0, nullable=False)
    notes = Column(String, default="")
    total_amount = column_property(received_amount + expected_amount)


class BudgetLineItem(BaseModel):
    __tablename__ = "budget_line_item"

    id = Column(Integer, Identity(), primary_key=True)
    line_description = Column(String)
    comments = Column(Text)

    agreement_id = Column(Integer, ForeignKey("agreement.id"))
    agreement = relationship(Agreement, back_populates="budget_line_items")

    can_id = Column(Integer, ForeignKey("can.id"))
    can = relationship("CAN", back_populates="budget_line_items")

    amount = Column(Numeric(12, 2))

    status = Column(sa.Enum(BudgetLineItemStatus))

    date_needed = Column(Date)
    proc_shop_fee_percentage = Column(
        Numeric(12, 5)
    )  # may need to be a different object, i.e. flat rate or percentage

    @BaseModel.display_name.getter
    def display_name(self):
        return self.line_description if self.line_description else super().display_name

    @property
    def portfolio_id(self):
        return object_session(self).scalar(
            select(Portfolio.id)
            .join(CAN, Portfolio.id == CAN.managing_portfolio_id)
            .join(self.__class__, self.can_id == CAN.id)
            .where(self.__class__.id == self.id)
        )

    @property
    def fiscal_year(self):
        date_needed = self.date_needed or None
        month = date_needed.month if date_needed else -1
        year = date_needed.year if date_needed else -1
        return object_session(self).scalar(
            select(
                case(
                    (month >= 10, year + 1),
                    (month >= 0 and month < 10, year),
                    else_=None,
                )
            )
        )

    @property
    def team_members(self):
        return self.agreement.team_members if self.agreement else []

<<<<<<< HEAD
=======
    @property
    def has_active_workflow(self):
        if object_session(self) is None:
            return False
        package = object_session(self).scalar(
            select(Package)
            .join(PackageSnapshot, Package.id == PackageSnapshot.package_id)
            .join(self.__class__, self.id == PackageSnapshot.bli_id)
            .join(WorkflowInstance, Package.workflow_id == WorkflowInstance.id)
            .join(
                WorkflowStepInstance,
                WorkflowInstance.id == WorkflowStepInstance.workflow_instance_id,
            )
            .where(WorkflowStepInstance.status == WorkflowStatus.REVIEW)
        )
        return package is not None

    @override
    def to_dict(self):
        d = super().to_dict()

        if isinstance(self.status, str):
            self.status = BudgetLineItemStatus[self.status]

        d.update(
            status=self.status.name if self.status else None,
            amount=float(self.amount) if self.amount else None,
            proc_shop_fee_percentage=float(self.proc_shop_fee_percentage)
            if self.proc_shop_fee_percentage
            else None,
            date_needed=self.date_needed.isoformat() if self.date_needed else None,
            can=self.can.to_dict() if self.can else None,
            has_active_workflow=self.has_active_workflow
            if self.has_active_workflow
            else None,
        )

        return d

>>>>>>> 1be01ac5

class CAN(BaseModel):
    """
    A CAN is a Common Accounting Number, which is
    used to track money coming into OPRE

    This model contains all the relevant
    descriptive information about a given CAN
    """

    __tablename__ = "can"

    id = Column(Integer, Identity(), primary_key=True)
    number = Column(String(30), nullable=False)
    description = Column(String)
    purpose = Column(String, default="")
    nickname = Column(String(30))
    expiration_date = Column(DateTime)
    appropriation_date = Column(DateTime)
    appropriation_term = Column(Integer, default="1")
    arrangement_type = Column(sa.Enum(CANArrangementType))

    funding_sources: Mapped[List["FundingSource"]] = relationship(
        secondary="can_funding_sources", back_populates="cans"
    )

    authorizer_id = Column(Integer, ForeignKey("funding_partner.id"))
    authorizer = relationship(FundingPartner)
    managing_portfolio_id = Column(Integer, ForeignKey("portfolio.id"))
    managing_portfolio = relationship(Portfolio, back_populates="cans")

    shared_portfolios: Mapped[List["Portfolio"]] = relationship(
        secondary="shared_portfolio_cans", back_populates="shared_cans"
    )

    budget_line_items = relationship("BudgetLineItem", back_populates="can")

    research_projects: Mapped[List["ResearchProject"]] = relationship(
        "ResearchProject", secondary="research_project_cans", back_populates="cans"
    )

    @BaseModel.display_name.getter
    def display_name(self):
        return self.number<|MERGE_RESOLUTION|>--- conflicted
+++ resolved
@@ -416,8 +416,6 @@
     def team_members(self):
         return self.agreement.team_members if self.agreement else []
 
-<<<<<<< HEAD
-=======
     @property
     def has_active_workflow(self):
         if object_session(self) is None:
@@ -435,29 +433,6 @@
         )
         return package is not None
 
-    @override
-    def to_dict(self):
-        d = super().to_dict()
-
-        if isinstance(self.status, str):
-            self.status = BudgetLineItemStatus[self.status]
-
-        d.update(
-            status=self.status.name if self.status else None,
-            amount=float(self.amount) if self.amount else None,
-            proc_shop_fee_percentage=float(self.proc_shop_fee_percentage)
-            if self.proc_shop_fee_percentage
-            else None,
-            date_needed=self.date_needed.isoformat() if self.date_needed else None,
-            can=self.can.to_dict() if self.can else None,
-            has_active_workflow=self.has_active_workflow
-            if self.has_active_workflow
-            else None,
-        )
-
-        return d
-
->>>>>>> 1be01ac5
 
 class CAN(BaseModel):
     """
