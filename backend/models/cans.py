"""CAN models."""

import enum
from enum import Enum, auto
from typing import List, Optional

import sqlalchemy as sa
<<<<<<< HEAD
from models.base import BaseModel
from models.portfolios import Portfolio
from models.users import User
from models.workflows import (
    Package,
    PackageSnapshot,
    WorkflowAction,
    WorkflowInstance,
    WorkflowStepInstance,
    WorkflowStepStatus,
    WorkflowTemplate,
    WorkflowTriggerType,
)
=======
>>>>>>> 2008c315
from sqlalchemy import (
    Boolean,
    Column,
    Date,
    DateTime,
    ForeignKey,
    Identity,
    Integer,
    Numeric,
    String,
    Table,
    Text,
    and_,
    case,
    select,
)
from sqlalchemy.dialects.postgresql import ENUM
from sqlalchemy.orm import Mapped, column_property, mapped_column, object_session, relationship

<<<<<<< HEAD
# from ops_api.ops.utils.procurement_workflow_helper import (
#     PROCUREMENT_WORKFLOW_TEMPLATE_NAME,
# )
=======
from models.base import BaseModel
from models.portfolios import Portfolio
from models.users import User
from models.workflows import Package, PackageSnapshot, WorkflowInstance, WorkflowStepInstance, WorkflowStepStatus
>>>>>>> 2008c315


class BudgetLineItemStatus(Enum):
    DRAFT = 1
    PLANNED = 2
    IN_EXECUTION = 3
    OBLIGATED = 4


class CANArrangementType(Enum):
    OPRE_APPROPRIATION = 1
    COST_SHARE = 2
    IAA = 3
    IDDA = 4
    MOU = 5


class CANFundingSources(BaseModel):
    __tablename__ = "can_funding_sources"

    can_id: Mapped[int] = mapped_column(ForeignKey("can.id"), primary_key=True)
    funding_source_id: Mapped[int] = mapped_column(
        ForeignKey("funding_source.id"), primary_key=True
    )

    @BaseModel.display_name.getter
    def display_name(self):
        return f"can_id={self.can_id}:funding_source_id={self.funding_source_id}"


class FundingSource(BaseModel):
    """The Funding Source (Source) for the CAN.

    From: https://docs.google.com/spreadsheets/d/18FP-ZDnvjtKakj0DDGL9lLXPry8xkqNt/

    > Instead of ""Source,"" consider ""Funding Source""
        Instead of ""Agency,"" consider ""Funding Partner""
    """

    __tablename__ = "funding_source"

    id = BaseModel.get_pk_column()
    name = Column(String(100), nullable=False)
    nickname = Column(String(100))

    cans: Mapped[List["CAN"]] = relationship(
        secondary="can_funding_sources", back_populates="funding_sources"
    )

    @BaseModel.display_name.getter
    def display_name(self):
        return self.name


class FundingPartner(BaseModel):
    """The Funding Partner (Agency) for the CAN.

    See docstring for FundingSource
    """

    __tablename__ = "funding_partner"
    id = BaseModel.get_pk_column()
    name = Column(String(100), nullable=False)
    nickname = Column(String(100))

    @BaseModel.display_name.getter
    def display_name(self):
        return self.name


class AgreementType(Enum):
    CONTRACT = 1
    GRANT = 2
    DIRECT_ALLOCATION = 3
    IAA = 4
    IAA_AA = 5
    MISCELLANEOUS = 6


class AgreementReason(Enum):
    NEW_REQ = 1
    RECOMPETE = 2  ## recompete is brand new contract related to same work
    LOGICAL_FOLLOW_ON = (
        3  ## Logical Follow On is more work added/extension of the original
    )


class AgreementTeamMembers(BaseModel):
    __tablename__ = "agreement_team_members"

    user_id: Mapped[int] = mapped_column(ForeignKey("user.id"), primary_key=True)
    agreement_id: Mapped[int] = mapped_column(
        ForeignKey("agreement.id"), primary_key=True
    )

    @BaseModel.display_name.getter
    def display_name(self):
        return f"user id: {self.user_id};agreement id:{self.agreement_id}"


class ProductServiceCode(BaseModel):
    """Product Service Code"""

    __tablename__ = "product_service_code"

    id = BaseModel.get_pk_column()
    name = Column(String, nullable=False)
    naics = Column(Integer, nullable=True)
    support_code = Column(String, nullable=True)
    description = Column(String)
    agreement = relationship("Agreement")

    @BaseModel.display_name.getter
    def display_name(self):
        return self.name


class Agreement(BaseModel):
    """Base Agreement Model"""

    __tablename__ = "agreement"

    id: Mapped[int] = BaseModel.get_pk_column()
    agreement_type = mapped_column(ENUM(AgreementType), nullable=False)
    name: Mapped[str] = mapped_column(
        String, nullable=False, comment="In MAPS this was PROJECT.PROJECT_TITLE"
    )

    description: Mapped[str] = mapped_column(String, nullable=True)
    product_service_code_id: Mapped[int] = mapped_column(
        ForeignKey("product_service_code.id"),
        nullable=True,
    )
    product_service_code: Mapped[Optional[ProductServiceCode]] = relationship(
        back_populates="agreement"
    )
    agreement_reason = mapped_column(ENUM(AgreementReason))
    project_officer_id: Mapped[int] = mapped_column(
        ForeignKey("user.id"), nullable=True
    )
    project_officer: Mapped[Optional[User]] = relationship(
        User, foreign_keys=[project_officer_id]
    )

    team_members: Mapped[List["User"]] = relationship(
        "User",
        secondary="agreement_team_members",
        back_populates="agreements",
        primaryjoin="Agreement.id == AgreementTeamMembers.agreement_id",
        secondaryjoin="User.id == AgreementTeamMembers.user_id",
    )

    project_id: Mapped[int] = mapped_column(ForeignKey("project.id"), nullable=True)
    project: Mapped[Optional["Project"]] = relationship(
        "Project", back_populates="agreements"
    )

    budget_line_items: Mapped[list["BudgetLineItem"]] = relationship(
        "BudgetLineItem",
        back_populates="agreement",
        lazy=True,
        cascade="all, delete",
    )

    procurement_shop_id: Mapped[int] = mapped_column(
        ForeignKey("procurement_shop.id"), nullable=True
    )
    procurement_shop = relationship("ProcurementShop", back_populates="agreements")
    notes: Mapped[str] = mapped_column(Text, default="")

    @BaseModel.display_name.getter
    def display_name(self):
        return self.name

    __mapper_args__: dict[str, str | AgreementType] = {
        "polymorphic_identity": "agreement",
        "polymorphic_on": "agreement_type",
    }

    @property
    def procurement_tracker_workflow_id(self):
        if object_session(self) is None:
            return False
        workflow_id = object_session(self).scalar(
            select(WorkflowInstance.id).where(
                and_(
                    WorkflowInstance.workflow_action
                    == WorkflowAction.PROCUREMENT_TRACKING,
                    WorkflowInstance.associated_type == WorkflowTriggerType.AGREEMENT,
                    WorkflowInstance.associated_id == self.id,
                )
            )
        )
        return workflow_id


contract_support_contacts = Table(
    "contract_support_contacts",
    BaseModel.metadata,
    Column(
        "contract_id",
        ForeignKey("contract_agreement.id"),
        primary_key=True,
    ),
    Column("users_id", ForeignKey("user.id"), primary_key=True),
)


class AcquisitionType(Enum):
    """Acquisition Type"""

    GSA_SCHEDULE = 1
    TASK_ORDER = 2
    FULL_AND_OPEN = 3


class ContractType(Enum):
    FIRM_FIXED_PRICE = auto()
    TIME_AND_MATERIALS = auto()
    LABOR_HOUR = auto()
    COST_PLUS_FIXED_FEE = auto()
    COST_PLUS_AWARD_FEE = auto()
    HYBRID = auto()


class ServiceRequirementType(Enum):
    SEVERABLE = enum.auto()
    NON_SEVERABLE = enum.auto()


class ContractAgreement(Agreement):
    """Contract Agreement Model"""

    __tablename__ = "contract_agreement"

    id: Mapped[int] = mapped_column(ForeignKey("agreement.id"), primary_key=True)
    contract_number: Mapped[str] = mapped_column(String, nullable=True)
    incumbent_id: Mapped[int] = mapped_column(ForeignKey("vendor.id"), nullable=True)
    incumbent = relationship("Vendor", foreign_keys=[incumbent_id])
    vendor_id: Mapped[int] = mapped_column(ForeignKey("vendor.id"), nullable=True)
    vendor = relationship("Vendor", foreign_keys=[vendor_id])
    task_order_number: Mapped[str] = mapped_column(
        String(),
        nullable=True,
    )
    po_number: Mapped[str] = mapped_column(String(), nullable=True)
    acquisition_type = mapped_column(
        ENUM(AcquisitionType),
        nullable=True,
    )
    delivered_status: Mapped[bool] = mapped_column(Boolean, default=False)
    contract_type = mapped_column(ENUM(ContractType))
    support_contacts: Mapped[list[User]] = relationship(
        User,
        secondary=contract_support_contacts,
        back_populates="contracts",
    )
    service_requirement_type = mapped_column(ENUM(ServiceRequirementType))

    __mapper_args__ = {
        "polymorphic_identity": AgreementType.CONTRACT,
    }


# TODO: Skeleton, will need flushed out more when we know what all a Grant is.
class GrantAgreement(Agreement):
    """Grant Agreement Model"""

    __tablename__ = "grant_agreement"

    id: Mapped[int] = mapped_column(ForeignKey("agreement.id"), primary_key=True)
    foa: Mapped[str]

    __mapper_args__ = {
        "polymorphic_identity": AgreementType.GRANT,
    }


# TODO: Skeleton, will need flushed out more when we know what all an IAA is.
### Inter-Agency-Agreement
class IaaAgreement(Agreement):
    """IAA Agreement Model"""

    __tablename__ = "iaa_agreement"

    id: Mapped[int] = mapped_column(ForeignKey("agreement.id"), primary_key=True)
    iaa: Mapped[str]

    __mapper_args__ = {
        "polymorphic_identity": AgreementType.IAA,
    }


# TODO: Skeleton, will need flushed out more when we know what all an IAA-AA is. Inter-Agency-Agreement-Assisted-Aquisition
### Inter-Agency-Agreement-Assisted-Aquisition
class IaaAaAgreement(Agreement):
    """IAA-AA Agreement Model"""

    __tablename__ = "iaa_aa_agreement"

    id: Mapped[int] = mapped_column(ForeignKey("agreement.id"), primary_key=True)
    iaa_aa: Mapped[str]

    __mapper_args__ = {
        "polymorphic_identity": AgreementType.MISCELLANEOUS,
    }


class DirectAgreement(Agreement):
    """Direct Obligation Agreement Model"""

    __tablename__ = "direct_agreement"

    id: Mapped[int] = mapped_column(ForeignKey("agreement.id"), primary_key=True)
    payee: Mapped[str] = mapped_column(String, nullable=False)

    __mapper_args__ = {
        "polymorphic_identity": AgreementType.DIRECT_ALLOCATION,
    }


class CANFiscalYear(BaseModel):
    """Contains the relevant financial info by fiscal year for a given CAN."""

    __tablename__ = "can_fiscal_year"
    can_id = Column(Integer, ForeignKey("can.id"), primary_key=True)
    fiscal_year = Column(Integer, primary_key=True)
    can = relationship("CAN", lazy="joined")
    total_fiscal_year_funding = Column(Numeric(12, 2))
    received_funding = Column(Numeric(12, 2))
    expected_funding = Column(Numeric(12, 2))
    potential_additional_funding = Column(Numeric(12, 2))
    can_lead = Column(String)
    notes = Column(String, default="")
    total_funding = column_property(received_funding + expected_funding)

    @BaseModel.display_name.getter
    def display_name(self):
        if self.can:
            return f"{self.can.display_name}:{self.fiscal_year}"
        return f"CAN#{self.can_id}:{self.fiscal_year}"


class CANFiscalYearCarryForward(BaseModel):
    """Contains the relevant financial info by fiscal year for a given CAN carried over from a previous fiscal year."""

    __tablename__ = "can_fiscal_year_carry_forward"
    id = BaseModel.get_pk_column()
    can_id = Column(Integer, ForeignKey("can.id"))
    can = relationship("CAN", lazy="joined")
    from_fiscal_year = Column(Integer)
    to_fiscal_year = Column(Integer)
    received_amount = Column(Numeric(12, 2), default=0, nullable=False)
    expected_amount = Column(Numeric(12, 2), default=0, nullable=False)
    notes = Column(String, default="")
    total_amount = column_property(received_amount + expected_amount)


class ServicesComponent(BaseModel):
    """
    A Services Component (SC) is the "what" when referring to an Agreement.
    It outlines what work is occuring under a given Agreement.

    This model contains all the relevant
    descriptive information about a given Services Component

    number - The index number of the Services Component
    optional - Whether the Services Component is optional or not (OSC or 'Option Period')
    clin - The Contract Line Item Number (CLIN) associated with the Services Component
    description - The description of the Services Component (not sure if needed)
    period_start - The start date of the Services Component
    period_end - The end date of the Services Component
    budget_line_items - The Budget Line Items associated with the Services Component
    period_duration - The duration of the Services Component (derived from period_start and period_end)
    display_title - The long name of the Services Component (e.g. "Optional Services Component 1")
    display_name - The short name of the Services Component (e.g. "OSC1")
    """

    __tablename__ = "services_component"

    # start Identity at 4 to allow for the records load with IDs
    # in agreements_and_blin_data.json5
    id = BaseModel.get_pk_column()
    number = Column(Integer)
    optional = Column(Boolean, default=False)

    description = Column(String)
    period_start = Column(Date)
    period_end = Column(Date)

    contract_agreement_id = Column(
        Integer, ForeignKey("contract_agreement.id", ondelete="CASCADE"), nullable=False
    )
    contract_agreement = relationship(
        "ContractAgreement",
        passive_deletes=True,
    )

    clin_id = Column(Integer, ForeignKey("clin.id"), nullable=True)
    clin = relationship("CLIN", back_populates="services_component", uselist=False)

    def severable(self):
        return (
            self.contract_agreement
            and self.contract_agreement.service_requirement_type
            == ServiceRequirementType.SEVERABLE
        )

    @property
    def display_title(self):
        if self.severable():
            pre = "Base" if self.number == 1 else "Optional"
            return f"{pre} Period {self.number}"
        optional = "Optional " if self.optional else ""
        return f"{optional}Services Component {self.number}"

    @property
    def period_duration(self):
        if self.period_start and self.period_end:
            return abs(self.period_end - self.period_start)
        return None

    @BaseModel.display_name.getter
    def display_name(self):
        if self.severable():
            pre = "Base" if self.number == 1 else "Optional"
            return f"{pre} Period {self.number}"
        optional = "O" if self.optional else ""
        return f"{optional}SC{self.number}"


class CLIN(BaseModel):
    """
    Contract Line Item Number (CLIN) is a unique identifier for a contract line item,
    """

    __tablename__ = "clin"

    id = BaseModel.get_pk_column()
    name = Column(String(256), nullable=False)
    source_id = Column(Integer)  # purely an example

    services_component = relationship(
        "ServicesComponent", back_populates="clin", uselist=False
    )


class BudgetLineItem(BaseModel):
    __tablename__ = "budget_line_item"

    id = BaseModel.get_pk_column()
    line_description = Column(String)
    comments = Column(Text)

    agreement_id = Column(Integer, ForeignKey("agreement.id"))
    agreement = relationship(Agreement, back_populates="budget_line_items")

    can_id = Column(Integer, ForeignKey("can.id"))
    can = relationship("CAN", back_populates="budget_line_items")

    services_component_id = Column(Integer, ForeignKey("services_component.id"))
    services_component = relationship(ServicesComponent, backref="budget_line_items")

    clin_id = Column(Integer, ForeignKey("clin.id"))
    clin = relationship("CLIN", backref="budget_line_items")

    amount = Column(Numeric(12, 2))

    status = Column(sa.Enum(BudgetLineItemStatus))

    date_needed = Column(Date)
    proc_shop_fee_percentage = Column(
        Numeric(12, 5)
    )  # may need to be a different object, i.e. flat rate or percentage

    @BaseModel.display_name.getter
    def display_name(self):
        return self.line_description if self.line_description else super().display_name

    @property
    def portfolio_id(self):
        return object_session(self).scalar(
            select(Portfolio.id)
            .join(CAN, Portfolio.id == CAN.managing_portfolio_id)
            .join(self.__class__, self.can_id == CAN.id)
            .where(self.__class__.id == self.id)
        )

    @property
    def fiscal_year(self):
        date_needed = self.date_needed or None
        month = date_needed.month if date_needed else -1
        year = date_needed.year if date_needed else -1
        return object_session(self).scalar(
            select(
                case(
                    (month >= 10, year + 1),
                    (month >= 0 and month < 10, year),
                    else_=None,
                )
            )
        )

    @property
    def team_members(self):
        return self.agreement.team_members if self.agreement else []

    @property
    def has_active_workflow(self):
        if object_session(self) is None:
            return False
        package = object_session(self).scalar(
            select(Package)
            .join(PackageSnapshot, Package.id == PackageSnapshot.package_id)
            .join(self.__class__, self.id == PackageSnapshot.bli_id)
            .join(WorkflowInstance, Package.workflow_instance_id == WorkflowInstance.id)
            .join(
                WorkflowStepInstance,
                WorkflowInstance.id == WorkflowStepInstance.workflow_instance_id,
            )
            .where(WorkflowStepInstance.status == WorkflowStepStatus.REVIEW)
        )
        return package is not None

    @property
    def active_workflow_current_step_id(self):
        if object_session(self) is None:
            return None
        current_workflow_step_instance_id = object_session(self).scalar(
            select(WorkflowInstance.id)
            .join(
                WorkflowStepInstance,
                WorkflowInstance.id == WorkflowStepInstance.workflow_instance_id,
            )
            .join(Package, WorkflowInstance.id == Package.workflow_instance_id)
            .join(PackageSnapshot, Package.id == PackageSnapshot.package_id)
            .join(self.__class__, self.id == PackageSnapshot.bli_id)
            .where(WorkflowStepInstance.status == WorkflowStepStatus.REVIEW)
        )
        return current_workflow_step_instance_id


class CAN(BaseModel):
    """
    A CAN is a Common Accounting Number, which is
    used to track money coming into OPRE

    This model contains all the relevant
    descriptive information about a given CAN
    """

    __tablename__ = "can"

    id = BaseModel.get_pk_column()
    number = Column(String(30), nullable=False)
    description = Column(String)
    purpose = Column(String, default="")
    nickname = Column(String(30))
    expiration_date = Column(DateTime)
    appropriation_date = Column(DateTime)
    appropriation_term = Column(Integer, default="1")
    arrangement_type = Column(sa.Enum(CANArrangementType))

    funding_sources: Mapped[List["FundingSource"]] = relationship(
        secondary="can_funding_sources", back_populates="cans"
    )

    authorizer_id = Column(Integer, ForeignKey("funding_partner.id"))
    authorizer = relationship(FundingPartner)
    managing_portfolio_id = Column(Integer, ForeignKey("portfolio.id"))
    managing_portfolio = relationship(Portfolio, back_populates="cans")

    shared_portfolios: Mapped[List["Portfolio"]] = relationship(
        secondary="shared_portfolio_cans", back_populates="shared_cans"
    )

    budget_line_items = relationship("BudgetLineItem", back_populates="can")

    projects: Mapped[List["Project"]] = relationship(
        "Project", secondary="project_cans", back_populates="cans"
    )

    @BaseModel.display_name.getter
    def display_name(self):
        return self.number<|MERGE_RESOLUTION|>--- conflicted
+++ resolved
@@ -5,22 +5,6 @@
 from typing import List, Optional
 
 import sqlalchemy as sa
-<<<<<<< HEAD
-from models.base import BaseModel
-from models.portfolios import Portfolio
-from models.users import User
-from models.workflows import (
-    Package,
-    PackageSnapshot,
-    WorkflowAction,
-    WorkflowInstance,
-    WorkflowStepInstance,
-    WorkflowStepStatus,
-    WorkflowTemplate,
-    WorkflowTriggerType,
-)
-=======
->>>>>>> 2008c315
 from sqlalchemy import (
     Boolean,
     Column,
@@ -33,23 +17,16 @@
     String,
     Table,
     Text,
-    and_,
     case,
     select,
 )
 from sqlalchemy.dialects.postgresql import ENUM
 from sqlalchemy.orm import Mapped, column_property, mapped_column, object_session, relationship
 
-<<<<<<< HEAD
-# from ops_api.ops.utils.procurement_workflow_helper import (
-#     PROCUREMENT_WORKFLOW_TEMPLATE_NAME,
-# )
-=======
 from models.base import BaseModel
 from models.portfolios import Portfolio
 from models.users import User
 from models.workflows import Package, PackageSnapshot, WorkflowInstance, WorkflowStepInstance, WorkflowStepStatus
->>>>>>> 2008c315
 
 
 class BudgetLineItemStatus(Enum):
@@ -228,22 +205,6 @@
         "polymorphic_identity": "agreement",
         "polymorphic_on": "agreement_type",
     }
-
-    @property
-    def procurement_tracker_workflow_id(self):
-        if object_session(self) is None:
-            return False
-        workflow_id = object_session(self).scalar(
-            select(WorkflowInstance.id).where(
-                and_(
-                    WorkflowInstance.workflow_action
-                    == WorkflowAction.PROCUREMENT_TRACKING,
-                    WorkflowInstance.associated_type == WorkflowTriggerType.AGREEMENT,
-                    WorkflowInstance.associated_id == self.id,
-                )
-            )
-        )
-        return workflow_id
 
 
 contract_support_contacts = Table(
