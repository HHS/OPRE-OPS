"""CAN models."""
<<<<<<< HEAD
from typing import Any, cast
=======
from enum import Enum
>>>>>>> 825207ac

import sqlalchemy as sa
from models.base import BaseModel
from models.portfolios import Portfolio, shared_portfolio_cans
from models.research_projects import ResearchProject
from sqlalchemy import (
    Column,
    Date,
    DateTime,
    ForeignKey,
    ForeignKeyConstraint,
    Identity,
    Integer,
    Numeric,
    String,
    Table,
    Text,
)
from sqlalchemy.orm import column_property, relationship
from typing_extensions import override


class BudgetLineItemStatus(Enum):
    DRAFT = 1
    PLANNED = 2
    IN_EXECUTION = 3
    OBLIGATED = 4


class CANArrangementType(Enum):
    OPRE_APPROPRIATION = 1
    COST_SHARE = 2
    IAA = 3
    IDDA = 4
    MOU = 5


can_funding_sources = Table(
    "can_funding_sources",
    BaseModel.metadata,
    Column("can_id", ForeignKey("can.id"), primary_key=True),
    Column(
        "funding_source_id",
        ForeignKey("funding_source.id"),
        primary_key=True,
    ),
)


class FundingSource(BaseModel):
    """The Funding Source (Source) for the CAN.

    From: https://docs.google.com/spreadsheets/d/18FP-ZDnvjtKakj0DDGL9lLXPry8xkqNt/

    > Instead of ""Source,"" consider ""Funding Source""
        Instead of ""Agency,"" consider ""Funding Partner""
    """

    __tablename__ = "funding_source"
    id = Column(Integer, primary_key=True)
    name = Column(String(100), nullable=False)
    nickname = Column(String(100))
    cans = relationship(
        "CAN",
        secondary=can_funding_sources,
        back_populates="funding_sources",
    )


class FundingPartner(BaseModel):
    """The Funding Partner (Agency) for the CAN.

    See docstring for FundingSource
    """

    __tablename__ = "funding_partner"
    id = Column(Integer, primary_key=True)
    name = Column(String(100), nullable=False)
    nickname = Column(String(100))


class AgreementType(Enum):
    CONTRACT = 1
    GRANT = 2
    DIRECT_ALLOCATION = 3
    IAA = 4
    MISCELLANEOUS = 5


agreement_cans = Table(
    "agreement_cans",
    BaseModel.metadata,
    Column(
        "agreement_id",
        ForeignKey("agreement.id"),
        primary_key=True,
    ),
    Column("can_id", ForeignKey("can.id"), primary_key=True),
)


class Agreement(BaseModel):
    __tablename__ = "agreement"
    id = Column(Integer, primary_key=True)
    name = Column(String, nullable=False)
    agreement_type = Column(sa.Enum(AgreementType))
    cans = relationship("CAN", secondary=agreement_cans, back_populates="agreements")


class CANFiscalYear(BaseModel):
    """Contains the relevant financial info by fiscal year for a given CAN."""

    __tablename__ = "can_fiscal_year"
    can_id = Column(Integer, ForeignKey("can.id"), primary_key=True)
    fiscal_year = Column(Integer, primary_key=True)
    can = relationship("CAN", lazy="joined")
    total_fiscal_year_funding = Column(Numeric(12, 2))
    received_funding = Column(Numeric(12, 2))
    expected_funding = Column(Numeric(12, 2))
    potential_additional_funding = Column(Numeric(12, 2))
    can_lead = Column(String)
    notes = Column(String, default="")
    total_funding = column_property(received_funding + expected_funding)


class CANFiscalYearCarryForward(BaseModel):
    """Contains the relevant financial info by fiscal year for a given CAN carried over from a previous fiscal year."""

    __tablename__ = "can_fiscal_year_carry_forward"
    id = Column(Integer, primary_key=True)
    can_id = Column(Integer, ForeignKey("can.id"))
    can = relationship("CAN", lazy="joined")
    from_fiscal_year = Column(Integer)
    to_fiscal_year = Column(Integer)
    received_amount = Column(Numeric(12, 2))
    expected_amount = Column(Numeric(12, 2))
    notes = Column(String, default="")


class BudgetLineItem(BaseModel):
    __tablename__ = "budget_line_item"

    id = Column(Integer, Identity(), primary_key=True)
    line_description = Column(String)
    comments = Column(Text)

    agreement_id = Column(Integer, ForeignKey("agreement.id"))
    agreement = relationship(Agreement)

    can_id = Column(Integer, ForeignKey("can.id"))
    can = relationship("CAN", back_populates="budget_line_items")
<<<<<<< HEAD
    funding = Column(Numeric(12, 2))
    status_id = Column(Integer, ForeignKey("budget_line_item_status.id"))
    status = relationship("BudgetLineItemStatus", back_populates="budget_line_item")


class BudgetLineItemStatus(BaseModel):
    __tablename__ = "budget_line_item_status"
    id = Column(Integer, primary_key=True)
    status = Column(String, nullable=False, unique=True)
    budget_line_item = relationship("BudgetLineItem")

    @staticmethod
    def initial_data(
        target: Table,
        connection: Connection,
        **kwargs: dict[str, Any],
    ) -> None:
        connection.execute(
            target.insert(),
            {"id": 1, "status": "Planned"},
            {"id": 2, "status": "In Execution"},
            {"id": 3, "status": "Obligated"},
        )

    @hybrid_property  # type: ignore [misc]
    def Planned(self) -> bool:
        return cast(bool, self.id == 1)  # Planned

    @hybrid_property  # type: ignore [misc]
    def In_Execution(self) -> bool:
        return cast(bool, self.id == 2)  # In Execution

    @hybrid_property  # type: ignore [misc]
    def Obligated(self) -> bool:
        return cast(bool, self.id == 3)  # Obligated
=======

    amount = Column(Numeric(12, 2))

    status = Column(sa.Enum(BudgetLineItemStatus))
>>>>>>> 825207ac

    date_needed = Column(Date)
    psc_fee_amount = Column(
        Numeric(12, 2)
    )  # may need to be a different object, i.e. flat rate or percentage

    @override
    def to_dict(self):
        d = super().to_dict()

        d.update(status=self.status.name if self.status else None)

        return d


class CAN(BaseModel):
    """
    A CAN is a Common Accounting Number, which is
    used to track money coming into OPRE

    This model contains all the relevant
    descriptive information about a given CAN
    """

    __tablename__ = "can"
    id = Column(Integer, primary_key=True)
    number = Column(String(30), nullable=False)
    description = Column(String)
    purpose = Column(String, default="")
    nickname = Column(String(30))
    expiration_date = Column(DateTime)
    appropriation_date = Column(DateTime)
    appropriation_term = Column(Integer, default="1")
    arrangement_type = Column(sa.Enum(CANArrangementType))
    funding_sources = relationship(
        FundingSource,
        secondary=can_funding_sources,
        back_populates="cans",
    )
    authorizer_id = Column(Integer, ForeignKey("funding_partner.id"))
    authorizer = relationship(FundingPartner)
    managing_portfolio_id = Column(Integer, ForeignKey("portfolio.id"))
    managing_portfolio = relationship(Portfolio, back_populates="cans")
    shared_portfolios = relationship(
        Portfolio, secondary=shared_portfolio_cans, back_populates="shared_cans"
    )
    agreements = relationship(
        Agreement, secondary=agreement_cans, back_populates="cans"
    )
    managing_research_project_id = Column(Integer, ForeignKey("research_project.id"))
    managing_research_project = relationship(ResearchProject, back_populates="cans")

<<<<<<< HEAD
    @hybrid_property  # type: ignore [misc]
    def arrangementType(self) -> str:
        return cast(str, self.arrangement_type.name)
=======
    budget_line_items = relationship("BudgetLineItem", back_populates="can")
>>>>>>> 825207ac

    @override
    def to_dict(self) -> dict[str, Any]:  # type: ignore [override]
        d: dict[str, Any] = super().to_dict()  # type: ignore [no-untyped-call]

        d.update(
            appropriation_date=self.appropriation_date.strftime("%d/%m/%Y")
            if self.appropriation_date
            else None,
            expiration_date=self.expiration_date.strftime("%d/%m/%Y")
            if self.expiration_date
            else None,
            arrangement_type=self.arrangement_type.name,
        )

        return d<|MERGE_RESOLUTION|>--- conflicted
+++ resolved
@@ -1,9 +1,6 @@
 """CAN models."""
-<<<<<<< HEAD
+from enum import Enum
 from typing import Any, cast
-=======
-from enum import Enum
->>>>>>> 825207ac
 
 import sqlalchemy as sa
 from models.base import BaseModel
@@ -155,48 +152,10 @@
 
     can_id = Column(Integer, ForeignKey("can.id"))
     can = relationship("CAN", back_populates="budget_line_items")
-<<<<<<< HEAD
-    funding = Column(Numeric(12, 2))
-    status_id = Column(Integer, ForeignKey("budget_line_item_status.id"))
-    status = relationship("BudgetLineItemStatus", back_populates="budget_line_item")
-
-
-class BudgetLineItemStatus(BaseModel):
-    __tablename__ = "budget_line_item_status"
-    id = Column(Integer, primary_key=True)
-    status = Column(String, nullable=False, unique=True)
-    budget_line_item = relationship("BudgetLineItem")
-
-    @staticmethod
-    def initial_data(
-        target: Table,
-        connection: Connection,
-        **kwargs: dict[str, Any],
-    ) -> None:
-        connection.execute(
-            target.insert(),
-            {"id": 1, "status": "Planned"},
-            {"id": 2, "status": "In Execution"},
-            {"id": 3, "status": "Obligated"},
-        )
-
-    @hybrid_property  # type: ignore [misc]
-    def Planned(self) -> bool:
-        return cast(bool, self.id == 1)  # Planned
-
-    @hybrid_property  # type: ignore [misc]
-    def In_Execution(self) -> bool:
-        return cast(bool, self.id == 2)  # In Execution
-
-    @hybrid_property  # type: ignore [misc]
-    def Obligated(self) -> bool:
-        return cast(bool, self.id == 3)  # Obligated
-=======
 
     amount = Column(Numeric(12, 2))
 
     status = Column(sa.Enum(BudgetLineItemStatus))
->>>>>>> 825207ac
 
     date_needed = Column(Date)
     psc_fee_amount = Column(
@@ -249,13 +208,7 @@
     managing_research_project_id = Column(Integer, ForeignKey("research_project.id"))
     managing_research_project = relationship(ResearchProject, back_populates="cans")
 
-<<<<<<< HEAD
-    @hybrid_property  # type: ignore [misc]
-    def arrangementType(self) -> str:
-        return cast(str, self.arrangement_type.name)
-=======
     budget_line_items = relationship("BudgetLineItem", back_populates="can")
->>>>>>> 825207ac
 
     @override
     def to_dict(self) -> dict[str, Any]:  # type: ignore [override]
