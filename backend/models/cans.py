"""CAN models."""
from enum import Enum
from typing import Any

import sqlalchemy as sa
from models.base import BaseModel
from models.portfolios import Portfolio, shared_portfolio_cans
from models.users import User
from sqlalchemy import Boolean, Column, Date, DateTime, ForeignKey, Identity, Integer, Numeric, String, Table, Text
from sqlalchemy.orm import column_property, relationship
from typing_extensions import override


class BudgetLineItemStatus(Enum):
    DRAFT = 1
    PLANNED = 2
    IN_EXECUTION = 3
    OBLIGATED = 4


class CANArrangementType(Enum):
    OPRE_APPROPRIATION = 1
    COST_SHARE = 2
    IAA = 3
    IDDA = 4
    MOU = 5


can_funding_sources = Table(
    "can_funding_sources",
    BaseModel.metadata,
    Column("can_id", ForeignKey("can.id"), primary_key=True),
    Column(
        "funding_source_id",
        ForeignKey("funding_source.id"),
        primary_key=True,
    ),
)


class FundingSource(BaseModel):
    """The Funding Source (Source) for the CAN.

    From: https://docs.google.com/spreadsheets/d/18FP-ZDnvjtKakj0DDGL9lLXPry8xkqNt/

    > Instead of ""Source,"" consider ""Funding Source""
        Instead of ""Agency,"" consider ""Funding Partner""
    """

    __tablename__ = "funding_source"
    id = Column(Integer, primary_key=True)
    name = Column(String(100), nullable=False)
    nickname = Column(String(100))
    cans = relationship(
        "CAN",
        secondary=can_funding_sources,
        back_populates="funding_sources",
    )


class FundingPartner(BaseModel):
    """The Funding Partner (Agency) for the CAN.

    See docstring for FundingSource
    """

    __tablename__ = "funding_partner"
    id = Column(Integer, primary_key=True)
    name = Column(String(100), nullable=False)
    nickname = Column(String(100))


class AgreementType(Enum):
    CONTRACT = 1
    GRANT = 2
    DIRECT_ALLOCATION = 3
    IAA = 4
    MISCELLANEOUS = 5


class AgreementReason(Enum):
    NEW_REQ = 1
    RECOMPETE = 2  ## recompete is brand new contract related to same work
    LOGICAL_FOLLOW_ON = (
        3  ## Logical Follow On is more work added/extension of the original
    )


agreement_team_members = Table(
    "agreement_team_members",
    BaseModel.metadata,
    Column("agreement_id", ForeignKey("agreement.id"), primary_key=True),
    Column("users_id", ForeignKey("users.id"), primary_key=True),
)


class ProductServiceCode(BaseModel):
    """Product Service Code"""

    __tablename__ = "product_service_code"

    id = Column(Integer, primary_key=True)
    name = Column(String, nullable=False)
    description = Column(String)


class Agreement(BaseModel):
    """Base Agreement Model"""

    __tablename__ = "agreement"

    id = Column(Integer, primary_key=True)
    name = Column(String, nullable=False)
    number = Column(String, nullable=False)
    description = Column(String, nullable=True)
    product_service_code = Column(
        Integer,
        ForeignKey("product_service_code.id", name="fk_agreement_product_service_code"),
    )
    agreement_reason = Column(sa.Enum(AgreementReason))
    incumbent = Column(String, nullable=True)
    project_officer = Column(
        Integer, ForeignKey("users.id", name="fk_user_project_officer"), nullable=True
    )
    team_members = relationship(
        User,
        secondary=agreement_team_members,
        back_populates="agreements",
    )
    agreement_type = Column(sa.Enum(AgreementType))
    research_project_id = Column(Integer, ForeignKey("research_project.id"))
    research_project = relationship("ResearchProject", back_populates="agreements")
<<<<<<< HEAD
    budget_line_items = relationship("BudgetLineItem", back_populates="agreement", lazy=True)
    procurement_shop_id = Column(Integer, ForeignKey("procurement_shop.id"))
    procurement_shop = relationship("ProcurementShop", back_populates="agreement", lazy=True)
=======
    budget_line_items = relationship(
        "BudgetLineItem", back_populates="agreement", lazy=True
    )
    procurment_shop = Column(
        Integer,
        ForeignKey("procurement_shop.id", name="fk_agreement_procurement_shop"),
        nullable=True,
    )
>>>>>>> 2d8d5497
    type = Column(String)

    __mapper_args__ = {
        "polymorphic_identity": "agreement",
        "polymorphic_on": "type",
    }

    @override
    def to_dict(self) -> dict[str, Any]:  # type: ignore [override]
        d: dict[str, Any] = super().to_dict()  # type: ignore [no-untyped-call]

        d.update(

                agreement_type=self.agreement_type.name
                if self.agreement_type
                else None,
                agreement_reason=self.agreement_reason.name
                if self.agreement_reason
                else None,
<<<<<<< HEAD
                budget_line_items=[bli.to_dict() for bli in self.budget_line_items],
                team_members=[tm.to_dict() for tm in self.team_members],
                research_project=self.research_project.to_dict() if self.research_project else None,
                procurement_shop=self.procurement_shop.to_dict() if self.procurement_shop else None,

=======
                "budget_line_items": [bli.to_dict() for bli in self.budget_line_items],
                "team_members": [tm.to_dict() for tm in self.team_members],
                "research_project": self.research_project.to_dict()
                if self.research_project
                else None,
            }
>>>>>>> 2d8d5497
        )

        return d


contract_support_contacts = Table(
    "contract_support_contacts",
    BaseModel.metadata,
    Column(
        "contract_number",
        ForeignKey("contract_agreement.contract_number"),
        primary_key=True,
    ),
    Column("users_id", ForeignKey("users.id"), primary_key=True),
)


class ContractType(Enum):
    RESEARCH = 0
    SERVICE = 1


class ContractAgreement(Agreement):
    """Contract Agreement Model"""

    __tablename__ = "contract_agreement"

    id = Column(Integer, ForeignKey("agreement.id"))
    contract_number = Column(String, primary_key=True)
    vendor = Column(String)
    delivered_status = Column(Boolean, default=False)
    contract_type = Column(sa.Enum(ContractType))
    support_contacts = relationship(
        User,
        secondary=contract_support_contacts,
        back_populates="contracts",
    )

    __mapper_args__ = {
        "polymorphic_identity": "contract",
    }

    @override
    def to_dict(self) -> dict[str, Any]:  # type: ignore [override]
        d: dict[str, Any] = super().to_dict()  # type: ignore [no-untyped-call]

        d.update(
            {
                "contract_type": self.contract_type.name
                if self.contract_type
                else None,
                "support_contacts": [
                    contacts.to_dict() for contacts in self.support_contacts
                ],
            }
        )

        return d


# TODO: Skeleton, will need flushed out more when we know what all a Grant is.
class GrantAgreement(Agreement):
    """Grant Agreement Model"""

    __tablename__ = "grant_agreement"

    id = Column(Integer, ForeignKey("agreement.id"))
    foa = Column(String)

    __mapper_args__ = {
        "polymorphic_identity": "grant",
    }


# TODO: Skeleton, will need flushed out more when we know what all an IAA is.
class IaaAgreement(Agreement):
    """IAA Agreement Model"""

    __tablename__ = "iaa_agreement"

    id = Column(Integer, ForeignKey("agreement.id"))
    iaa = Column(String)

    __mapper_args__ = {
        "polymorphic_identity": "iaa",
    }


# TODO: Skeleton, will need flushed out more when we know what all an IAA-AA is.
class IaaAaAgreement(Agreement):
    """IAA-AA Agreement Model"""

    __tablename__ = "iaa_aa_agreement"

    id = Column(Integer, ForeignKey("agreement.id"))
    iaa_aa = Column(String)

    __mapper_args__ = {
        "polymorphic_identity": "iaa-aa",
    }


class DirectAgreement(Agreement):
    """Direct Obligation Agreement Model"""

    __tablename__ = "direct_agreement"

    id = Column(Integer, ForeignKey("agreement.id"))
    payee = Column(String, nullable=False)

    __mapper_args__ = {
        "polymorphic_identity": "direct",
    }


class CANFiscalYear(BaseModel):
    """Contains the relevant financial info by fiscal year for a given CAN."""

    __tablename__ = "can_fiscal_year"
    can_id = Column(Integer, ForeignKey("can.id"), primary_key=True)
    fiscal_year = Column(Integer, primary_key=True)
    can = relationship("CAN", lazy="joined")
    total_fiscal_year_funding = Column(Numeric(12, 2))
    received_funding = Column(Numeric(12, 2))
    expected_funding = Column(Numeric(12, 2))
    potential_additional_funding = Column(Numeric(12, 2))
    can_lead = Column(String)
    notes = Column(String, default="")
    total_funding = column_property(received_funding + expected_funding)

    @override
    def to_dict(self):
        d = super().to_dict()

        d.update(
            total_fiscal_year_funding=float(self.total_fiscal_year_funding)
            if self.total_fiscal_year_funding
            else None,
            received_funding=float(self.received_funding)
            if self.received_funding
            else None,
            expected_funding=float(self.expected_funding)
            if self.expected_funding
            else None,
            potential_additional_funding=float(self.potential_additional_funding)
            if self.potential_additional_funding
            else None,
            total_funding=float(self.total_funding) if self.total_funding else None,
        )

        return d


class CANFiscalYearCarryForward(BaseModel):
    """Contains the relevant financial info by fiscal year for a given CAN carried over from a previous fiscal year."""

    __tablename__ = "can_fiscal_year_carry_forward"
    id = Column(Integer, primary_key=True)
    can_id = Column(Integer, ForeignKey("can.id"))
    can = relationship("CAN", lazy="joined")
    from_fiscal_year = Column(Integer)
    to_fiscal_year = Column(Integer)
    received_amount = Column(Numeric(12, 2), default=0, nullable=False)
    expected_amount = Column(Numeric(12, 2), default=0, nullable=False)
    notes = Column(String, default="")
    total_amount = column_property(received_amount + expected_amount)

    @override
    def to_dict(self):
        d = super().to_dict()

        d.update(
            received_amount=float(self.received_amount)
            if self.received_amount else None,
            expected_amount=float(self.expected_amount)
            if self.expected_amount else None,
            total_amount=float(self.total_amount) if self.total_amount else None,
        )

        return d


class BudgetLineItem(BaseModel):
    __tablename__ = "budget_line_item"

    id = Column(Integer, Identity(), primary_key=True)
    line_description = Column(String)
    comments = Column(Text)

    agreement_id = Column(Integer, ForeignKey("agreement.id"))
    agreement = relationship(Agreement, back_populates="budget_line_items")

    can_id = Column(Integer, ForeignKey("can.id"))
    can = relationship("CAN", back_populates="budget_line_items")

    amount = Column(Numeric(12, 2))

    status = Column(sa.Enum(BudgetLineItemStatus))

    date_needed = Column(Date)
    psc_fee_amount = Column(
        Numeric(12, 2)
    )  # may need to be a different object, i.e. flat rate or percentage

    @override
    def to_dict(self):
        d = super().to_dict()

        d.update(
            status=self.status.name if self.status else None,
            amount=float(self.amount) if self.amount else None,
            psc_fee_amount=float(self.psc_fee_amount) if self.psc_fee_amount else None,
            date_needed=self.date_needed.isoformat() if self.date_needed else None,
            can=self.can.to_dict() if self.can else None,
        )

        return d


class CAN(BaseModel):
    """
    A CAN is a Common Accounting Number, which is
    used to track money coming into OPRE

    This model contains all the relevant
    descriptive information about a given CAN
    """

    __tablename__ = "can"
    id = Column(Integer, primary_key=True)
    number = Column(String(30), nullable=False)
    description = Column(String)
    purpose = Column(String, default="")
    nickname = Column(String(30))
    expiration_date = Column(DateTime)
    appropriation_date = Column(DateTime)
    appropriation_term = Column(Integer, default="1")
    arrangement_type = Column(sa.Enum(CANArrangementType))
    funding_sources = relationship(
        FundingSource,
        secondary=can_funding_sources,
        back_populates="cans",
    )
    authorizer_id = Column(Integer, ForeignKey("funding_partner.id"))
    authorizer = relationship(FundingPartner)
    managing_portfolio_id = Column(Integer, ForeignKey("portfolio.id"))
    managing_portfolio = relationship(Portfolio, back_populates="cans")
    shared_portfolios = relationship(
        Portfolio, secondary=shared_portfolio_cans, back_populates="shared_cans"
    )
    budget_line_items = relationship("BudgetLineItem", back_populates="can")

    @override
    def to_dict(self) -> dict[str, Any]:
        d: dict[str, Any] = super().to_dict()

        d.update(
            appropriation_date=self.appropriation_date.strftime("%d/%m/%Y")
            if self.appropriation_date
            else None,
            expiration_date=self.expiration_date.strftime("%d/%m/%Y")
            if self.expiration_date
            else None,
            arrangement_type=self.arrangement_type.name
            if self.arrangement_type
            else None,
        )

        return d<|MERGE_RESOLUTION|>--- conflicted
+++ resolved
@@ -130,11 +130,7 @@
     agreement_type = Column(sa.Enum(AgreementType))
     research_project_id = Column(Integer, ForeignKey("research_project.id"))
     research_project = relationship("ResearchProject", back_populates="agreements")
-<<<<<<< HEAD
-    budget_line_items = relationship("BudgetLineItem", back_populates="agreement", lazy=True)
-    procurement_shop_id = Column(Integer, ForeignKey("procurement_shop.id"))
-    procurement_shop = relationship("ProcurementShop", back_populates="agreement", lazy=True)
-=======
+
     budget_line_items = relationship(
         "BudgetLineItem", back_populates="agreement", lazy=True
     )
@@ -143,7 +139,7 @@
         ForeignKey("procurement_shop.id", name="fk_agreement_procurement_shop"),
         nullable=True,
     )
->>>>>>> 2d8d5497
+
     type = Column(String)
 
     __mapper_args__ = {
@@ -163,20 +159,11 @@
                 agreement_reason=self.agreement_reason.name
                 if self.agreement_reason
                 else None,
-<<<<<<< HEAD
                 budget_line_items=[bli.to_dict() for bli in self.budget_line_items],
                 team_members=[tm.to_dict() for tm in self.team_members],
                 research_project=self.research_project.to_dict() if self.research_project else None,
                 procurement_shop=self.procurement_shop.to_dict() if self.procurement_shop else None,
 
-=======
-                "budget_line_items": [bli.to_dict() for bli in self.budget_line_items],
-                "team_members": [tm.to_dict() for tm in self.team_members],
-                "research_project": self.research_project.to_dict()
-                if self.research_project
-                else None,
-            }
->>>>>>> 2d8d5497
         )
 
         return d
