--- conflicted
+++ resolved
@@ -25,12 +25,7 @@
     select,
 )
 from sqlalchemy.dialects.postgresql import ENUM
-<<<<<<< HEAD
-from sqlalchemy.orm import Mapped, backref, column_property, mapped_column, object_session, relationship
-from typing_extensions import override
-=======
 from sqlalchemy.orm import Mapped, column_property, mapped_column, object_session, relationship
->>>>>>> 9ff15b0d
 
 
 class BudgetLineItemStatus(Enum):
@@ -405,12 +400,9 @@
     period_start = Column(Date)
     period_end = Column(Date)
 
-    contract_agreement_id = Column(
-        Integer, ForeignKey("contract_agreement.id", ondelete="CASCADE"), nullable=False
-    )
+    contract_agreement_id = Column(Integer, ForeignKey("contract_agreement.id"))
     contract_agreement = relationship(
-        "ContractAgreement",
-        passive_deletes=True,
+        "ContractAgreement", backref="services_components"
     )
 
     clin_id = Column(Integer, ForeignKey("clin.id"), nullable=True)
