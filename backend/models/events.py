from enum import Enum
from typing import Any

import sqlalchemy as sa
from sqlalchemy.dialects.postgresql import JSONB
from typing_extensions import override

from .base import BaseModel


class OpsEventType(Enum):
    LOGIN_ATTEMPT = 1
    CREATE_NEW_BLI = 2
    CREATE_NEW_RESEARCH_PROJECT = 3
<<<<<<< HEAD
    CREATE_NEW_AGREEMENT = 4
=======
>>>>>>> f0c4eb3b


class OpsEventStatus(Enum):
    SUCCESS = 1
    FAILED = 2
    UNKNOWN = 3


class OpsEvent(BaseModel):
    __tablename__ = "ops_event"

    id = sa.Column(sa.Integer, sa.Identity(), primary_key=True)
    event_type = sa.Column(sa.Enum(OpsEventType))
    event_status = sa.Column(sa.Enum(OpsEventStatus))
    event_details = sa.Column(JSONB)

    @override
    def to_dict(self) -> dict[str, Any]:
        d: dict[str, Any] = super().to_dict()

        d.update(
            {
                "event_type": self.event_type.name if self.event_type else None,
                "event_status": self.event_status.name if self.event_status else None,
            }
        )

        return d<|MERGE_RESOLUTION|>--- conflicted
+++ resolved
@@ -12,10 +12,8 @@
     LOGIN_ATTEMPT = 1
     CREATE_NEW_BLI = 2
     CREATE_NEW_RESEARCH_PROJECT = 3
-<<<<<<< HEAD
     CREATE_NEW_AGREEMENT = 4
-=======
->>>>>>> f0c4eb3b
+
 
 
 class OpsEventStatus(Enum):
