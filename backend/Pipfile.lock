--- conflicted
+++ resolved
@@ -1,11 +1,7 @@
 {
     "_meta": {
         "hash": {
-<<<<<<< HEAD
             "sha256": "8b463d5f181507b732a7707adfa64fbd45335fd5610a7104dc5a6140088a13b4"
-=======
-            "sha256": "57caedbe933352469b9d02e460c2d89da27afe78f85da93a1b07ebe5b5fbed11"
->>>>>>> e5c9a658
         },
         "pipfile-spec": 6,
         "requires": {
