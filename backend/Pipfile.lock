--- conflicted
+++ resolved
@@ -1,11 +1,7 @@
 {
     "_meta": {
         "hash": {
-<<<<<<< HEAD
-            "sha256": "e3520a829fb1848d6b711f64897f2542a3a7bd44612ba5eea18a8b06bc2b22d5"
-=======
-            "sha256": "4fdbc0f590282085dae224dab06894cb095252b0cc9f4d363e552acd4a4d7ab0"
->>>>>>> 75a5c381
+            "sha256": "b620265c4fc1075c7895c84afcb1ff63c521ad5ab584180a0e93016b7a23843d"
         },
         "pipfile-spec": 6,
         "requires": {
@@ -1598,7 +1594,6 @@
             ],
             "markers": "python_version >= '2.7' and python_version not in '3.0, 3.1, 3.2, 3.3'",
             "version": "==5.9.3"
-<<<<<<< HEAD
         },
         "ptyprocess": {
             "hashes": [
@@ -1613,8 +1608,6 @@
                 "sha256:2b45320af6dfaa1750f543d714b6d1c520a1688dec6fd24d339063ce0aaa9ac3"
             ],
             "version": "==0.2.2"
-=======
->>>>>>> 75a5c381
         },
         "py": {
             "hashes": [
@@ -1875,19 +1868,11 @@
         },
         "stevedore": {
             "hashes": [
-<<<<<<< HEAD
-                "sha256:01645addb67beff04c7cfcbb0a6af8327d2efc3380b0f034aa316d4576c4d470",
-                "sha256:9a23111a6e612270c591fd31ff3321c6b5f3d5f3dabb1427317a5ab608fc261a"
-            ],
-            "markers": "python_version >= '3.8'",
-            "version": "==4.0.1"
-=======
                 "sha256:02518a8f0d6d29be8a445b7f2ac63753ff29e8f2a2faa01777568d5500d777a6",
                 "sha256:3b1cbd592a87315f000d05164941ee5e164899f8fc0ce9a00bb0f321f40ef93e"
             ],
             "markers": "python_version >= '3.8'",
             "version": "==4.1.0"
->>>>>>> 75a5c381
         },
         "tomli": {
             "hashes": [
@@ -1946,11 +1931,11 @@
         },
         "zipp": {
             "hashes": [
-                "sha256:3a7af91c3db40ec72dd9d154ae18e008c69efe8ca88dde4f9a731bb82fe2f9eb",
-                "sha256:972cfa31bc2fedd3fa838a51e9bc7e64b7fb725a8c00e7431554311f180e9980"
-            ],
-            "markers": "python_version >= '3.7'",
-            "version": "==3.9.0"
+                "sha256:4fcb6f278987a6605757302a6e40e896257570d11c51628968ccb2a47e80c6c1",
+                "sha256:7a7262fd930bd3e36c50b9a64897aec3fafff3dfdeec9623ae22b40e93f99bb8"
+            ],
+            "markers": "python_version >= '3.7'",
+            "version": "==3.10.0"
         },
         "zope.event": {
             "hashes": [
