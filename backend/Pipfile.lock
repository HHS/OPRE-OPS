--- conflicted
+++ resolved
@@ -1,11 +1,7 @@
 {
     "_meta": {
         "hash": {
-<<<<<<< HEAD
-            "sha256": "dfa756497e14678a8672f7b3de8f2f98087cb0e415d6794cbde8892951316fac"
-=======
-            "sha256": "f228827cf08f0e6ec7f529b774ea52bcf19c88a2a63cab4b53543ba2aa19f0be"
->>>>>>> 94f956a1
+            "sha256": "9395aa20b3608a2fa6a87578e01eb74998f50ebc7cad039558cd500c1676f9bc"
         },
         "pipfile-spec": 6,
         "requires": {
@@ -231,10 +227,6 @@
                 "sha256:8f19fbbe99e72420ff35c00b27a34cb9937e902a8b810e2c88300c6f0a3b699d",
                 "sha256:e3fe4ac4b851c468cc8363d500db52c2ead036020723024a109d37346efaa761"
             ],
-<<<<<<< HEAD
-=======
-            "markers": "python_version >= '3.7'",
->>>>>>> 94f956a1
             "version": "==0.14.0"
         },
         "httptools": {
@@ -374,10 +366,6 @@
                 "sha256:8d82e7087868e94dd8d7d418e5088ce64f7daab4b36db654cbaedb46f9d1ca80",
                 "sha256:e77ab89480905d86998442ac5788f35333fa85f65047a534adc38edf3c88fc3b"
             ],
-<<<<<<< HEAD
-=======
-            "markers": "python_version >= '3.7'",
->>>>>>> 94f956a1
             "version": "==2.5.0"
         },
         "python-dotenv": {
@@ -441,19 +429,11 @@
         },
         "requests": {
             "hashes": [
-<<<<<<< HEAD
                 "sha256:7c5599b102feddaa661c826c56ab4fee28bfd17f5abca1ebbe3e7f19d7c97983",
                 "sha256:8fefa2a1a1365bf5520aac41836fbee479da67864514bdb821f31ce07ce65349"
             ],
             "index": "pypi",
             "version": "==2.28.1"
-=======
-                "sha256:1b6bdc6161661409c5f21508763dc63ab20a9ac2f8ba20029aaaa7fdb9118012",
-                "sha256:3050e338e5871e70c72983072fe34f6032ae1cdeeeb67338199c2f74e083a80e"
-            ],
-            "markers": "python_version >= '3.7'",
-            "version": "==65.4.1"
->>>>>>> 94f956a1
         },
         "six": {
             "hashes": [
@@ -474,10 +454,6 @@
                 "sha256:0323c0ec29cd52bceabc1b4d9d579e311f3e4961b98d174201d5622a23b85e34",
                 "sha256:69ca804846bb114d2ec380e4360a8a340db83f0ccf3afceeb1404df028f57268"
             ],
-<<<<<<< HEAD
-=======
-            "markers": "python_version >= '3.5'",
->>>>>>> 94f956a1
             "version": "==0.4.3"
         },
         "urllib3": {
@@ -737,10 +713,6 @@
                 "sha256:0d9c601124e5a6ba9712dbc60d9c53c21e34f5f641fe83002317394311bdce14",
                 "sha256:90c1a32f1d68f940488354e36370f6cca89f0f106db09518524c88d6ed83f382"
             ],
-<<<<<<< HEAD
-=======
-            "markers": "python_version >= '3.6'",
->>>>>>> 94f956a1
             "version": "==2022.9.24"
         },
         "charset-normalizer": {
@@ -748,10 +720,6 @@
                 "sha256:5a3d016c7c547f69d6f81fb0db9449ce888b418b5b9952cc5e6e66843e9dd845",
                 "sha256:83e9a75d1911279afd89352c68b45348559d1fc0506b054b346651b5e7fee29f"
             ],
-<<<<<<< HEAD
-=======
-            "markers": "python_full_version >= '3.6.0'",
->>>>>>> 94f956a1
             "version": "==2.1.1"
         },
         "click": {
@@ -776,12 +744,6 @@
             "version": "==1.5.3"
         },
         "coverage": {
-<<<<<<< HEAD
-=======
-            "extras": [
-                "toml"
-            ],
->>>>>>> 94f956a1
             "hashes": [
                 "sha256:027018943386e7b942fa832372ebc120155fd970837489896099f5cfa2890f79",
                 "sha256:11b990d520ea75e7ee8dcab5bc908072aaada194a794db9f6d7d5cfd19661e5a",
@@ -834,10 +796,6 @@
                 "sha256:f642e90754ee3e06b0e7e51bce3379590e76b7f76b708e1a71ff043f87025c84",
                 "sha256:fc2af30ed0d5ae0b1abdb4ebdce598eafd5b35397d4d75deb341a614d333d987"
             ],
-<<<<<<< HEAD
-=======
-            "markers": "python_version >= '3.7'",
->>>>>>> 94f956a1
             "version": "==6.5.0"
         },
         "distlib": {
@@ -1556,10 +1514,6 @@
                 "sha256:f0d945a85b70da97ae86113faf9f1b9294efe66bd4a5d6f82f2676d567338b66",
                 "sha256:fa0ae3275ef706c0309556061185dd0e4c4cd3b7d6f67ae617e4e677c7a41e2e"
             ],
-<<<<<<< HEAD
-=======
-            "markers": "python_version >= '3.6'",
->>>>>>> 94f956a1
             "version": "==24.0.1"
         },
         "requests": {
@@ -1576,17 +1530,6 @@
             ],
             "version": "==0.0.4"
         },
-<<<<<<< HEAD
-=======
-        "setuptools": {
-            "hashes": [
-                "sha256:1b6bdc6161661409c5f21508763dc63ab20a9ac2f8ba20029aaaa7fdb9118012",
-                "sha256:3050e338e5871e70c72983072fe34f6032ae1cdeeeb67338199c2f74e083a80e"
-            ],
-            "markers": "python_version >= '3.7'",
-            "version": "==65.4.1"
-        },
->>>>>>> 94f956a1
         "six": {
             "hashes": [
                 "sha256:1e61c37477a1626458e36f7b1d82aa5c9b094fa4802892072e49de9c60c4c926",
@@ -1606,10 +1549,6 @@
                 "sha256:0323c0ec29cd52bceabc1b4d9d579e311f3e4961b98d174201d5622a23b85e34",
                 "sha256:69ca804846bb114d2ec380e4360a8a340db83f0ccf3afceeb1404df028f57268"
             ],
-<<<<<<< HEAD
-=======
-            "markers": "python_version >= '3.5'",
->>>>>>> 94f956a1
             "version": "==0.4.3"
         },
         "stevedore": {
@@ -1624,7 +1563,6 @@
                 "sha256:939de3e7a6161af0c887ef91b7d41a53e7c5a1ca976325f429cb46ea9bc30ecc",
                 "sha256:de526c12914f0c550d15924c62d72abc48d6fe7364aa87328337a31007fe8a4f"
             ],
-            "markers": "python_full_version < '3.11.0a7'",
             "version": "==2.0.1"
         },
         "typing-extensions": {
