import ast
import datetime
from decimal import Decimal

import pytest
from flask import url_for
from sqlalchemy import func, select
from sqlalchemy_continuum import parent_class, version_class

from models import (
    CAN,
    AaAgreement,
    AABudgetLineItem,
    Agreement,
    AgreementAgency,
    AgreementReason,
    AgreementType,
    BudgetLineItem,
    BudgetLineItemStatus,
    ChangeRequestType,
    ContractAgreement,
    ContractBudgetLineItem,
    ProcurementShop,
    ProcurementShopFee,
    ProductServiceCode,
    Project,
    ServiceRequirementType,
    ServicesComponent,
    User,
)
from ops_api.ops.schemas.budget_line_items import QueryParametersSchema


@pytest.fixture()
def test_bli_new(loaded_db, test_can):
    bli = ContractBudgetLineItem(
        line_description="LI 1",
        comments="blah blah",
        agreement_id=1,
        can_id=test_can.id,
        amount=100.12,
        status=BudgetLineItemStatus.DRAFT,
        date_needed=datetime.date(2043, 1, 1),
        proc_shop_fee_percentage=1.23,
        created_by=1,
    )
    loaded_db.add(bli)
    loaded_db.commit()

    yield bli

    loaded_db.rollback()
    loaded_db.delete(bli)
    loaded_db.commit()


@pytest.fixture()
def test_bli_new_previous_year(loaded_db, test_can):
    bli = ContractBudgetLineItem(
        line_description="LI 1",
        comments="blah blah",
        agreement_id=1,
        can_id=test_can.id,
        amount=100.12,
        status=BudgetLineItemStatus.DRAFT,
        date_needed=datetime.date(2042, 10, 1),
        proc_shop_fee_percentage=1.23,
        created_by=1,
    )
    loaded_db.add(bli)
    loaded_db.commit()

    yield bli

    loaded_db.rollback()
    loaded_db.delete(bli)
    loaded_db.commit()


@pytest.fixture()
def test_bli_new_previous_fiscal_year(loaded_db, test_can):
    bli = ContractBudgetLineItem(
        line_description="LI 1",
        comments="blah blah",
        agreement_id=1,
        can_id=test_can.id,
        amount=100.12,
        status=BudgetLineItemStatus.DRAFT,
        date_needed=datetime.date(2042, 9, 1),
        proc_shop_fee_percentage=1.23,
        created_by=1,
    )
    loaded_db.add(bli)
    loaded_db.commit()

    yield bli

    loaded_db.rollback()
    loaded_db.delete(bli)
    loaded_db.commit()


@pytest.fixture()
def test_bli_new_no_can(loaded_db):
    bli = ContractBudgetLineItem(
        line_description="LI 1",
        comments="blah blah",
        agreement_id=1,
        amount=100.12,
        status=BudgetLineItemStatus.DRAFT,
        date_needed=datetime.date(2043, 1, 1),
        proc_shop_fee_percentage=1.23,
        created_by=1,
    )
    loaded_db.add(bli)
    loaded_db.commit()

    yield bli

    loaded_db.rollback()
    loaded_db.delete(bli)
    loaded_db.commit()


@pytest.fixture()
def test_bli_new_no_need_by_date(loaded_db, test_can):
    bli = ContractBudgetLineItem(
        line_description="LI 1",
        comments="blah blah",
        agreement_id=1,
        can_id=test_can.id,
        amount=100.12,
        status=BudgetLineItemStatus.DRAFT,
        proc_shop_fee_percentage=1.23,
        created_by=1,
    )
    loaded_db.add(bli)
    loaded_db.commit()

    yield bli

    loaded_db.rollback()
    loaded_db.delete(bli)
    loaded_db.commit()


@pytest.mark.usefixtures("app_ctx")
def test_budget_line_item_lookup(loaded_db, test_bli):
    bli = loaded_db.get(BudgetLineItem, test_bli.id)
    assert bli is not None
    assert bli.id == test_bli.id
    assert bli.line_description == "LI 1"
    assert bli.display_name == f"BL {test_bli.id}"
    assert bli.agreement_id == 1
    assert bli.can_id == 504
    assert bli.amount == 1000000.00
    assert bli.status == BudgetLineItemStatus.DRAFT


def test_budget_line_item_creation(test_can):
    bli = ContractBudgetLineItem(
        line_description="Grant Expenditure GA999",
        agreement_id=1,
        can_id=test_can.id,
        amount=850450.00,
        status=BudgetLineItemStatus.PLANNED,
    )
    assert bli.to_dict()["status"] == "PLANNED"


def test_get_budget_line_items_list(auth_client, loaded_db):
    count = len(loaded_db.execute(select(BudgetLineItem)).all())
    response = auth_client.get("/api/v1/budget-line-items/?enable_obe=True")
    assert response.status_code == 200
    assert response.json[0]["_meta"]["total_count"] == count


@pytest.mark.usefixtures("app_ctx")
@pytest.mark.usefixtures("loaded_db")
def test_get_budget_line_items_list_by_id(auth_client, test_bli):
    response = auth_client.get(f"/api/v1/budget-line-items/{test_bli.id}")
    assert response.status_code == 200
    assert response.json["id"] == test_bli.id


@pytest.mark.usefixtures("app_ctx")
@pytest.mark.usefixtures("loaded_db")
def test_get_budget_line_items_list_by_can(auth_client, loaded_db):
    response = auth_client.get(
        url_for("api.budget-line-items-group"),
        query_string={"can_id": 500, "enable_obe": True},
    )
    assert response.status_code == 200
<<<<<<< HEAD
    result = loaded_db.scalars(select(BudgetLineItem).where(BudgetLineItem.can_id == 500)).all()
    assert response.json[0]["_meta"]["total_count"] == len(result)
=======
    result = loaded_db.scalars(
        select(BudgetLineItem).where(BudgetLineItem.can_id == 500)
    ).all()
    assert len(response.json) == len(result)
>>>>>>> 4ee020d5
    for item in response.json:
        assert item["can_id"] == 500


@pytest.mark.usefixtures("app_ctx")
@pytest.mark.usefixtures("loaded_db")
def test_get_budget_line_items_list_by_agreement(auth_client, loaded_db):
    response = auth_client.get(
        url_for("api.budget-line-items-group"),
        query_string={"agreement_id": 1, "enable_obe": True},
    )
    assert response.status_code == 200

<<<<<<< HEAD
    result = loaded_db.scalars(select(BudgetLineItem).where(BudgetLineItem.agreement_id == 1)).all()
    assert response.json[0]["_meta"]["total_count"] == len(result)
=======
    result = loaded_db.scalars(
        select(BudgetLineItem).where(BudgetLineItem.agreement_id == 1)
    ).all()
    assert len(response.json) == len(result)
>>>>>>> 4ee020d5

    for item in response.json:
        assert item["agreement_id"] == 1


def test_get_budget_line_items_auth_required(client):
    response = client.get("/api/v1/budget-line-items/")
    assert response.status_code == 401


@pytest.mark.usefixtures("app_ctx")
@pytest.mark.usefixtures("loaded_db")
def test_get_budget_line_items_list_by_status(auth_client, loaded_db):
    response = auth_client.get(
        url_for("api.budget-line-items-group"), query_string={"status": "IN_EXECUTION"}
    )
    assert response.status_code == 200

<<<<<<< HEAD
    result = loaded_db.scalars(select(BudgetLineItem).where(BudgetLineItem.status == "IN_EXECUTION")).all()
    assert response.json[0]["_meta"]["total_count"] == len(result)
=======
    result = loaded_db.scalars(
        select(BudgetLineItem).where(BudgetLineItem.status == "IN_EXECUTION")
    ).all()
    assert len(response.json) == len(result)
>>>>>>> 4ee020d5

    for item in response.json:
        assert item["status"] == "IN_EXECUTION"


@pytest.mark.usefixtures("app_ctx")
@pytest.mark.usefixtures("loaded_db")
def test_post_budget_line_items_empty_post(auth_client):
    response = auth_client.post("/api/v1/budget-line-items/", json={})
    assert response.status_code == 400


@pytest.mark.usefixtures("app_ctx")
@pytest.mark.usefixtures("loaded_db")
def test_post_budget_line_items(loaded_db, auth_client, test_can):
    data = {
        "line_description": "LI 1",
        "comments": "blah blah",
        "agreement_id": 1,
        "can_id": test_can.id,
        "amount": 100.12,
        "status": "DRAFT",
        "date_needed": "2043-01-01",
        "proc_shop_fee_percentage": 1.23,
        "services_component_id": 1,
    }
    response = auth_client.post("/api/v1/budget-line-items/", json=data)
    assert response.status_code == 201
    assert response.json["line_description"] == "LI 1"
    assert response.json["amount"] == 100.12
    assert response.json["status"] == "DRAFT"
    assert response.json["services_component_id"] == 1

    # cleanup
    bli = loaded_db.get(ContractBudgetLineItem, response.json["id"])
    loaded_db.delete(bli)
    loaded_db.commit()


@pytest.mark.usefixtures("app_ctx")
@pytest.mark.usefixtures("loaded_db")
def test_post_budget_line_items_missing_agreement(auth_client, test_can):
    data = {
        "line_description": "LI 1",
        "comments": "blah blah",
        "can_id": test_can.id,
        "amount": 100.12,
        "status": "DRAFT",
        "date_needed": "2043-01-01",
        "proc_shop_fee_percentage": 1.23,
    }
    response = auth_client.post("/api/v1/budget-line-items/", json=data)
    assert response.status_code == 400


@pytest.mark.usefixtures("app_ctx")
@pytest.mark.usefixtures("loaded_db")
def test_post_budget_line_items_missing_optional_comments(
    loaded_db, auth_client, test_can
):
    data = {
        "line_description": "LI 1",
        "agreement_id": 1,
        "can_id": test_can.id,
        "amount": 100.12,
        "status": "DRAFT",
        "date_needed": "2043-01-01",
        "proc_shop_fee_percentage": 1.23,
    }
    response = auth_client.post("/api/v1/budget-line-items/", json=data)
    assert response.status_code == 201

    # cleanup
    bli = loaded_db.get(ContractBudgetLineItem, response.json["id"])
    loaded_db.delete(bli)
    loaded_db.commit()


@pytest.mark.usefixtures("app_ctx")
@pytest.mark.usefixtures("loaded_db")
def test_post_budget_line_items_invalid_can(auth_client):
    data = {
        "line_description": "LI 1",
        "comments": "blah blah",
        "agreement_id": 1,
        "can_id": 10000000,
        "amount": 100.12,
        "status": "DRAFT",
        "date_needed": "2043-01-01",
        "proc_shop_fee_percentage": 1.23,
    }
    response = auth_client.post("/api/v1/budget-line-items/", json=data)
    assert response.status_code == 404


@pytest.mark.usefixtures("app_ctx")
@pytest.mark.usefixtures("loaded_db")
def test_post_budget_line_items_auth_required(client, test_can):
    data = {
        "line_description": "LI 1",
        "comments": "blah blah",
        "agreement_id": 1,
        "can_id": test_can.id,
        "amount": 100.12,
        "status": "DRAFT",
        "date_needed": "2043-01-01",
        "proc_shop_fee_percentage": 1.23,
    }
    response = client.post("/api/v1/budget-line-items/", json=data)
    assert response.status_code == 401


@pytest.mark.usefixtures("app_ctx")
@pytest.mark.usefixtures("loaded_db")
def test_post_budget_line_items_only_agreement_id_required(auth_client, loaded_db):
    data = {"agreement_id": 1}
    response = auth_client.post("/api/v1/budget-line-items/", json=data)
    assert response.status_code == 201
    assert response.json["id"] is not None
    assert response.json["agreement_id"] == 1

    # cleanup
    bli = loaded_db.get(ContractBudgetLineItem, response.json["id"])
    loaded_db.delete(bli)
    loaded_db.commit()


@pytest.mark.usefixtures("app_ctx")
def test_put_budget_line_items(auth_client, test_bli_new):
    data = {
        "line_description": "Updated LI 1",
        "comments": "hah hah",
        "agreement_id": 1,
        "can_id": 501,
        "amount": 200.24,
        "date_needed": "2044-01-01",
        "status": "DRAFT",
    }
    response = auth_client.put(
        url_for("api.budget-line-items-item", id=test_bli_new.id), json=data
    )
    assert response.status_code == 200
    assert response.json["line_description"] == "Updated LI 1"
    assert response.json["id"] == test_bli_new.id
    assert response.json["comments"] == "hah hah"
    assert response.json["agreement_id"] == 1
    assert response.json["can_id"] == 501
    assert response.json["amount"] == 200.24
    assert response.json["status"] == "DRAFT"
    assert response.json["date_needed"] == "2044-01-01"
    assert response.json["created_on"] != response.json["updated_on"]


@pytest.mark.usefixtures("app_ctx")
def test_put_budget_line_items_cannot_change_agreement(auth_client, test_bli_new):
    data = {
        "agreement_id": 2,
    }
    response = auth_client.put(
        url_for("api.budget-line-items-item", id=test_bli_new.id), json=data
    )
    assert response.status_code == 400


@pytest.mark.usefixtures("app_ctx")
@pytest.mark.usefixtures("loaded_db")
def test_put_budget_line_items_minimum(auth_client, loaded_db, test_can):
    bli = ContractBudgetLineItem(
        id=1000,
        line_description="LI 1",
        comments="blah blah",
        agreement_id=1,
        can_id=test_can.id,
        amount=100.12,
        status=BudgetLineItemStatus.DRAFT,
        date_needed=datetime.date(2043, 1, 1),
        created_by=1,
    )
    loaded_db.add(bli)
    loaded_db.commit()

    data = {"line_description": "Updated LI 1", "agreement_id": 1, "status": "DRAFT"}

    response = auth_client.put(
        url_for("api.budget-line-items-item", id=1000), json=data
    )

    assert response.status_code == 200
    assert response.json["line_description"] == "Updated LI 1"
    assert response.json["id"] == 1000
    assert response.json["agreement_id"] == 1
    assert response.json["status"] == "DRAFT"
    assert response.json["comments"] is None
    assert response.json["can_id"] is None
    assert response.json["amount"] is None
    assert response.json["date_needed"] is None
    assert response.json["created_on"] != response.json["updated_on"]

    # cleanup
    loaded_db.delete(bli)
    loaded_db.commit()


@pytest.mark.usefixtures("app_ctx")
@pytest.mark.usefixtures("loaded_db")
def test_put_budget_line_items_bad_status(auth_client, loaded_db, test_can):
    bli = ContractBudgetLineItem(
        id=1000,
        line_description="LI 1",
        comments="blah blah",
        agreement_id=1,
        can_id=test_can.id,
        amount=100.12,
        status=BudgetLineItemStatus.DRAFT,
        date_needed=datetime.date(2043, 1, 1),
        proc_shop_fee_percentage=1.23,
        created_by=1,
    )
    try:
        loaded_db.add(bli)
        loaded_db.commit()

        data = {"status": "blah blah", "agreement_id": 1}
        response = auth_client.put("/api/v1/budget-line-items/1000", json=data)
        assert response.status_code == 400

    finally:
        # cleanup
        loaded_db.delete(bli)
        loaded_db.commit()


@pytest.mark.usefixtures("app_ctx")
@pytest.mark.usefixtures("loaded_db")
def test_put_budget_line_items_bad_date(auth_client, loaded_db, test_can):
    bli = ContractBudgetLineItem(
        id=1000,
        line_description="LI 1",
        comments="blah blah",
        agreement_id=1,
        can_id=test_can.id,
        amount=100.12,
        status=BudgetLineItemStatus.DRAFT,
        date_needed=datetime.date(2043, 1, 1),
        proc_shop_fee_percentage=1.23,
        created_by=1,
    )

    loaded_db.add(bli)
    loaded_db.commit()

    data = {"date_needed": "blah blah", "agreement_id": 1, "status": "DRAFT"}
    response = auth_client.put("/api/v1/budget-line-items/1000", json=data)
    assert response.status_code == 400

    # cleanup
    loaded_db.delete(bli)
    loaded_db.commit()


@pytest.mark.usefixtures("app_ctx")
@pytest.mark.usefixtures("loaded_db")
def test_put_budget_line_items_bad_can(auth_client, test_bli_new):
    data = {"can_id": 1000000, "agreement_id": 1, "status": "DRAFT"}
    response = auth_client.put(
        f"/api/v1/budget-line-items/{test_bli_new.id}", json=data
    )
    assert response.status_code == 404


@pytest.mark.usefixtures("app_ctx")
@pytest.mark.usefixtures("loaded_db")
def test_put_budget_line_items_auth(client, loaded_db):
    response = client.put("/api/v1/budget-line-items/1000", json={})
    assert response.status_code == 401


@pytest.mark.usefixtures("app_ctx")
@pytest.mark.usefixtures("loaded_db")
def test_put_budget_line_items_empty_request(auth_client, loaded_db, test_bli_new):
    response = auth_client.put(f"/api/v1/budget-line-items/{test_bli_new.id}", json={})
    assert response.status_code == 400


@pytest.mark.usefixtures("app_ctx")
@pytest.mark.usefixtures("loaded_db")
def test_put_budget_line_items_non_existent_bli(auth_client, loaded_db):
    data = {
        "line_description": "Updated LI 1",
        "comments": "hah hah",
        "agreement_id": 2,
        "can_id": 501,
        "amount": 200.24,
        "status": "PLANNED",
        "date_needed": "2044-01-01",
        "proc_shop_fee_percentage": 2.34,
    }
    response = auth_client.put("/api/v1/budget-line-items/1000", json=data)
    assert response.status_code == 404


@pytest.mark.usefixtures("app_ctx")
@pytest.mark.usefixtures("loaded_db")
def test_patch_budget_line_items(auth_client, loaded_db, test_can):
    # TODO: setting the services_component_id is not working on create
    bli = ContractBudgetLineItem(
        line_description="LI 1",
        comments="blah blah",
        agreement_id=1,
        can_id=test_can.id,
        amount=100.12,
        status=BudgetLineItemStatus.DRAFT,
        date_needed=datetime.date(2043, 1, 1),
        created_by=1,
    )

    loaded_db.add(bli)
    loaded_db.commit()

    data = {
        "line_description": "Updated LI 1",
        "comments": "hah hah",
        "agreement_id": 1,
        "can_id": 501,
        "amount": 200.24,
        "date_needed": "2044-01-01",
        "services_component_id": 2,
    }

    response = auth_client.patch(
        url_for("api.budget-line-items-item", id=bli.id), json=data
    )

    assert response.status_code == 200
    assert response.json["line_description"] == "Updated LI 1"
    assert response.json["id"] == bli.id
    assert response.json["comments"] == "hah hah"
    assert response.json["agreement_id"] == 1
    assert response.json["can_id"] == 501
    assert response.json["amount"] == 200.24
    assert response.json["status"] == "DRAFT"
    assert response.json["date_needed"] == "2044-01-01"
    assert response.json["created_on"] != response.json["updated_on"]
    assert response.json["services_component_id"] == 2

    # cleanup
    loaded_db.delete(bli)
    loaded_db.commit()


@pytest.mark.usefixtures("app_ctx")
@pytest.mark.usefixtures("loaded_db")
def test_patch_budget_line_items_update_two_attributes(
    auth_client, loaded_db, test_can
):
    bli = ContractBudgetLineItem(
        id=1000,
        line_description="LI 1",
        comments="blah blah",
        agreement_id=1,
        can_id=test_can.id,
        amount=100.12,
        status=BudgetLineItemStatus.DRAFT,
        date_needed=datetime.date(2043, 1, 1),
        proc_shop_fee_percentage=1.23,
        created_by=1,
    )

    loaded_db.add(bli)
    loaded_db.commit()

    data = {
        "line_description": "Updated LI 1",
        "comments": "hah hah",
    }

    response = auth_client.patch(
        url_for("api.budget-line-items-item", id=1000), json=data
    )

    assert response.status_code == 200
    assert response.json["line_description"] == "Updated LI 1"
    assert response.json["id"] == 1000
    assert response.json["comments"] == "hah hah"
    assert response.json["agreement_id"] == 1
    assert response.json["can_id"] == test_can.id
    assert response.json["amount"] == 100.12
    assert response.json["status"] == "DRAFT"
    assert response.json["date_needed"] == "2043-01-01"
    assert response.json["proc_shop_fee_percentage"] == 1.23
    assert response.json["created_on"] != response.json["updated_on"]

    # cleanup
    loaded_db.delete(bli)
    loaded_db.commit()


@pytest.mark.usefixtures("app_ctx")
@pytest.mark.usefixtures("loaded_db")
def test_patch_budget_line_items_auth_required(client):
    response = client.patch("/api/v1/budget-line-items/1", json={})
    assert response.status_code == 401


@pytest.mark.usefixtures("app_ctx")
def test_patch_budget_line_items_bad_status(
    auth_client, loaded_db, test_can, test_bli_new
):
    data = {
        "line_description": "LI 1",
        "comments": "blah blah",
        "agreement_id": 1,
        "can_id": test_can.id,
        "amount": 100.12,
        "status": "blah blah",
        "date_needed": "2043-01-01",
    }
    response = auth_client.patch(
        f"/api/v1/budget-line-items/{test_bli_new.id}", json=data
    )
    assert response.status_code == 400


@pytest.mark.usefixtures("app_ctx")
@pytest.mark.usefixtures("loaded_db")
def test_patch_budget_line_items_empty_data(auth_client, test_bli):
    response = auth_client.patch(f"/api/v1/budget-line-items/{test_bli.id}", json={})
    assert response.status_code == 200


@pytest.mark.usefixtures("app_ctx")
@pytest.mark.usefixtures("loaded_db")
def test_patch_budget_line_items_invalid_can(auth_client, test_bli_new):
    data = {
        "line_description": "LI 1",
        "comments": "blah blah",
        "agreement_id": 1,
        "can_id": 10000000,
        "amount": 100.12,
        "status": "DRAFT",
        "date_needed": "2043-01-01",
        "proc_shop_fee_percentage": 1.23,
    }
    response = auth_client.patch(
        f"/api/v1/budget-line-items/{test_bli_new.id}", json=data
    )
    assert response.status_code == 404


@pytest.mark.skip(
    "Status change (from DRAFT to PLANNED) is not allowed as direct edit. Replace/rework this test."
)
@pytest.mark.usefixtures("app_ctx")
@pytest.mark.usefixtures("loaded_db")
def test_patch_budget_line_items_update_status(auth_client, loaded_db, test_can):
    bli = ContractBudgetLineItem(
        id=1000,
        line_description="LI 1",
        comments="blah blah",
        agreement_id=1,
        can_id=test_can.id,
        amount=100.12,
        status=BudgetLineItemStatus.DRAFT,
        date_needed=datetime.date(2043, 1, 1),
        proc_shop_fee_percentage=1.23,
        created_by=1,
    )
    try:
        loaded_db.add(bli)
        loaded_db.commit()

        data = {"status": "PLANNED"}
        response = auth_client.patch("/api/v1/budget-line-items/1000", json=data)
        assert response.status_code == 200
        assert response.json["status"] == "PLANNED"

    finally:
        # cleanup
        loaded_db.delete(bli)
        loaded_db.commit()


@pytest.mark.usefixtures("app_ctx")
def test_patch_budget_line_items_history(loaded_db, test_can):
    bli = ContractBudgetLineItem(
        line_description="LI 1",
        comments="blah blah",
        agreement_id=1,
        can_id=test_can.id,
        amount=100.12,
        status=BudgetLineItemStatus.DRAFT,
        date_needed=datetime.date(2043, 1, 1),
        proc_shop_fee_percentage=1.23,
        created_by=1,
    )
    try:
        loaded_db.add(bli)
        loaded_db.commit()

        # these will throw if the history tables don't exist
        version_class(ContractBudgetLineItem)
        parent_class(version_class(ContractBudgetLineItem))

        # initial version is 0
        assert bli.versions[0].line_description == "LI 1"

        # update the line description
        bli.line_description = "Updated LI 1"
        loaded_db.commit()

        # new version is 1
        assert bli.versions[1].line_description == "Updated LI 1"

        # SQL pulls back latest version (1 in this case)
        updated_bli = loaded_db.get(ContractBudgetLineItem, bli.id)
        assert updated_bli.line_description == "Updated LI 1"
        assert updated_bli.display_name == f"BL {bli.id}"

    finally:
        # cleanup
        loaded_db.delete(bli)
        loaded_db.commit()


@pytest.mark.usefixtures("app_ctx")
def test_budget_line_item_portfolio_id(loaded_db, test_bli_new):
    can = loaded_db.get(CAN, test_bli_new.can_id)
    assert test_bli_new.portfolio_id == can.portfolio_id


@pytest.mark.usefixtures("app_ctx")
@pytest.mark.usefixtures("loaded_db")
def test_put_budget_line_item_portfolio_id_ignored(
    auth_client, loaded_db, test_bli_new
):
    data = {
        "line_description": "Updated LI 1",
        "comments": "hah hah",
        "agreement_id": 1,
        "can_id": 501,
        "amount": 200.24,
        "date_needed": "2044-01-01",
        "proc_shop_fee_percentage": 2.34,
        "status": "DRAFT",
    }
    request_data = data | {"portfolio_id": 10000}
    response = auth_client.put(
        f"/api/v1/budget-line-items/{test_bli_new.id}", json=request_data
    )
    assert response.status_code == 200, "portfolio_id should be ignored"


@pytest.mark.usefixtures("app_ctx")
def test_budget_line_item_fiscal_year(
    loaded_db,
    test_bli_new,
    test_bli_new_previous_year,
    test_bli_new_previous_fiscal_year,
):
    assert (
        test_bli_new.fiscal_year == test_bli_new.date_needed.year
    ), "test_bli_new.date_needed == 2043-01-01"
    assert (
        test_bli_new_previous_year.fiscal_year
        == test_bli_new_previous_year.date_needed.year + 1
    ), "test_bli_new_previous_year.date_needed == 2042-10-01"
    assert (
        test_bli_new_previous_fiscal_year.fiscal_year
        == test_bli_new_previous_fiscal_year.date_needed.year
    ), "test_bli_new_previous_fiscal_year.date_needed == 2042-09-01"


@pytest.mark.usefixtures("app_ctx")
def test_budget_line_item_portfolio_id_null(
    auth_client, loaded_db, test_bli_new_no_can
):
    assert test_bli_new_no_can.portfolio_id is None
    response = auth_client.get(f"/api/v1/budget-line-items/{test_bli_new_no_can.id}")
    assert response.status_code == 200
    assert response.json["portfolio_id"] is None


@pytest.mark.usefixtures("app_ctx")
def test_budget_line_item_fiscal_year_null(
    auth_client, loaded_db, test_bli_new_no_need_by_date
):
    assert test_bli_new_no_need_by_date.fiscal_year is None
    response = auth_client.get(
        f"/api/v1/budget-line-items/{test_bli_new_no_need_by_date.id}"
    )
    assert response.status_code == 200
    assert response.json["fiscal_year"] is None


@pytest.mark.usefixtures("app_ctx")
def test_budget_line_item_team_members(loaded_db, test_bli_new):
    team_members = test_bli_new.agreement.team_members
    assert len(team_members) > 0
    assert test_bli_new.team_members == team_members


@pytest.mark.usefixtures("app_ctx")
def test_budget_line_item_team_members_response(auth_client, loaded_db, test_bli_new):
    response = auth_client.get(f"/api/v1/budget-line-items/{test_bli_new.id}")
    assert response.status_code == 200
    assert len(response.json["team_members"]) > 0


@pytest.mark.usefixtures("app_ctx")
def test_patch_budget_line_items_using_e2e_test(auth_client, test_bli_new, test_can):
    data = {
        "amount": 111111,
        "can_id": test_can.id,
        "status": "DRAFT",
        "comments": "note one",
        "versions": [{"id": 29, "transaction_id": 397}],
        "agreement": 1,
        "date_needed": "2044-12-01",
        "agreement_id": 1,
        "created_by_user": 21,
        "line_description": "SC1",
        "proc_shop_fee_percentage": None,
    }
    response = auth_client.patch(
        f"/api/v1/budget-line-items/{test_bli_new.id}", json=data
    )
    assert response.status_code == 200


@pytest.mark.usefixtures("app_ctx")
@pytest.mark.usefixtures("loaded_db")
def test_patch_budget_line_items_with_null_date_needed(auth_client, test_bli_new):
    response = auth_client.patch(
        f"/api/v1/budget-line-items/{test_bli_new.id}", json={"date_needed": None}
    )
    assert response.status_code == 200
    assert response.json["date_needed"] is None


@pytest.mark.usefixtures("app_ctx")
def test_valid_services_component(auth_client, loaded_db, test_bli_new):
    sc = ServicesComponent(agreement_id=6, number=1, optional=False)
    loaded_db.add(sc)
    loaded_db.commit()

    assert sc.id is not None
    new_sc_id = sc.id
    assert sc.agreement_id == 6

    data = {"services_component_id": new_sc_id}

    response = auth_client.patch(
        f"/api/v1/budget-line-items/{test_bli_new.id}", json=data
    )
    assert response.status_code == 400
    assert response.json["message"] == "Validation failed"

    sc.agreement_id = 1
    loaded_db.add(sc)
    loaded_db.commit()

    response = auth_client.patch(
        f"/api/v1/budget-line-items/{test_bli_new.id}", json=data
    )
    assert response.status_code == 200

    loaded_db.delete(sc)
    loaded_db.commit()


@pytest.mark.usefixtures("app_ctx")
@pytest.mark.usefixtures("loaded_db")
def test_delete_budget_line_items(auth_client, loaded_db, test_can):
    bli = ContractBudgetLineItem(
        line_description="LI 1",
        agreement_id=1,
        can_id=test_can.id,
        amount=100.12,
        status=BudgetLineItemStatus.DRAFT,
        created_by=1,
    )
    loaded_db.add(bli)
    loaded_db.commit()
    assert bli.id is not None
    new_bli_id = bli.id

    response = auth_client.delete(f"/api/v1/budget-line-items/{new_bli_id}")
    assert response.status_code == 200

    sc: ContractBudgetLineItem = loaded_db.get(ContractBudgetLineItem, new_bli_id)
    assert not sc


def test_budget_line_item_validation_create_invalid(
    auth_client, app, test_can, test_project
):
    session = app.db_session

    # create agreement (using API)
    data = {
        "agreement_type": "CONTRACT",
        "agreement_reason": "NEW_REQ",
        "name": "TEST: Agreement for BLI Validation",
        "team_members": [
            {
                "id": 520,
            },
            {
                "id": 522,
            },
        ],
        "description": "Description",
        "awarding_entity_id": 2,
        "product_service_code_id": 1,
        "project_id": test_project.id,
        "project_officer_id": 520,
    }
    resp = auth_client.post("/api/v1/agreements/", json=data)
    assert resp.status_code == 201
    assert "id" in resp.json
    agreement_id = resp.json["id"]

    #  create valid BLI (using API)
    data = data | {
        "agreement_id": agreement_id,
        "can_id": test_can.id,
        "amount": 111.11,
        "date_needed": "2044-01-01",
    }
    resp = auth_client.post("/api/v1/budget-line-items/", json=data)
    assert resp.status_code == 201
    assert "id" in resp.json
    bli_id = resp.json["id"]

    # cleanup
    bli = session.get(ContractBudgetLineItem, bli_id)
    session.delete(bli)
    agreement = session.get(Agreement, agreement_id)
    session.delete(agreement)
    session.commit()


@pytest.mark.usefixtures("app_ctx")
def test_budget_line_item_validation_patch_to_invalid(
    auth_client, app, test_can, test_project
):
    session = app.db_session

    # create agreement (using API)
    data = {
        "agreement_type": "CONTRACT",
        "agreement_reason": "NEW_REQ",
        "name": "TEST: Agreement for BLI Validation",
        "team_members": [
            {
                "id": 520,
            },
            {
                "id": 522,
            },
        ],
        "description": "Description",
        "awarding_entity_id": 2,
        "product_service_code_id": 1,
        "project_id": test_project.id,
        "project_officer_id": 520,
    }
    resp = auth_client.post("/api/v1/agreements/", json=data)
    assert resp.status_code == 201
    assert "id" in resp.json
    agreement_id = resp.json["id"]

    #  create BLI
    new_bli = ContractBudgetLineItem(
        line_description="Test Experiments Workflows BLI",
        agreement_id=agreement_id,
        status=BudgetLineItemStatus.PLANNED,
        can_id=test_can.id,
        amount=111.11,
        date_needed=datetime.date(2044, 1, 1),
    )
    session.add(new_bli)
    session.commit()

    # update BLI with invalid data (for PLANNED status)
    data = {
        "amount": None,
        "date_needed": None,
    }
    resp = auth_client.patch(f"/api/v1/budget-line-items/{new_bli.id}", json=data)
    assert resp.status_code == 400
    assert resp.json["message"] == "Validation failed"

    # cleanup
    session.delete(new_bli)
    agreement = session.get(Agreement, agreement_id)
    session.delete(agreement)
    session.commit()


@pytest.mark.usefixtures("app_ctx")
def test_budget_line_item_validation_patch_to_zero_or_negative_amount(
    auth_client, app, test_can, test_project
):
    session = app.db_session

    # create agreement (using API)
    data = {
        "agreement_type": "CONTRACT",
        "agreement_reason": "NEW_REQ",
        "name": "TEST: Agreement for BLI Validation",
        "description": "Description",
        "awarding_entity_id": 2,
        "product_service_code_id": 1,
        "project_id": test_project.id,
        "project_officer_id": 520,
    }
    resp = auth_client.post("/api/v1/agreements/", json=data)
    assert resp.status_code == 201
    assert "id" in resp.json
    agreement_id = resp.json["id"]

    #  create BLI
    new_bli = ContractBudgetLineItem(
        line_description="Test Experiments Workflows BLI",
        agreement_id=agreement_id,
        status=BudgetLineItemStatus.PLANNED,
        can_id=test_can.id,
        amount=111.11,
        date_needed=datetime.date(2044, 1, 1),
    )
    session.add(new_bli)
    session.commit()

    # update BLI with zero amount, expect 400 (rejection)
    data = {
        "amount": 0,
    }
    resp = auth_client.patch(f"/api/v1/budget-line-items/{new_bli.id}", json=data)
    assert resp.status_code == 400
    assert resp.json["message"] == "Validation failed"

    # update BLI with negative amount, expect 400 (rejection)
    data = {
        "amount": -222.22,
    }
    resp = auth_client.patch(f"/api/v1/budget-line-items/{new_bli.id}", json=data)
    assert resp.status_code == 400
    assert resp.json["message"] == "Validation failed"

    # cleanup
    session.delete(new_bli)
    agreement = session.get(Agreement, agreement_id)
    session.delete(agreement)
    session.commit()


@pytest.mark.usefixtures("app_ctx")
def test_budget_line_item_validation_patch_to_invalid_date(
    auth_client, app, test_can, test_project
):
    session = app.db_session

    # create agreement (using API)
    data = {
        "agreement_type": "CONTRACT",
        "agreement_reason": "NEW_REQ",
        "name": "TEST: Agreement for BLI Validation",
        "description": "Description",
        "awarding_entity_id": 2,
        "product_service_code_id": 1,
        "project_id": test_project.id,
        "project_officer_id": 520,
    }
    resp = auth_client.post("/api/v1/agreements/", json=data)
    assert resp.status_code == 201
    assert "id" in resp.json
    agreement_id = resp.json["id"]

    #  create BLI
    new_bli = ContractBudgetLineItem(
        line_description="Test Experiments Workflows BLI",
        agreement_id=agreement_id,
        status=BudgetLineItemStatus.PLANNED,
        can_id=test_can.id,
        amount=111.11,
        date_needed=datetime.date(2044, 1, 1),
    )
    session.add(new_bli)
    session.commit()

    # update BLI with invalid data (in the past), expect 400 (rejection)
    data = {
        "date_needed": "1900-01-01",
    }
    resp = auth_client.patch(f"/api/v1/budget-line-items/{new_bli.id}", json=data)
    assert resp.status_code == 400
    assert resp.json["message"] == "Validation failed"

    # cleanup
    session.delete(new_bli)
    agreement = session.get(Agreement, agreement_id)
    session.delete(agreement)
    session.commit()


@pytest.mark.usefixtures("app_ctx")
@pytest.mark.usefixtures("loaded_db")
def test_patch_budget_line_items_valid_user_change_request(auth_client, test_bli):
    data = {
        "status": "DRAFT",
    }
    response = auth_client.patch(f"/api/v1/budget-line-items/{test_bli.id}", json=data)
    assert response.status_code == 200


@pytest.mark.usefixtures("app_ctx")
@pytest.mark.usefixtures("loaded_db")
def test_patch_budget_line_items_invalid_user_change_request(
    basic_user_auth_client, test_bli
):
    data = {
        "status": "PLANNED",
    }
    response = basic_user_auth_client.patch(
        f"/api/v1/budget-line-items/{test_bli.id}", json=data
    )
    assert response.status_code == 403


@pytest.mark.usefixtures("app_ctx")
@pytest.mark.usefixtures("loaded_db")
def test_invalid_post_budget_line_items(loaded_db, basic_user_auth_client, test_can):
    data = {
        "line_description": "LI 1",
        "comments": "blah blah",
        "agreement_id": 1,
        "can_id": test_can.id,
        "amount": 100.12,
        "status": "DRAFT",
        "date_needed": "2043-01-01",
        "proc_shop_fee_percentage": 1.23,
        "services_component_id": 1,
    }
    response = basic_user_auth_client.post("/api/v1/budget-line-items/", json=data)
    assert response.status_code == 403


@pytest.mark.usefixtures("app_ctx")
def test_budget_line_items_get_all_by_fiscal_year(auth_client, loaded_db):
    # determine how many blis in the DB are in fiscal year 2044
    stmt = (
        select(BudgetLineItem.id).distinct().where(BudgetLineItem.fiscal_year == 2044)
    )
    blis = loaded_db.scalars(stmt).all()
    assert len(blis) > 0

    response = auth_client.get(
        url_for("api.budget-line-items-group"),
        query_string={"fiscal_year": 2044, "limit": 1, "offset": 0},
    )
    assert response.status_code == 200
    assert response.json[0]["_meta"]["total_count"] == len(blis)

    # determine how many blis in the DB are in fiscal year 2000
    stmt = (
        select(BudgetLineItem.id).distinct().where(BudgetLineItem.fiscal_year == 2000)
    )
    blis = loaded_db.scalars(stmt).all()
    assert len(blis) == 0
    response = auth_client.get(
        url_for("api.budget-line-items-group"), query_string={"fiscal_year": 2000}
    )
    assert response.status_code == 200
    assert len(response.json) == 0

    # determine how many blis in the DB are in fiscal year 2043 or 2044
    blis = []
    stmt = select(BudgetLineItem).distinct().where(BudgetLineItem.fiscal_year == 2043)
    blis.extend(loaded_db.scalars(stmt).all())
    stmt = select(BudgetLineItem).distinct().where(BudgetLineItem.fiscal_year == 2044)
    blis.extend(loaded_db.scalars(stmt).all())
    # remove duplicate bli objects from bli list
    set_of_blis = set(blis)
    assert len(set_of_blis) > 0

    response = auth_client.get(
        url_for("api.budget-line-items-group")
        + "?fiscal_year=2043&fiscal_year=2044&limit=1&offset=0"
    )
    assert response.status_code == 200
    assert response.json[0]["_meta"]["total_count"] == len(set_of_blis)


@pytest.mark.usefixtures("app_ctx")
def test_budget_line_items_get_all_by_budget_line_status(auth_client, loaded_db):
    # determine how many blis in the DB are in budget line status "DRAFT"
    stmt = (
        select(BudgetLineItem)
        .distinct()
        .where(BudgetLineItem.status == BudgetLineItemStatus.DRAFT.name)
    )
    blis = loaded_db.scalars(stmt).all()
    assert len(blis) > 0

    response = auth_client.get(
        url_for("api.budget-line-items-group"),
        query_string={
            "budget_line_status": BudgetLineItemStatus.DRAFT.name,
            "enable_obe": True,
        },
    )
    assert response.status_code == 200
    assert response.json[0]["_meta"]["total_count"] == len(blis)

    # determine how many blis in the DB are in budget line status "OBLIGATED"
    stmt = (
        select(BudgetLineItem)
        .distinct()
        .where(BudgetLineItem.status == BudgetLineItemStatus.OBLIGATED.name)
    )
    blis = loaded_db.scalars(stmt).all()
    assert len(blis) > 0
    response = auth_client.get(
        url_for("api.budget-line-items-group"),
        query_string={
            "budget_line_status": BudgetLineItemStatus.OBLIGATED.name,
            "enable_obe": True,
        },
    )
    assert response.status_code == 200
    assert response.json[0]["_meta"]["total_count"] == len(blis)


@pytest.mark.usefixtures("app_ctx")
def test_budget_line_items_get_all_by_portfolio(auth_client, loaded_db):
    # determine how many blis in the DB are in portfolio 1
    stmt = select(BudgetLineItem).where(BudgetLineItem.portfolio_id == 1)
    blis = loaded_db.scalars(stmt).all()
    assert len(blis) > 0

    response = auth_client.get(
        url_for("api.budget-line-items-group"), query_string={"portfolio": 1}
    )
    assert response.status_code == 200
    assert response.json[0]["_meta"]["total_count"] == len(blis)

    # determine how many agreements in the DB are in portfolio 1000
    stmt = select(BudgetLineItem).where(BudgetLineItem.portfolio_id == 1000)
    blis = loaded_db.scalars(stmt).all()
    assert len(blis) == 0
    response = auth_client.get(
        url_for("api.budget-line-items-group"), query_string={"portfolio": 1000}
    )
    assert response.status_code == 200
    assert len(response.json) == 0


def test_get_budget_line_items_list_with_pagination_without_obe(auth_client, loaded_db):
    response = auth_client.get(
        url_for("api.budget-line-items-group"), query_string={"limit": 5, "offset": 0}
    )
    assert response.status_code == 200
    assert len(response.json) == 5
    assert response.json[0]["_meta"]["limit"] == 5
    assert response.json[0]["_meta"]["offset"] == 0
    assert response.json[0]["_meta"]["number_of_pages"] == 208
    assert response.json[0]["_meta"]["total_count"] == 1037

    response = auth_client.get(
        url_for("api.budget-line-items-group"), query_string={"limit": 5, "offset": 5}
    )
    assert response.status_code == 200
    assert len(response.json) == 5
    assert response.json[0]["_meta"]["limit"] == 5
    assert response.json[0]["_meta"]["offset"] == 5
    assert response.json[0]["_meta"]["number_of_pages"] == 208
    assert response.json[0]["_meta"]["total_count"] == 1037

    response = auth_client.get(
        url_for("api.budget-line-items-group"),
        query_string={"limit": 1, "offset": 0, "portfolio": 1},
    )
    assert response.status_code == 200
    assert len(response.json) == 1
    assert response.json[0]["portfolio_id"] == 1
    assert response.json[0]["_meta"]["limit"] == 1
    assert response.json[0]["_meta"]["offset"] == 0
    assert response.json[0]["_meta"]["number_of_pages"] == 157
    assert response.json[0]["_meta"]["total_count"] == 157

    expected_params = {"portfolio": [1], "limit": [1], "offset": [0], "enable_obe": [False]}
    actual_params = ast.literal_eval(response.json[0]["_meta"]["query_parameters"])
    assert actual_params == expected_params


def test_get_budget_line_items_list_meta(auth_client, loaded_db):
    response = auth_client.get("/api/v1/budget-line-items/?enable_obe=True")
    assert response.status_code == 200

    meta = response.json[0]["_meta"]
    assert meta["limit"] == 10
    assert meta["offset"] == 0

    stmt = select(func.count(BudgetLineItem.id))
    count = loaded_db.execute(stmt).scalar()
    assert meta["total_count"] == count

    stmt = select(func.sum(BudgetLineItem.amount))
    total_amount = loaded_db.execute(stmt).scalar()
    assert meta["total_amount"] == float(total_amount)

    stmt = select(func.sum(BudgetLineItem.amount)).where(
        BudgetLineItem.status == BudgetLineItemStatus.DRAFT.name
    )
    total_draft_amount = loaded_db.execute(stmt).scalar()
    assert meta["total_draft_amount"] == float(total_draft_amount)

    stmt = select(func.sum(BudgetLineItem.amount)).where(
        BudgetLineItem.status == BudgetLineItemStatus.PLANNED.name
    )
    total_planned_amount = loaded_db.execute(stmt).scalar()
    assert meta["total_planned_amount"] == float(total_planned_amount)

    stmt = select(func.sum(BudgetLineItem.amount)).where(
        BudgetLineItem.status == BudgetLineItemStatus.OBLIGATED.name
    )
    total_obligated_amount = loaded_db.execute(stmt).scalar()
    assert meta["total_obligated_amount"] == float(total_obligated_amount)

    stmt = select(func.sum(BudgetLineItem.amount)).where(
        BudgetLineItem.status == BudgetLineItemStatus.IN_EXECUTION.name
    )
    total_in_execution_amount = loaded_db.execute(stmt).scalar()
    assert meta["total_in_execution_amount"] == float(total_in_execution_amount)

    # also test with query params
    response = auth_client.get(
        url_for("api.budget-line-items-group"),
        query_string={"limit": 5, "offset": 0, "portfolio": 1},
    )

    assert response.status_code == 200
    assert response.json[0]["portfolio_id"] == 1

    meta = response.json[0]["_meta"]

    assert meta["limit"] == 5
    assert meta["offset"] == 0
    assert meta["number_of_pages"] == 32

    stmt = select(func.count(BudgetLineItem.id)).where(BudgetLineItem.portfolio_id == 1)
    count = loaded_db.execute(stmt).scalar()
    assert meta["total_count"] == count

    stmt = select(func.sum(BudgetLineItem.amount)).where(
        BudgetLineItem.portfolio_id == 1
    )
    total_amount = loaded_db.execute(stmt).scalar()
    assert meta["total_amount"] == float(total_amount)

    stmt = (
        select(func.sum(BudgetLineItem.amount))
        .where(BudgetLineItem.status == BudgetLineItemStatus.DRAFT.name)
        .where(BudgetLineItem.portfolio_id == 1)
    )
    total_draft_amount = loaded_db.execute(stmt).scalar()
    assert meta["total_draft_amount"] == float(total_draft_amount)

    stmt = (
        select(func.sum(BudgetLineItem.amount))
        .where(BudgetLineItem.status == BudgetLineItemStatus.PLANNED.name)
        .where(BudgetLineItem.portfolio_id == 1)
    )
    total_planned_amount = loaded_db.execute(stmt).scalar()
    assert meta["total_planned_amount"] == float(total_planned_amount)

    stmt = (
        select(func.sum(BudgetLineItem.amount))
        .where(BudgetLineItem.status == BudgetLineItemStatus.OBLIGATED.name)
        .where(BudgetLineItem.portfolio_id == 1)
    )
    total_obligated_amount = loaded_db.execute(stmt).scalar()
    assert meta["total_obligated_amount"] == float(total_obligated_amount)

    stmt = (
        select(func.sum(BudgetLineItem.amount))
        .where(BudgetLineItem.status == BudgetLineItemStatus.IN_EXECUTION.name)
        .where(BudgetLineItem.portfolio_id == 1)
    )
    total_in_execution_amount = loaded_db.execute(stmt).scalar()
    assert meta["total_in_execution_amount"] == float(total_in_execution_amount)


@pytest.mark.usefixtures("app_ctx")
def test_budget_line_items_get_all_only_my(
    basic_user_auth_client, budget_team_auth_client, loaded_db
):
    response = basic_user_auth_client.get(
        url_for("api.budget-line-items-group"),
        query_string={"only_my": False, "limit": 10, "offset": 0},
    )
    assert response.status_code == 200
    all_count = len(response.json)

    # basic user should not be able to see any BLIs
    response = basic_user_auth_client.get(
        url_for("api.budget-line-items-group"),
        query_string={
            "only_my": True,
            "limit": 10,
            "offset": 0,
        },
    )
    assert response.status_code == 200
    only_my_count = len(response.json)

    assert only_my_count < all_count

    # budget team user should see all BLIs
    response = budget_team_auth_client.get(
        url_for("api.budget-line-items-group"),
        query_string={
            "only_my": True,
            "limit": 10,
            "offset": 0,
        },
    )
    assert response.status_code == 200
    only_my_count = len(response.json)

    assert only_my_count == all_count

    # test pagination still works
    response = budget_team_auth_client.get(
        url_for("api.budget-line-items-group"),
        query_string={"only_my": True, "limit": 5, "offset": 0},
    )
    assert response.status_code == 200
    assert len(response.json) == 5

    response = budget_team_auth_client.get(
        url_for("api.budget-line-items-group"),
        query_string={"only_my": False, "limit": 5, "offset": 0},
    )
    assert response.status_code == 200
    assert len(response.json) == 5


def test_budget_line_items_fees(auth_client, loaded_db, test_bli_new):
    assert test_bli_new.amount == Decimal("100.12")
    assert test_bli_new.procurement_shop_fee_id is None
    assert test_bli_new.agreement is not None
    assert test_bli_new.agreement.procurement_shop is not None
    fee_rate = test_bli_new.agreement.procurement_shop.current_fee.fee
    assert fee_rate == Decimal("0.0000")
    assert test_bli_new.fees == fee_rate / Decimal("100") * test_bli_new.amount
    assert test_bli_new.fees == Decimal("0.0000")

    # test using a SQL query
    stmt = (
        select(BudgetLineItem)
        .where(BudgetLineItem.id == test_bli_new.id)
        .where(BudgetLineItem.fees == test_bli_new.fees)
    )
    bli = loaded_db.execute(stmt).scalar_one()
    assert bli == test_bli_new


@pytest.fixture()
def test_bli_without_amount(loaded_db, test_can):
    bli = ContractBudgetLineItem(
        line_description="LI 1",
        comments="blah blah",
        agreement_id=1,
        can_id=test_can.id,
        amount=None,
        status=BudgetLineItemStatus.DRAFT,
        date_needed=datetime.date(2043, 1, 1),
        proc_shop_fee_percentage=1.23,
        created_by=1,
    )
    loaded_db.add(bli)
    loaded_db.commit()

    yield bli

    loaded_db.rollback()
    loaded_db.delete(bli)
    loaded_db.commit()


def test_budget_line_items_fees_querystring(
    auth_client, loaded_db, test_bli_without_amount
):
    # test using a query string
    response = auth_client.get(
        url_for("api.budget-line-items-group"),
        query_string={"include_fees": False, "limit": 1, "offset": 0},
    )
    assert response.status_code == 200
    assert len(response.json) > 0

    meta_with_no_fees = response.json[0]["_meta"]

    response = auth_client.get(
        url_for("api.budget-line-items-group"),
        query_string={"include_fees": True, "limit": 1, "offset": 0},
    )
    assert response.status_code == 200
    assert len(response.json) > 0

    meta_with_fees = response.json[0]["_meta"]

    assert meta_with_no_fees["total_amount"] < meta_with_fees["total_amount"]
    assert (
        meta_with_no_fees["total_draft_amount"] < meta_with_fees["total_draft_amount"]
    )
    assert (
        meta_with_no_fees["total_planned_amount"]
        < meta_with_fees["total_planned_amount"]
    )
    assert (
        meta_with_no_fees["total_obligated_amount"]
        < meta_with_fees["total_obligated_amount"]
    )
    assert (
        meta_with_no_fees["total_in_execution_amount"]
        < meta_with_fees["total_in_execution_amount"]
    )


def test_budget_line_items_correct_number_of_pages(auth_client, loaded_db):
    stmt = (
        select(BudgetLineItem)
        .distinct()
        .where(BudgetLineItem.fiscal_year == 2044)
        .where(BudgetLineItem.portfolio_id == 8)
    )
    blis = loaded_db.scalars(stmt).all()
    total_count = len(blis)
    assert total_count == 15

    response = auth_client.get(
        url_for("api.budget-line-items-group"),
        query_string={"fiscal_year": 2044, "portfolio": 8, "limit": 10, "offset": 0},
    )

    assert response.status_code == 200
    assert response.json[0]["_meta"]["number_of_pages"] == 2

    response = auth_client.get(
        url_for("api.budget-line-items-group"),
        query_string={"fiscal_year": 2044, "portfolio": 8, "limit": 15, "offset": 0},
    )

    assert response.status_code == 200
    assert response.json[0]["_meta"]["number_of_pages"] == 1

    response = auth_client.get(
        url_for("api.budget-line-items-group"),
        query_string={"fiscal_year": 2044, "portfolio": 8, "limit": 2, "offset": 0},
    )

    assert response.status_code == 200
    assert response.json[0]["_meta"]["number_of_pages"] == 8


@pytest.mark.usefixtures("app_ctx")
@pytest.mark.usefixtures("loaded_db")
def test_get_budget_line_items_list_by_id_with_meta(auth_client, test_bli):
    response = auth_client.get(f"/api/v1/budget-line-items/{test_bli.id}")
    assert response.status_code == 200
    assert response.json["_meta"]["isEditable"] is True


def test_get_budget_line_items_list_with_meta(auth_client, loaded_db):
    response = auth_client.get("/api/v1/budget-line-items/")
    assert response.status_code == 200

    # test an agreement
    data = response.json
    for item in data:
        assert "_meta" in item

    assert any(item["_meta"]["isEditable"] for item in data)


@pytest.mark.usefixtures("app_ctx")
@pytest.mark.usefixtures("loaded_db")
def test_get_budget_line_items_filter_options(system_owner_auth_client):
    response = system_owner_auth_client.get(
        "/api/v1/budget-line-items-filters/?only_my=True&enable_obe=True"
    )
    assert response.status_code == 200
    assert len(response.json) > 0

    print(response.json)

    # check for the presence of specific filter options
    assert response.json == {
        "fiscal_years": [2045, 2044, 2043, 2022],
        "portfolios": [
            {"id": 3, "name": "Child Care Research"},
            {"id": 1, "name": "Child Welfare Research"},
            {"id": 2, "name": "Head Start Research"},
            {"id": 6, "name": "Healthy Marriage & Responsible Fatherhood Research"},
            {"id": 8, "name": "OCDO Portfolio"},
            {"id": 9, "name": "OD Portfolio"},
            {"id": 4, "name": "Welfare Research"},
        ],
        "statuses": [
            "DRAFT",
            "PLANNED",
            "IN_EXECUTION",
            "OBLIGATED",
            "Overcome by Events",
        ],
    }


def test_get_budget_line_items_filter_options_no_permission(no_perms_auth_client):
    response = no_perms_auth_client.get("/api/v1/budget-line-items-filters/")
    assert response.status_code == 403


@pytest.mark.usefixtures("app_ctx")
@pytest.mark.usefixtures("loaded_db")
def test_get_budget_line_items_includes_fee(auth_client, test_bli_new):
    response = auth_client.get("/api/v1/budget-line-items/")
    assert response.status_code == 200
    assert isinstance(response.json, list)
    assert "fees" in response.json[0]
    assert isinstance(response.json[0]["fees"], float)


@pytest.mark.usefixtures("app_ctx")
def test_get_budget_line_item_by_id_includes_fee(auth_client, test_bli_new):
    response = auth_client.get(f"/api/v1/budget-line-items/{test_bli_new.id}")
    assert response.status_code == 200
    assert "fees" in response.json
    assert isinstance(response.json["fees"], float)


@pytest.mark.usefixtures("app_ctx")
def test_budget_line_item_fee_calculation(auth_client, loaded_db, test_bli_new):
    # Create a Procurement Shop
    procurement_shop = ProcurementShop(
        name="test bli fees with set procurement shop",
        abbr="fwpr",
    )
    loaded_db.add(procurement_shop)
    loaded_db.commit()

    # Create a Procurement Shop Fee
    procurement_shop_fee = ProcurementShopFee(
        fee=Decimal("0.736"), procurement_shop_id=procurement_shop.id
    )
    loaded_db.add(procurement_shop_fee)
    loaded_db.commit()

    # Create a new test agreement with a procurement shop fee
    agreement = ContractAgreement(
        name="Test Contract Agreement for Fee Calculation With Set Procurement Shop",
        awarding_entity_id=procurement_shop.id,
    )
    loaded_db.add(agreement)
    loaded_db.commit()

    # Create a new Budget Line Item with the Procurement Shop Fee
    bli = ContractBudgetLineItem(
        line_description="Test BLI for Fee Calculation with set Procurement Shop",
        agreement_id=agreement.id,
        can_id=test_bli_new.can_id,
        amount=250025.50,
        status=BudgetLineItemStatus.DRAFT,
        date_needed=datetime.date(2043, 1, 1),
        procurement_shop_fee_id=procurement_shop_fee.id,
    )
    loaded_db.add(bli)
    loaded_db.commit()

    response = auth_client.get(f"/api/v1/budget-line-items/{bli.id}")

    assert response.status_code == 200
    expected_fee = (procurement_shop_fee.fee / Decimal("100")) * bli.amount

    # Convert API float response to Decimal for comparison
    actual_fee = Decimal(str(response.json["fees"]))
    assert actual_fee == expected_fee

    # Cleanup
    loaded_db.delete(procurement_shop_fee)
    loaded_db.delete(procurement_shop)
    loaded_db.delete(bli)
    loaded_db.delete(agreement)
    loaded_db.commit()

    # Verify cleanup
    assert loaded_db.get(ProcurementShop, procurement_shop.id) is None
    assert loaded_db.get(ProcurementShopFee, procurement_shop_fee.id) is None
    assert loaded_db.get(ContractBudgetLineItem, bli.id) is None
    assert loaded_db.get(ContractAgreement, agreement.id) is None


@pytest.mark.usefixtures("app_ctx")
def test_budget_line_item_fees_is_zero_when_proc_fee_is_null(auth_client, test_bli_new):
    test_bli_new.proc_shop_fee_percentage = None
    test_bli_new.amount = 100.0
    auth_client.application.db_session.commit()

    assert test_bli_new.fees == 0.00

    response = auth_client.get(f"/api/v1/budget-line-items/{test_bli_new.id}")
    assert response.status_code == 200
    assert response.json["fees"] == 0.0


@pytest.mark.usefixtures("app_ctx")
def test_budget_line_items_get_all_obe_budget_lines(auth_client, loaded_db):
    # determine how many blis in the DB are OBE"
    stmt = select(BudgetLineItem).distinct().where(BudgetLineItem.is_obe)
    blis = loaded_db.scalars(stmt).all()
    assert len(blis) > 0

    response = auth_client.get(
        url_for("api.budget-line-items-group"),
        query_string={"budget_line_status": "Overcome by Events", "enable_obe": True},
    )
    assert response.status_code == 200
    assert len(response.json) == len(blis)


@pytest.mark.usefixtures("app_ctx")
@pytest.mark.usefixtures("loaded_db")
def test_get_obe_budget_lines(auth_client, loaded_db):
    response = auth_client.get(
        url_for("api.budget-line-items-group"),
        query_string={"status": "Overcome by Events", "enable_obe": True},
    )
    assert response.status_code == 200

    result = loaded_db.scalars(
        select(BudgetLineItem).where(BudgetLineItem.is_obe)
    ).all()
    assert len(response.json) == len(result)

    for item in response.json:
        assert item["is_obe"] is True


@pytest.mark.usefixtures("app_ctx")
def test_post_aa_budget_line_items_min(db_for_aa_agreement, auth_client, test_can):
    """
    Test creating a budget line item for an AA agreement with minimum required fields.

    N.B. Currently the only required field is `agreement_id`.
    """
    aa_agreement = AaAgreement(
        name="Test AA Agreement",
        description="Test AA Agreement Description",
        requesting_agency_id=db_for_aa_agreement.scalar(
            select(AgreementAgency.id).where(
                AgreementAgency.name == "Test Requesting Agency"
            )
        ),
        servicing_agency_id=db_for_aa_agreement.scalar(
            select(AgreementAgency.id).where(
                AgreementAgency.name == "Test Servicing Agency"
            )
        ),
        service_requirement_type=ServiceRequirementType.NON_SEVERABLE,
    )

    db_for_aa_agreement.add(aa_agreement)
    db_for_aa_agreement.commit()

    data = {
        "agreement_id": aa_agreement.id,
    }
    response = auth_client.post(url_for("api.budget-line-items-group"), json=data)
    assert response.status_code == 201
    assert response.json["agreement_id"] == aa_agreement.id
    assert response.json["status"] == "DRAFT"

    # cleanup
    bli = db_for_aa_agreement.get(AABudgetLineItem, response.json["id"])
    db_for_aa_agreement.delete(bli)
    db_for_aa_agreement.delete(aa_agreement)
    db_for_aa_agreement.commit()


@pytest.mark.usefixtures("app_ctx")
def test_post_aa_budget_line_items_max(db_for_aa_agreement, auth_client, test_can):
    """
    Test creating a budget line item for an AA agreement with all fields filled.
    """
    aa_agreement = AaAgreement(
        name="Test AA Agreement",
        description="Test AA Agreement Description",
        requesting_agency_id=db_for_aa_agreement.scalar(
            select(AgreementAgency.id).where(
                AgreementAgency.name == "Test Requesting Agency"
            )
        ),
        servicing_agency_id=db_for_aa_agreement.scalar(
            select(AgreementAgency.id).where(
                AgreementAgency.name == "Test Servicing Agency"
            )
        ),
        service_requirement_type=ServiceRequirementType.NON_SEVERABLE,
    )

    db_for_aa_agreement.add(aa_agreement)
    db_for_aa_agreement.commit()

    data = {
        "line_description": "LI 1",
        "comments": "blah blah",
        "agreement_id": aa_agreement.id,
        "can_id": test_can.id,
        "amount": 100.12,
        "date_needed": "2043-01-01",
    }
    response = auth_client.post(url_for("api.budget-line-items-group"), json=data)
    assert response.status_code == 201
    assert response.json["line_description"] == "LI 1"
    assert response.json["comments"] == "blah blah"
    assert response.json["agreement_id"] == aa_agreement.id
    assert response.json["can_id"] == test_can.id
    assert response.json["date_needed"] == "2043-01-01"
    assert response.json["amount"] == 100.12
    assert response.json["status"] == "DRAFT"

    # cleanup
    bli = db_for_aa_agreement.get(AABudgetLineItem, response.json["id"])
    db_for_aa_agreement.delete(bli)
    db_for_aa_agreement.delete(aa_agreement)
    db_for_aa_agreement.commit()


@pytest.mark.usefixtures("app_ctx")
def test_put_aa_budget_line_items_min(db_for_aa_agreement, auth_client, test_can):
    """
    Test updating a budget line item for an AA agreement with minimum required fields.
    """
    aa_agreement = AaAgreement(
        name="Test AA Agreement",
        description="Test AA Agreement Description",
        requesting_agency_id=db_for_aa_agreement.scalar(
            select(AgreementAgency.id).where(
                AgreementAgency.name == "Test Requesting Agency"
            )
        ),
        servicing_agency_id=db_for_aa_agreement.scalar(
            select(AgreementAgency.id).where(
                AgreementAgency.name == "Test Servicing Agency"
            )
        ),
        service_requirement_type=ServiceRequirementType.NON_SEVERABLE,
    )

    db_for_aa_agreement.add(aa_agreement)
    db_for_aa_agreement.commit()

    # Create a budget line item
    bli = AABudgetLineItem(
        agreement_id=aa_agreement.id,
        can_id=test_can.id,
        status=BudgetLineItemStatus.DRAFT,
    )
    db_for_aa_agreement.add(bli)
    db_for_aa_agreement.commit()

    data = {
        "agreement_id": aa_agreement.id,
        "status": BudgetLineItemStatus.DRAFT.name,
    }
    response = auth_client.put(
        url_for("api.budget-line-items-item", id=bli.id), json=data
    )
    assert response.status_code == 200
    assert response.json["agreement_id"] == aa_agreement.id
    assert response.json["status"] == "DRAFT"

    # cleanup
    db_for_aa_agreement.delete(bli)
    db_for_aa_agreement.delete(aa_agreement)
    db_for_aa_agreement.commit()


@pytest.mark.usefixtures("app_ctx")
def test_put_aa_budget_line_items_update_status(
    db_for_aa_agreement, auth_client, test_can, loaded_db
):
    """
    Test updating a budget line item status for an AA agreement.

    N.B. Currently a budget line item can only be updated to a status of "PLANNED" when it has other fields set and
    these fields cannot be changed/updated at the same time as the status.
    """
    aa_agreement = AaAgreement(
        name="Test AA Agreement",
        description="Test AA Agreement Description",
        requesting_agency_id=db_for_aa_agreement.scalar(
            select(AgreementAgency.id).where(
                AgreementAgency.name == "Test Requesting Agency"
            )
        ),
        servicing_agency_id=db_for_aa_agreement.scalar(
            select(AgreementAgency.id).where(
                AgreementAgency.name == "Test Servicing Agency"
            )
        ),
        service_requirement_type=ServiceRequirementType.NON_SEVERABLE,
        product_service_code_id=1,
        project_id=db_for_aa_agreement.scalar(
            select(Project.id).where(Project.title == "Test Project for AA Agreement")
        ),
        project_officer_id=db_for_aa_agreement.get(User, 520).id,
        agreement_reason=AgreementReason.NEW_REQ,
    )

    db_for_aa_agreement.add(aa_agreement)
    db_for_aa_agreement.commit()

    sc = ServicesComponent(
        agreement=aa_agreement,
        number=99,
        optional=False,
        description="Test SC description",
        period_start=datetime.date(2024, 1, 1),
        period_end=datetime.date(2024, 6, 30),
    )
    loaded_db.add(sc)
    loaded_db.commit()

    # Create a budget line item
    bli = AABudgetLineItem(
        agreement_id=aa_agreement.id,
        can_id=test_can.id,
        amount=100.12,
        date_needed=datetime.date(2043, 1, 1),
        services_component_id=sc.id,
    )
    db_for_aa_agreement.add(bli)
    db_for_aa_agreement.commit()

    data = {
        "agreement_id": aa_agreement.id,
        "can_id": test_can.id,
        "amount": 100.12,
        "date_needed": "2043-01-01",
        "status": BudgetLineItemStatus.PLANNED.name,
        "requestor_notes": "Test requestor notes",
        "services_component_id": sc.id,
    }
    response = auth_client.put(
        url_for("api.budget-line-items-item", id=bli.id), json=data
    )
    assert response.status_code == 202
    assert response.json["agreement_id"] == aa_agreement.id
    assert response.json["can_id"] == test_can.id
    assert response.json["date_needed"] == "2043-01-01"
    assert response.json["amount"] == 100.12
    assert response.json["status"] == "DRAFT"
    assert response.json["in_review"] is True
    assert (
        response.json["change_requests_in_review"][0]["change_request_type"]
        == "BUDGET_LINE_ITEM_CHANGE_REQUEST"
    )
    assert response.json["change_requests_in_review"][0]["requested_change_data"] == {
        "status": "PLANNED"
    }
    assert response.json["change_requests_in_review"][0]["requested_change_diff"] == {
        "status": {"new": "PLANNED", "old": "DRAFT"}
    }
    assert (
        response.json["change_requests_in_review"][0]["requestor_notes"]
        == "Test requestor notes"
    )

    # cleanup
    db_for_aa_agreement.delete(bli)
    db_for_aa_agreement.delete(aa_agreement)
    loaded_db.delete(sc)
    loaded_db.commit()
    db_for_aa_agreement.commit()


@pytest.mark.usefixtures("app_ctx")
def test_patch_aa_budget_line_items_min(db_for_aa_agreement, auth_client, test_can):
    """
    Test updating a budget line item for an AA agreement with minimum required fields.
    """
    aa_agreement = AaAgreement(
        name="Test AA Agreement",
        description="Test AA Agreement Description",
        requesting_agency_id=db_for_aa_agreement.scalar(
            select(AgreementAgency.id).where(
                AgreementAgency.name == "Test Requesting Agency"
            )
        ),
        servicing_agency_id=db_for_aa_agreement.scalar(
            select(AgreementAgency.id).where(
                AgreementAgency.name == "Test Servicing Agency"
            )
        ),
        service_requirement_type=ServiceRequirementType.NON_SEVERABLE,
    )

    db_for_aa_agreement.add(aa_agreement)
    db_for_aa_agreement.commit()

    # Create a budget line item
    bli = AABudgetLineItem(
        agreement_id=aa_agreement.id,
        can_id=test_can.id,
        status=BudgetLineItemStatus.DRAFT,
    )
    db_for_aa_agreement.add(bli)
    db_for_aa_agreement.commit()

    data = {
        "agreement_id": aa_agreement.id,
        "status": BudgetLineItemStatus.DRAFT.name,
    }
    response = auth_client.patch(
        url_for("api.budget-line-items-item", id=bli.id), json=data
    )
    assert response.status_code == 200
    assert response.json["agreement_id"] == aa_agreement.id
    assert response.json["status"] == "DRAFT"

    # cleanup
    db_for_aa_agreement.delete(bli)
    db_for_aa_agreement.delete(aa_agreement)
    db_for_aa_agreement.commit()


@pytest.mark.usefixtures("app_ctx")
def test_patch_aa_budget_line_items_update_status(
    db_for_aa_agreement, auth_client, test_can, loaded_db
):
    """
    Test updating a budget line item status for an AA agreement.

    N.B. Currently a budget line item can only be updated to a status of "PLANNED" when it has other fields set and
    these fields cannot be changed/updated at the same time as the status.
    """
    aa_agreement = AaAgreement(
        name="Test AA Agreement",
        description="Test AA Agreement Description",
        requesting_agency_id=db_for_aa_agreement.scalar(
            select(AgreementAgency.id).where(
                AgreementAgency.name == "Test Requesting Agency"
            )
        ),
        servicing_agency_id=db_for_aa_agreement.scalar(
            select(AgreementAgency.id).where(
                AgreementAgency.name == "Test Servicing Agency"
            )
        ),
        service_requirement_type=ServiceRequirementType.NON_SEVERABLE,
        product_service_code_id=1,
        project_id=db_for_aa_agreement.scalar(
            select(Project.id).where(Project.title == "Test Project for AA Agreement")
        ),
        project_officer_id=db_for_aa_agreement.get(User, 520).id,
        agreement_reason=AgreementReason.NEW_REQ,
    )

    db_for_aa_agreement.add(aa_agreement)
    db_for_aa_agreement.commit()

    sc = ServicesComponent(
        agreement=aa_agreement,
        number=99,
        optional=False,
        description="Test SC description",
        period_start=datetime.date(2024, 1, 1),
        period_end=datetime.date(2024, 6, 30),
    )
    loaded_db.add(sc)
    loaded_db.commit()

    # Create a budget line item
    bli = AABudgetLineItem(
        agreement_id=aa_agreement.id,
        can_id=test_can.id,
        amount=100.12,
        date_needed=datetime.date(2043, 1, 1),
        services_component_id=sc.id,
    )
    db_for_aa_agreement.add(bli)
    db_for_aa_agreement.commit()

    data = {
        "status": BudgetLineItemStatus.PLANNED.name,
        "requestor_notes": "Test requestor notes",
    }
    response = auth_client.patch(
        url_for("api.budget-line-items-item", id=bli.id), json=data
    )
    assert response.status_code == 202
    assert response.json["agreement_id"] == aa_agreement.id
    assert response.json["can_id"] == test_can.id
    assert response.json["date_needed"] == "2043-01-01"
    assert response.json["amount"] == 100.12
    assert response.json["status"] == "DRAFT"
    assert response.json["in_review"] is True
    assert (
        response.json["change_requests_in_review"][0]["change_request_type"]
        == "BUDGET_LINE_ITEM_CHANGE_REQUEST"
    )
    assert response.json["change_requests_in_review"][0]["requested_change_data"] == {
        "status": "PLANNED"
    }
    assert response.json["change_requests_in_review"][0]["requested_change_diff"] == {
        "status": {"new": "PLANNED", "old": "DRAFT"}
    }
    assert (
        response.json["change_requests_in_review"][0]["requestor_notes"]
        == "Test requestor notes"
    )
    # cleanup
    db_for_aa_agreement.delete(bli)
    db_for_aa_agreement.delete(aa_agreement)
    loaded_db.delete(sc)
    loaded_db.commit()
    db_for_aa_agreement.commit()


@pytest.mark.usefixtures("app_ctx")
def test_put_aa_budget_line_items_max(db_for_aa_agreement, auth_client, test_can):
    """
    Test updating a budget line item for an AA agreement with all fields filled.
    """
    aa_agreement = AaAgreement(
        name="Test AA Agreement",
        description="Test AA Agreement Description",
        requesting_agency_id=db_for_aa_agreement.scalar(
            select(AgreementAgency.id).where(
                AgreementAgency.name == "Test Requesting Agency"
            )
        ),
        servicing_agency_id=db_for_aa_agreement.scalar(
            select(AgreementAgency.id).where(
                AgreementAgency.name == "Test Servicing Agency"
            )
        ),
        service_requirement_type=ServiceRequirementType.NON_SEVERABLE,
    )

    db_for_aa_agreement.add(aa_agreement)
    db_for_aa_agreement.commit()

    # Create a budget line item
    bli = AABudgetLineItem(
        line_description="LI 1",
        comments="blah blah",
        agreement_id=aa_agreement.id,
        can_id=test_can.id,
        amount=100.12,
        status=BudgetLineItemStatus.DRAFT,
        date_needed=datetime.date(2043, 1, 1),
        proc_shop_fee_percentage=1.23,
        created_by=1,
    )
    db_for_aa_agreement.add(bli)
    db_for_aa_agreement.commit()

    data = {
        "line_description": "LI 1 updated",
        "comments": "blah blah updated",
        "agreement_id": aa_agreement.id,
        "can_id": test_can.id,
        "amount": 200.24,
        "date_needed": "2043-02-02",
        "proc_shop_fee_percentage": 2.34,
        "status": BudgetLineItemStatus.DRAFT.name,
    }
    response = auth_client.put(
        url_for("api.budget-line-items-item", id=bli.id), json=data
    )
    assert response.status_code == 200
    assert response.json["line_description"] == "LI 1 updated"
    assert response.json["comments"] == "blah blah updated"
    assert response.json["agreement_id"] == aa_agreement.id
    assert response.json["can_id"] == test_can.id
    assert response.json["date_needed"] == "2043-02-02"
    assert response.json["amount"] == 200.24
    assert response.json["proc_shop_fee_percentage"] == 2.34
    assert response.json["status"] == "DRAFT"
    assert response.json["fees"] == 0.0
    assert response.json["is_obe"] is False
    assert response.json["in_review"] is False
    assert response.json["id"] == bli.id
    assert response.json["budget_line_item_type"] == AgreementType.AA.name

    # cleanup
    db_for_aa_agreement.delete(bli)
    db_for_aa_agreement.delete(aa_agreement)
    db_for_aa_agreement.commit()


@pytest.mark.usefixtures("app_ctx")
def test_patch_aa_budget_line_items_max(db_for_aa_agreement, auth_client, test_can):
    """
    Test updating a budget line item for an AA agreement with all fields filled.
    """
    aa_agreement = AaAgreement(
        name="Test AA Agreement",
        description="Test AA Agreement Description",
        requesting_agency_id=db_for_aa_agreement.scalar(
            select(AgreementAgency.id).where(
                AgreementAgency.name == "Test Requesting Agency"
            )
        ),
        servicing_agency_id=db_for_aa_agreement.scalar(
            select(AgreementAgency.id).where(
                AgreementAgency.name == "Test Servicing Agency"
            )
        ),
        service_requirement_type=ServiceRequirementType.NON_SEVERABLE,
    )

    db_for_aa_agreement.add(aa_agreement)
    db_for_aa_agreement.commit()

    # Create a budget line item
    bli = AABudgetLineItem(
        line_description="LI 1",
        comments="blah blah",
        agreement_id=aa_agreement.id,
        can_id=test_can.id,
        amount=100.12,
        status=BudgetLineItemStatus.DRAFT,
        date_needed=datetime.date(2043, 1, 1),
        proc_shop_fee_percentage=1.23,
        created_by=1,
    )
    db_for_aa_agreement.add(bli)
    db_for_aa_agreement.commit()

    data = {
        "line_description": "LI 1 updated",
        "comments": "blah blah updated",
        "agreement_id": aa_agreement.id,
        "can_id": test_can.id,
        "amount": 200.24,
        "date_needed": "2043-02-02",
        "proc_shop_fee_percentage": 2.34,
    }
    response = auth_client.patch(
        url_for("api.budget-line-items-item", id=bli.id), json=data
    )
    assert response.status_code == 200
    assert response.json["line_description"] == "LI 1 updated"
    assert response.json["comments"] == "blah blah updated"
    assert response.json["agreement_id"] == aa_agreement.id
    assert response.json["can_id"] == test_can.id
    assert response.json["date_needed"] == "2043-02-02"
    assert response.json["amount"] == 200.24
    assert response.json["proc_shop_fee_percentage"] == 2.34
    assert response.json["status"] == "DRAFT"
    assert response.json["fees"] == 0.0
    assert response.json["is_obe"] is False
    assert response.json["in_review"] is False
    assert response.json["id"] == bli.id
    assert response.json["budget_line_item_type"] == AgreementType.AA.name

    # cleanup
    db_for_aa_agreement.delete(bli)
    db_for_aa_agreement.delete(aa_agreement)
    db_for_aa_agreement.commit()


@pytest.mark.usefixtures("app_ctx")
def test_put_aa_budget_line_items_non_draft(
    db_for_aa_agreement, auth_client, test_can, loaded_db
):
    """
    Test updating a budget line item for an AA agreement that is not in DRAFT status generates a change request.
    """
    aa_agreement = AaAgreement(
        name="Test AA Agreement",
        description="Test AA Agreement Description",
        requesting_agency_id=db_for_aa_agreement.scalar(
            select(AgreementAgency.id).where(
                AgreementAgency.name == "Test Requesting Agency"
            )
        ),
        servicing_agency_id=db_for_aa_agreement.scalar(
            select(AgreementAgency.id).where(
                AgreementAgency.name == "Test Servicing Agency"
            )
        ),
        service_requirement_type=ServiceRequirementType.NON_SEVERABLE,
        project_id=db_for_aa_agreement.scalar(
            select(Project.id).where(Project.title == "Test Project for AA Agreement")
        ),
        project_officer_id=db_for_aa_agreement.get(User, 520).id,
        agreement_reason=AgreementReason.NEW_REQ,
        product_service_code_id=1,
    )

    db_for_aa_agreement.add(aa_agreement)
    db_for_aa_agreement.commit()

    sc = ServicesComponent(
        agreement=aa_agreement,
        number=99,
        optional=False,
        description="Test SC description",
        period_start=datetime.date(2024, 1, 1),
        period_end=datetime.date(2024, 6, 30),
    )
    loaded_db.add(sc)
    loaded_db.commit()

    # Create a budget line item
    bli = AABudgetLineItem(
        line_description="LI 1",
        comments="blah blah",
        agreement_id=aa_agreement.id,
        can_id=test_can.id,
        amount=100.12,
        status=BudgetLineItemStatus.PLANNED,
        date_needed=datetime.date(2043, 1, 1),
        proc_shop_fee_percentage=1.23,
        created_by=1,
        services_component_id=sc.id,
    )
    db_for_aa_agreement.add(bli)
    db_for_aa_agreement.commit()

    data = {
        "line_description": "LI 1 updated",
        "comments": "blah blah updated",
        "agreement_id": aa_agreement.id,
        "can_id": test_can.id,
        "amount": 200.24,
        "date_needed": "2043-02-02",
        "proc_shop_fee_percentage": 2.34,
        "services_component_id": sc.id,
    }
    response = auth_client.put(
        url_for("api.budget-line-items-item", id=bli.id), json=data
    )
    assert response.status_code == 202
    assert response.json["status"] == "PLANNED"
    assert response.json["in_review"] is True
    assert len(response.json["change_requests_in_review"]) == 2
    assert (
        response.json["change_requests_in_review"][0]["change_request_type"]
        == ChangeRequestType.BUDGET_LINE_ITEM_CHANGE_REQUEST.name
    )
    assert (
        response.json["change_requests_in_review"][1]["change_request_type"]
        == ChangeRequestType.BUDGET_LINE_ITEM_CHANGE_REQUEST.name
    )
    assert any(
        "date_needed" in change_request["requested_change_data"]
        for change_request in response.json["change_requests_in_review"]
    )
    assert any(
        "amount" in change_request["requested_change_data"]
        for change_request in response.json["change_requests_in_review"]
    )

    # cleanup
    db_for_aa_agreement.delete(bli)
    db_for_aa_agreement.delete(aa_agreement)
    loaded_db.delete(sc)
    loaded_db.commit()
    db_for_aa_agreement.commit()


@pytest.mark.usefixtures("app_ctx")
def test_patch_aa_budget_line_items_non_draft(
    db_for_aa_agreement, auth_client, test_can, loaded_db
):
    """
    Test updating a budget line item for an AA agreement that is not in DRAFT status generates a change request.
    """
    aa_agreement = AaAgreement(
        name="Test AA Agreement",
        description="Test AA Agreement Description",
        requesting_agency_id=db_for_aa_agreement.scalar(
            select(AgreementAgency.id).where(
                AgreementAgency.name == "Test Requesting Agency"
            )
        ),
        servicing_agency_id=db_for_aa_agreement.scalar(
            select(AgreementAgency.id).where(
                AgreementAgency.name == "Test Servicing Agency"
            )
        ),
        service_requirement_type=ServiceRequirementType.NON_SEVERABLE,
        project_id=db_for_aa_agreement.scalar(
            select(Project.id).where(Project.title == "Test Project for AA Agreement")
        ),
        project_officer_id=db_for_aa_agreement.get(User, 520).id,
        agreement_reason=AgreementReason.NEW_REQ,
        product_service_code_id=1,
    )

    db_for_aa_agreement.add(aa_agreement)
    db_for_aa_agreement.commit()

    sc = ServicesComponent(
        agreement=aa_agreement,
        number=99,
        optional=False,
        description="Test SC description",
        period_start=datetime.date(2024, 1, 1),
        period_end=datetime.date(2024, 6, 30),
    )
    loaded_db.add(sc)
    loaded_db.commit()

    # Create a budget line item
    bli = AABudgetLineItem(
        line_description="LI 1",
        comments="blah blah",
        agreement_id=aa_agreement.id,
        can_id=test_can.id,
        amount=100.12,
        status=BudgetLineItemStatus.PLANNED,
        services_component_id=sc.id,
        date_needed=datetime.date(2043, 1, 1),
        proc_shop_fee_percentage=1.23,
        created_by=1,
    )
    db_for_aa_agreement.add(bli)
    db_for_aa_agreement.commit()

    data = {
        "amount": 200.24,
        "date_needed": "2043-02-02",
    }
    response = auth_client.patch(
        url_for("api.budget-line-items-item", id=bli.id), json=data
    )
    assert response.status_code == 202
    assert response.json["status"] == "PLANNED"
    assert response.json["in_review"] is True
    assert len(response.json["change_requests_in_review"]) == 2
    assert (
        response.json["change_requests_in_review"][0]["change_request_type"]
        == ChangeRequestType.BUDGET_LINE_ITEM_CHANGE_REQUEST.name
    )
    assert (
        response.json["change_requests_in_review"][1]["change_request_type"]
        == ChangeRequestType.BUDGET_LINE_ITEM_CHANGE_REQUEST.name
    )
    assert any(
        "date_needed" in change_request["requested_change_data"]
        for change_request in response.json["change_requests_in_review"]
    )
    assert any(
        "amount" in change_request["requested_change_data"]
        for change_request in response.json["change_requests_in_review"]
    )

    # cleanup
    db_for_aa_agreement.delete(bli)
    db_for_aa_agreement.delete(aa_agreement)
    loaded_db.delete(sc)
    loaded_db.commit()
    db_for_aa_agreement.commit()


def test_get_aa_budget_line_item_by_id(auth_client, db_for_aa_agreement, test_can):
    """
    Test retrieving a budget line item for an AA agreement by ID.
    """
    aa_agreement = AaAgreement(
        name="Test AA Agreement",
        description="Test AA Agreement Description",
        requesting_agency_id=db_for_aa_agreement.scalar(
            select(AgreementAgency.id).where(
                AgreementAgency.name == "Test Requesting Agency"
            )
        ),
        servicing_agency_id=db_for_aa_agreement.scalar(
            select(AgreementAgency.id).where(
                AgreementAgency.name == "Test Servicing Agency"
            )
        ),
        service_requirement_type=ServiceRequirementType.NON_SEVERABLE,
    )

    db_for_aa_agreement.add(aa_agreement)
    db_for_aa_agreement.commit()

    bli = AABudgetLineItem(
        agreement_id=aa_agreement.id,
        can_id=test_can.id,
        status=BudgetLineItemStatus.DRAFT,
        line_description="Test Line Item",
        comments="Test Comments",
        amount=100.00,
        date_needed=datetime.date(2043, 1, 1),
        proc_shop_fee_percentage=0.0,
    )
    db_for_aa_agreement.add(bli)
    db_for_aa_agreement.commit()

    response = auth_client.get(url_for("api.budget-line-items-item", id=bli.id))
    assert response.status_code == 200
    assert response.json["agreement_id"] == aa_agreement.id
    assert response.json["status"] == BudgetLineItemStatus.DRAFT.name
    assert response.json["can_id"] == test_can.id
    assert response.json["budget_line_item_type"] == AgreementType.AA.name
    assert response.json["line_description"] == "Test Line Item"
    assert response.json["comments"] == "Test Comments"
    assert response.json["amount"] == 100.00
    assert response.json["is_obe"] is False
    assert response.json["date_needed"] == "2043-01-01"
    assert response.json["proc_shop_fee_percentage"] == 0.0
    assert response.json["procurement_shop_fee_id"] is None

    # cleanup
    db_for_aa_agreement.delete(bli)
    db_for_aa_agreement.delete(aa_agreement)
    db_for_aa_agreement.commit()


def test_get_aa_budget_lines(auth_client, db_for_aa_agreement, test_can):
    """
    Test retrieving all budget line items for an AA agreement.
    """
    aa_agreement = AaAgreement(
        name="Test AA Agreement",
        description="Test AA Agreement Description",
        requesting_agency_id=db_for_aa_agreement.scalar(
            select(AgreementAgency.id).where(
                AgreementAgency.name == "Test Requesting Agency"
            )
        ),
        servicing_agency_id=db_for_aa_agreement.scalar(
            select(AgreementAgency.id).where(
                AgreementAgency.name == "Test Servicing Agency"
            )
        ),
        service_requirement_type=ServiceRequirementType.NON_SEVERABLE,
    )

    db_for_aa_agreement.add(aa_agreement)
    db_for_aa_agreement.commit()

    bli1 = AABudgetLineItem(
        agreement_id=aa_agreement.id,
        can_id=test_can.id,
        status=BudgetLineItemStatus.DRAFT,
        line_description="Test Line Item 1",
        comments="Test Comments 1",
        amount=100.00,
        date_needed=datetime.date(2043, 1, 1),
        proc_shop_fee_percentage=0.0,
    )

    bli2 = AABudgetLineItem(
        agreement_id=aa_agreement.id,
        can_id=test_can.id,
        status=BudgetLineItemStatus.DRAFT,
        line_description="Test Line Item 2",
        comments="Test Comments 2",
        amount=200.00,
        date_needed=datetime.date(2043, 2, 1),
        proc_shop_fee_percentage=0.0,
    )

    db_for_aa_agreement.add(bli1)
    db_for_aa_agreement.add(bli2)
    db_for_aa_agreement.commit()

    response = auth_client.get(
        url_for("api.budget-line-items-group"),
        query_string={"agreement_id": aa_agreement.id},
    )
    assert response.status_code == 200
    assert len(response.json) == 2
    assert response.json[0]["agreement_id"] == aa_agreement.id
    assert response.json[0]["status"] == BudgetLineItemStatus.DRAFT.name
    assert response.json[0]["can_id"] == test_can.id
    assert response.json[0]["budget_line_item_type"] == AgreementType.AA.name
    assert response.json[0]["line_description"] == "Test Line Item 1"
    assert response.json[0]["comments"] == "Test Comments 1"
    assert response.json[0]["amount"] == 100.00
    assert response.json[0]["is_obe"] is False
    assert response.json[0]["date_needed"] == "2043-01-01"
    assert response.json[0]["proc_shop_fee_percentage"] == 0.0
    assert response.json[0]["procurement_shop_fee_id"] is None

    # cleanup
    db_for_aa_agreement.delete(bli1)
    db_for_aa_agreement.delete(bli2)
    db_for_aa_agreement.delete(aa_agreement)
    db_for_aa_agreement.commit()


def test_bli_returns_project_title(auth_client):
    response = auth_client.get("/api/v1/budget-line-items/")
    assert response.status_code == 200
    assert isinstance(response.json, list)
    assert len(response.json) > 0

    for bli in response.json:
        agreement = bli.get("agreement")

        if agreement is None:
            # Skip BLIs that don't have an agreement
            continue

        project = agreement.get("project")

        if not project:
            continue  # Skip if agreement has no project

        project = agreement.get("project")
        title = project.get("title")
        assert (
            isinstance(title, str) and title.strip()
        ), "Project title must be a non-empty string"


def test_bli_by_id_returns_correct_project_title(auth_client, loaded_db):
    stmt = (
        select(BudgetLineItem)
        .join(Agreement, BudgetLineItem.agreement_id == Agreement.id)
        .join(Project, Agreement.project_id == Project.id)
        .where(BudgetLineItem.agreement_id.isnot(None))
    )
    bli = loaded_db.scalars(stmt).first()
    assert (
        bli is not None
    ), "No BLI with an agreement and project found in the database."
    response = auth_client.get(f"/api/v1/budget-line-items/{bli.id}")
    assert response.status_code == 200
    assert "agreement" in response.json
    agreement = response.json["agreement"]
    assert agreement is not None
    assert "project" in agreement
    project = agreement["project"]
    assert project is not None
    title = project.get("title")
    assert (
        isinstance(title, str) and title.strip()
    ), "Project title must be a non-empty string"
    assert bli.agreement.project.title == title


@pytest.mark.usefixtures("app_ctx", "loaded_db")
@pytest.mark.parametrize(
    "bli_status",
    [
        BudgetLineItemStatus.DRAFT,
        BudgetLineItemStatus.PLANNED,
        BudgetLineItemStatus.IN_EXECUTION,
        BudgetLineItemStatus.OBLIGATED,
    ],
)
def test_user_unset_can_in_contract_bli(
    loaded_db, bli_status, auth_client, test_cans, test_project, test_admin_user
):
    agreement = ContractAgreement(
        agreement_type=AgreementType.CONTRACT,
        name=f"{bli_status} BLI Agreement",
        nick_name=f"{bli_status}",
        description=f"Agreement with {bli_status} BLI",
        project_id=test_project.id,
        product_service_code_id=loaded_db.get(ProductServiceCode, 1).id,
        awarding_entity_id=loaded_db.get(ProcurementShop, 1).id,
        agreement_reason=AgreementReason.NEW_REQ,
        project_officer_id=test_admin_user.id,
    )
    loaded_db.add(agreement)
    loaded_db.commit()

    test_can = test_cans[0]

    bli = ContractBudgetLineItem(
        line_description=f"{bli_status} BLI",
        agreement_id=agreement.id,
        date_needed=datetime.datetime.now() + datetime.timedelta(days=1),
        can_id=test_can.id,
        status=bli_status,
        amount=5000,
    )
    loaded_db.add(bli)
    loaded_db.commit()

    response = auth_client.patch(
        url_for("api.budget-line-items-item", id=bli.id), json={"can_id": None}
    )

    if bli_status == BudgetLineItemStatus.DRAFT:  # CANs can be unset within draft BLIs
        assert (
            response.status_code == 200
        ), f"User should be able to unset the CAN in {bli_status} bli."
    else:
        assert (
            response.status_code == 400
        ), f"User should not be able to unset the CAN in {bli_status} bli."

    # Delete created test objects
    loaded_db.delete(bli)
    loaded_db.delete(agreement)

    # Test data should be fully removed from DB
    loaded_db.commit()


@pytest.mark.usefixtures("app_ctx", "loaded_db")
@pytest.mark.parametrize(
    "bli_status",
    [
        BudgetLineItemStatus.DRAFT,
        BudgetLineItemStatus.PLANNED,
        BudgetLineItemStatus.IN_EXECUTION,
        BudgetLineItemStatus.OBLIGATED,
    ],
)
def test_user_change_can_in_contract_bli(
    loaded_db, bli_status, auth_client, test_cans, test_project, test_admin_user
):
    agreement = ContractAgreement(
        agreement_type=AgreementType.CONTRACT,
        name=f"{bli_status} BLI Agreement",
        nick_name=f"{bli_status}",
        description=f"Agreement with CR for {bli_status} BLI",
        project_id=test_project.id,
        product_service_code_id=loaded_db.get(ProductServiceCode, 1).id,
        awarding_entity_id=loaded_db.get(ProcurementShop, 1).id,
        agreement_reason=AgreementReason.NEW_REQ,
        project_officer_id=test_admin_user.id,
    )
    loaded_db.add(agreement)
    loaded_db.commit()

    test_can = test_cans[0]

    sc = ServicesComponent(
        agreement=agreement,
        number=99,
        optional=False,
        description="Test SC description",
        period_start=datetime.date(2024, 1, 1),
        period_end=datetime.date(2024, 6, 30),
    )
    loaded_db.add(sc)
    loaded_db.commit()

    bli = ContractBudgetLineItem(
        line_description=f"{bli_status} BLI",
        agreement_id=agreement.id,
        date_needed=datetime.datetime.now() + datetime.timedelta(days=1),
        can_id=test_can.id,
        status=bli_status,
        amount=5000,
        services_component_id=agreement.awarding_entity_id,
    )
    loaded_db.add(bli)
    loaded_db.commit()

    assert bli.in_review is False
    assert (
        bli.change_requests_in_review is None
    ), f"{bli_status} BLI should not have any CR in review initially"

    response = auth_client.patch(
        url_for("api.budget-line-items-item", id=bli.id),
        json={"can_id": test_cans[1].id},
    )

    if bli_status == BudgetLineItemStatus.DRAFT:
        assert (
            response.status_code == 200
        ), f"User should be able to change the CAN in {bli_status} bli."
    elif bli_status == BudgetLineItemStatus.PLANNED:
        assert (
            response.status_code == 202
        ), f"User should be able to change the CAN in {bli_status} bli."
        assert bli.in_review is True
        assert (
            len(bli.change_requests_in_review) == 1
        ), "BLI should have one CR in review"
    else:
        assert (
            response.status_code == 400
        ), f"User should not be able to change the CAN in {bli_status} bli."

    # Delete created test objects
    loaded_db.delete(bli)
    loaded_db.delete(agreement)

    # Test data should be fully removed from DB
    loaded_db.commit()


def test_get_budget_line_items_default_pagination(auth_client):
    """
    Test retrieving budget line items with default pagination.
    """
    response = auth_client.get(url_for("api.budget-line-items-group"))
    assert response.status_code == 200

    # determine the default limit and offset from the schema
    schema = QueryParametersSchema()
    params = schema.load({})

    assert response.json[0]["_meta"]["limit"] == params["limit"][0]
    assert response.json[0]["_meta"]["offset"] == params["offset"][0]
    assert len(response.json) <= params["limit"][0]


def test_get_budget_line_items_max_limit(auth_client):
    """
    Test retrieving budget line items with maximum limit.
    """
    max_limit = 50  # assuming 50 is the maximum limit set in the schema
    response = auth_client.get(url_for("api.budget-line-items-group"), query_string={"limit": max_limit + 1})
    assert response.status_code == 400<|MERGE_RESOLUTION|>--- conflicted
+++ resolved
@@ -191,15 +191,12 @@
         query_string={"can_id": 500, "enable_obe": True},
     )
     assert response.status_code == 200
-<<<<<<< HEAD
     result = loaded_db.scalars(select(BudgetLineItem).where(BudgetLineItem.can_id == 500)).all()
     assert response.json[0]["_meta"]["total_count"] == len(result)
-=======
     result = loaded_db.scalars(
         select(BudgetLineItem).where(BudgetLineItem.can_id == 500)
     ).all()
     assert len(response.json) == len(result)
->>>>>>> 4ee020d5
     for item in response.json:
         assert item["can_id"] == 500
 
@@ -213,15 +210,8 @@
     )
     assert response.status_code == 200
 
-<<<<<<< HEAD
     result = loaded_db.scalars(select(BudgetLineItem).where(BudgetLineItem.agreement_id == 1)).all()
     assert response.json[0]["_meta"]["total_count"] == len(result)
-=======
-    result = loaded_db.scalars(
-        select(BudgetLineItem).where(BudgetLineItem.agreement_id == 1)
-    ).all()
-    assert len(response.json) == len(result)
->>>>>>> 4ee020d5
 
     for item in response.json:
         assert item["agreement_id"] == 1
@@ -235,20 +225,11 @@
 @pytest.mark.usefixtures("app_ctx")
 @pytest.mark.usefixtures("loaded_db")
 def test_get_budget_line_items_list_by_status(auth_client, loaded_db):
-    response = auth_client.get(
-        url_for("api.budget-line-items-group"), query_string={"status": "IN_EXECUTION"}
-    )
-    assert response.status_code == 200
-
-<<<<<<< HEAD
+    response = auth_client.get(url_for("api.budget-line-items-group"), query_string={"status": "IN_EXECUTION"})
+    assert response.status_code == 200
+
     result = loaded_db.scalars(select(BudgetLineItem).where(BudgetLineItem.status == "IN_EXECUTION")).all()
     assert response.json[0]["_meta"]["total_count"] == len(result)
-=======
-    result = loaded_db.scalars(
-        select(BudgetLineItem).where(BudgetLineItem.status == "IN_EXECUTION")
-    ).all()
-    assert len(response.json) == len(result)
->>>>>>> 4ee020d5
 
     for item in response.json:
         assert item["status"] == "IN_EXECUTION"
