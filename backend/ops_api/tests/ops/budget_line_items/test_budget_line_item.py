--- conflicted
+++ resolved
@@ -8,14 +8,6 @@
 
 from models import (
     CAN,
-<<<<<<< HEAD
-    Agreement,
-    BudgetLineItem,
-    BudgetLineItemStatus,
-    ContractBudgetLineItem,
-    Project,
-    ServicesComponent,
-=======
     AaAgreement,
     AABudgetLineItem,
     Agreement,
@@ -31,7 +23,6 @@
     ServiceRequirementType,
     ServicesComponent,
     User,
->>>>>>> df8247f0
 )
 
 
@@ -1593,51 +1584,6 @@
         assert item["is_obe"] is True
 
 
-<<<<<<< HEAD
-def test_bli_returns_project_title(auth_client):
-    response = auth_client.get("/api/v1/budget-line-items/")
-    assert response.status_code == 200
-    assert isinstance(response.json, list)
-    assert len(response.json) > 0
-
-    for bli in response.json:
-        agreement = bli.get("agreement")
-
-        if agreement is None:
-            # Skip BLIs that don't have an agreement
-            continue
-
-        project = agreement.get("project")
-
-        if not project:
-            continue  # Skip if agreement has no project
-
-        project = agreement.get("project")
-        title = project.get("title")
-        assert isinstance(title, str) and title.strip(), "Project title must be a non-empty string"
-
-
-def test_bli_by_id_returns_correct_project_title(auth_client, loaded_db):
-    stmt = (
-        select(BudgetLineItem)
-        .join(Agreement, BudgetLineItem.agreement_id == Agreement.id)
-        .join(Project, Agreement.project_id == Project.id)
-        .where(BudgetLineItem.agreement_id.isnot(None))
-    )
-    bli = loaded_db.scalars(stmt).first()
-    assert bli is not None, "No BLI with an agreement and project found in the database."
-    response = auth_client.get(f"/api/v1/budget-line-items/{bli.id}")
-    assert response.status_code == 200
-    assert "agreement" in response.json
-    agreement = response.json["agreement"]
-    assert agreement is not None
-    assert "project" in agreement
-    project = agreement["project"]
-    assert project is not None
-    title = project.get("title")
-    assert isinstance(title, str) and title.strip(), "Project title must be a non-empty string"
-    assert bli.agreement.project.title == title
-=======
 @pytest.mark.usefixtures("app_ctx")
 def test_post_aa_budget_line_items_min(db_for_aa_agreement, auth_client, test_can):
     """
@@ -2352,4 +2298,48 @@
     db_for_aa_agreement.delete(bli2)
     db_for_aa_agreement.delete(aa_agreement)
     db_for_aa_agreement.commit()
->>>>>>> df8247f0
+
+
+def test_bli_returns_project_title(auth_client):
+    response = auth_client.get("/api/v1/budget-line-items/")
+    assert response.status_code == 200
+    assert isinstance(response.json, list)
+    assert len(response.json) > 0
+
+    for bli in response.json:
+        agreement = bli.get("agreement")
+
+        if agreement is None:
+            # Skip BLIs that don't have an agreement
+            continue
+
+        project = agreement.get("project")
+
+        if not project:
+            continue  # Skip if agreement has no project
+
+        project = agreement.get("project")
+        title = project.get("title")
+        assert isinstance(title, str) and title.strip(), "Project title must be a non-empty string"
+
+
+def test_bli_by_id_returns_correct_project_title(auth_client, loaded_db):
+    stmt = (
+        select(BudgetLineItem)
+        .join(Agreement, BudgetLineItem.agreement_id == Agreement.id)
+        .join(Project, Agreement.project_id == Project.id)
+        .where(BudgetLineItem.agreement_id.isnot(None))
+    )
+    bli = loaded_db.scalars(stmt).first()
+    assert bli is not None, "No BLI with an agreement and project found in the database."
+    response = auth_client.get(f"/api/v1/budget-line-items/{bli.id}")
+    assert response.status_code == 200
+    assert "agreement" in response.json
+    agreement = response.json["agreement"]
+    assert agreement is not None
+    assert "project" in agreement
+    project = agreement["project"]
+    assert project is not None
+    title = project.get("title")
+    assert isinstance(title, str) and title.strip(), "Project title must be a non-empty string"
+    assert bli.agreement.project.title == title