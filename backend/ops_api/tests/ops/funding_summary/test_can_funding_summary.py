--- conflicted
+++ resolved
@@ -1,7 +1,4 @@
-<<<<<<< HEAD
 from datetime import datetime
-=======
->>>>>>> 3e5889f3
 from decimal import Decimal
 
 import pytest
