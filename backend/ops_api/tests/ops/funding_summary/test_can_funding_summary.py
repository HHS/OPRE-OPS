--- conflicted
+++ resolved
@@ -12,17 +12,12 @@
     can = loaded_db.session.get(CAN, 1)
     result = get_can_funding_summary(can)
 
-<<<<<<< HEAD
-    assert get_can_funding_summary(can) == {
-        "available_funding": Decimal("-860000.00"),
-=======
     # Remove these because they are set according to when the test was run
     del result["can"]["created_on"]
     del result["can"]["updated_on"]
 
     assert result == {
         "available_funding": "-860000.00",
->>>>>>> 825207ac
         "can": {
             "appropriation_date": None,
             "appropriation_term": 1,
@@ -60,13 +55,8 @@
     del result["can"]["created_on"]
     del result["can"]["updated_on"]
 
-<<<<<<< HEAD
-    assert get_can_funding_summary(can, 2023) == {
-        "available_funding": Decimal("-860000.00"),
-=======
     assert result == {
         "available_funding": "-860000.00",
->>>>>>> 825207ac
         "can": {
             "appropriation_date": None,
             "appropriation_term": 1,
