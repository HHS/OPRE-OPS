from decimal import Decimal
from typing import Type
from unittest.mock import MagicMock

import pytest
from flask.testing import FlaskClient

from models.cans import CAN, CANMethodOfTransfer
from ops_api.ops.utils.cans import (
    aggregate_funding_summaries,
    filter_by_attribute,
    filter_by_fiscal_year_budget,
    get_can_funding_summary,
    get_filtered_cans,
    get_nested_attribute,
)
from ops_api.tests.utils import remove_keys


class DummyObject:
    def __init__(self):
        self.nested = DummyNestedObject()


class DummyNestedObject:
    def __init__(self):
        self.value = "test_value"


def test_can_get_can_funding_summary_filter_fy_budget_400(auth_client: FlaskClient):
    query_params = f"can_ids={0}&fy_budget=0"
    response = auth_client.get(f"/api/v1/can-funding-summary?{query_params}")
    assert response.status_code == 400
    assert response.json["Error"] == "'fy_budget' must be two integers for min and max budget values."


def test_can_get_can_funding_summary_fy_budget(auth_client: FlaskClient):
    query_params = f"can_ids={0}&fy_budget=0&fy_budget=1000000"
    response = auth_client.get(f"/api/v1/can-funding-summary?{query_params}")
    assert response.status_code == 200
    assert len(response.json["cans"]) == 5


def test_can_get_can_funding_summary_duplicate_transfer(auth_client: FlaskClient):
    query_params = f"can_ids={0}&fiscal_year=2023&transfer=MOU&transfer=MOU"
    response = auth_client.get(f"/api/v1/can-funding-summary?{query_params}")
    assert response.status_code == 200
    assert len(response.json["cans"]) == 0


def test_can_get_can_funding_summary_cost_share_transfer(auth_client: FlaskClient):
    query_params = f"can_ids={0}&fiscal_year=2023&transfer=COST_SHARE"

    response = auth_client.get(f"/api/v1/can-funding-summary?{query_params}")

    assert response.status_code == 200
    assert len(response.json["cans"]) == 0
    assert response.json["expected_funding"] == 0.0
    assert response.json["received_funding"] == 0.0
    assert response.json["total_funding"] == 0.0


def test_can_get_can_funding_summary_invalid_transfer(auth_client: FlaskClient):
    query_params = f"can_ids={0}&fiscal_year=2023&transfer=INVALID"
    response = auth_client.get(f"/api/v1/can-funding-summary?{query_params}")
    assert response.status_code == 400
    assert response.json["Error"] == "Invalid 'transfer' value. Must be one of: DIRECT, COST_SHARE, IAA, IDDA, OTHER."


def test_can_get_can_funding_summary_mou_transfer(auth_client: FlaskClient):
    query_params = f"can_ids={0}&fiscal_year=2023&transfer=MOU"
    response = auth_client.get(f"/api/v1/can-funding-summary?{query_params}")
    assert response.status_code == 200
    assert len(response.json["cans"]) == 0


def test_can_get_can_funding_summary_all_cans_fiscal_year_match(auth_client: FlaskClient) -> None:
    query_params = f"can_ids={0}&fiscal_year=2023"

    response = auth_client.get(f"/api/v1/can-funding-summary?{query_params}")

    assert response.status_code == 200
    assert len(response.json["cans"]) == 11


def test_can_get_can_funding_summary_all_cans_no_fiscal_year_match(
    auth_client: FlaskClient, test_cans: list[Type[CAN]]
) -> None:
    query_params = f"can_ids={0}&fiscal_year=2025"

    response = auth_client.get(f"/api/v1/can-funding-summary?{query_params}")

    assert response.status_code == 200
    assert len(response.json["cans"]) == 0
    assert response.json["available_funding"] == 0.0
    assert response.json["carry_forward_funding"] == 0.0
    assert response.json["expected_funding"] == 0.0
    assert response.json["in_draft_funding"] == 0.0
    assert response.json["in_execution_funding"] == 0.0
    assert response.json["new_funding"] == 0.0
    assert response.json["obligated_funding"] == 0.0
    assert response.json["planned_funding"] == 0.0
    assert response.json["received_funding"] == 0.0
    assert response.json["total_funding"] == 0.0


@pytest.mark.usefixtures("app_ctx")
def test_get_can_funding_summary_no_fiscal_year(loaded_db, test_can) -> None:
    result = get_can_funding_summary(test_can)

    # Remove these because they are set according to when the test was run
    remove_keys(result, ["created_on", "updated_on", "versions"])

    assert result == {
        "available_funding": Decimal("-860000.00"),
        "cans": [
            {
                "can": {
                    "active_period": 1,
                    "appropriation_date": 2023,
                    "budget_line_items": [15008],
                    "created_by": None,
                    "created_by_user": None,
                    "description": "Healthy Marriages Responsible Fatherhood - OPRE",
                    "display_name": "G99HRF2",
                    "expiration_date": 2024,
                    "funding_budgets": [
                        {
                            "budget": "1140000.0",
                            "can": 500,
                            "can_id": 500,
                            "created_by": None,
                            "created_by_user": None,
                            "display_name": "CANFundingBudget#1",
                            "fiscal_year": 2023,
                            "id": 1,
                            "notes": None,
                            "updated_by": None,
                            "updated_by_user": None,
                        }
                    ],
                    "funding_details": {
                        "allotment": None,
                        "allowance": None,
                        "appropriation": None,
                        "created_by": None,
                        "created_by_user": None,
                        "display_name": "CANFundingDetails#1",
                        "fiscal_year": 2023,
                        "fund_code": "AAXXXX20231DAD",
                        "funding_partner": None,
                        "funding_source": "OPRE",
                        "id": 1,
                        "method_of_transfer": "DIRECT",
                        "sub_allowance": None,
                        "updated_by": None,
                        "updated_by_user": None,
                    },
                    "funding_details_id": 1,
                    "funding_received": [
                        {
                            "can": 500,
                            "can_id": 500,
                            "created_by": None,
                            "created_by_user": None,
                            "display_name": "CANFundingReceived#500",
                            "fiscal_year": 2023,
                            "funding": "880000.0",
                            "id": 500,
                            "notes": None,
                            "updated_by": None,
                            "updated_by_user": None,
                        }
                    ],
                    "id": 500,
                    "nick_name": "HMRF-OPRE",
                    "number": "G99HRF2",
                    "portfolio": 6,
                    "portfolio_id": 6,
                    "projects": [1000],
                    "updated_by": None,
                    "updated_by_user": None,
                },
                "carry_forward_label": " Carry-Forward",
                "expiration_date": "10/01/2024",
            }
        ],
        "carry_forward_funding": Decimal("-860000.00"),
        "expected_funding": Decimal("260000.0"),
        "in_draft_funding": 0,
        "in_execution_funding": Decimal("2000000.00"),
        "new_funding": Decimal("1140000.0"),
        "obligated_funding": 0,
        "planned_funding": 0,
        "received_funding": Decimal("880000.0"),
        "total_funding": Decimal("1140000.0"),
    }


@pytest.mark.usefixtures("app_ctx")
@pytest.mark.usefixtures("loaded_db")
def test_get_can_funding_summary_with_fiscal_year(loaded_db, test_can) -> None:
    result = get_can_funding_summary(test_can, 2023)

    # Remove these because they are set according to when the test was run
    remove_keys(result, ["created_on", "updated_on", "versions"])

    assert result == {
        "available_funding": Decimal("1140000.0"),
        "cans": [
            {
                "can": {
                    "active_period": 1,
                    "appropriation_date": 2023,
                    "budget_line_items": [15008],
                    "created_by": None,
                    "created_by_user": None,
                    "description": "Healthy Marriages Responsible Fatherhood - OPRE",
                    "display_name": "G99HRF2",
                    "expiration_date": 2024,
                    "funding_budgets": [
                        {
                            "budget": "1140000.0",
                            "can": 500,
                            "can_id": 500,
                            "created_by": None,
                            "created_by_user": None,
                            "display_name": "CANFundingBudget#1",
                            "fiscal_year": 2023,
                            "id": 1,
                            "notes": None,
                            "updated_by": None,
                            "updated_by_user": None,
                        }
                    ],
                    "funding_details": {
                        "allotment": None,
                        "allowance": None,
                        "appropriation": None,
                        "created_by": None,
                        "created_by_user": None,
                        "display_name": "CANFundingDetails#1",
                        "fiscal_year": 2023,
                        "fund_code": "AAXXXX20231DAD",
                        "funding_partner": None,
                        "funding_source": "OPRE",
                        "id": 1,
                        "method_of_transfer": "DIRECT",
                        "sub_allowance": None,
                        "updated_by": None,
                        "updated_by_user": None,
                    },
                    "funding_details_id": 1,
                    "funding_received": [
                        {
                            "can": 500,
                            "can_id": 500,
                            "created_by": None,
                            "created_by_user": None,
                            "display_name": "CANFundingReceived#500",
                            "fiscal_year": 2023,
                            "funding": "880000.0",
                            "id": 500,
                            "notes": None,
                            "updated_by": None,
                            "updated_by_user": None,
                        }
                    ],
                    "id": 500,
                    "nick_name": "HMRF-OPRE",
                    "number": "G99HRF2",
                    "portfolio": 6,
                    "portfolio_id": 6,
                    "projects": [1000],
                    "updated_by": None,
                    "updated_by_user": None,
                },
                "carry_forward_label": " Carry-Forward",
                "expiration_date": "10/01/2024",
            }
        ],
<<<<<<< HEAD
        "carry_forward_funding": 0,
        "in_draft_funding": 0,
=======
        "carry_forward_funding": Decimal("1140000.0"),
        "in_draft_funding": Decimal("0.0"),
>>>>>>> c3c8250c
        "expected_funding": Decimal("260000.0"),
        "in_execution_funding": 0,
        "obligated_funding": 0,
        "planned_funding": 0,
        "received_funding": Decimal("880000.0"),
        "total_funding": Decimal("1140000.0"),
        "new_funding": Decimal("1140000.0") - 0,
    }


def test_can_get_can_funding_summary(auth_client: FlaskClient, test_can: CAN) -> None:
    query_params = f"can_ids={test_can.id}"

    response = auth_client.get(f"/api/v1/can-funding-summary?{query_params}")

    assert response.status_code == 200
    assert response.json["cans"][0]["can"]["id"] == test_can.id
    assert "new_funding" in response.json
    assert isinstance(response.json["new_funding"], float)
    assert "expiration_date" in response.json["cans"][0]
    assert "carry_forward_label" in response.json["cans"][0]


def test_cans_get_can_funding_summary(auth_client: FlaskClient, test_cans: list[Type[CAN]]) -> None:
    url = f"/api/v1/can-funding-summary?can_ids={test_cans[0].id}&can_ids={test_cans[1].id}"

    response = auth_client.get(url)

    available_funding = response.json["available_funding"]
    carry_forward_funding = response.json["carry_forward_funding"]

    assert response.status_code == 200
    assert len(response.json["cans"]) == 2

<<<<<<< HEAD
    assert available_funding == 3340000.00
    assert carry_forward_funding == 10000000.0
    assert response.json["new_funding"] == 1340000.0
=======
    assert available_funding == "3340000.00"
    assert carry_forward_funding == "3340000.00"
    assert response.json["new_funding"] == "1340000.0"
>>>>>>> c3c8250c


def test_can_get_can_funding_summary_filter(auth_client: FlaskClient, test_cans: list[Type[CAN]]) -> None:
    url = f"/api/v1/can-funding-summary?" f"can_ids={test_cans[0].id}&can_ids={test_cans[1].id}&" f"active_period=1"

    response = auth_client.get(url)

    assert response.status_code == 200
    assert len(response.json["cans"]) == 1
    assert response.json["cans"][0]["can"]["active_period"] == 1


def test_can_get_can_funding_summary_transfer_filter(auth_client: FlaskClient) -> None:
    url = "/api/v1/can-funding-summary?can_ids=0&fiscal_year=2023&transfer=DIRECT"

    response = auth_client.get(url)

    assert response.status_code == 200
    assert len(response.json["cans"]) == 6
    assert response.json["expected_funding"] == 4520000.0
    assert response.json["received_funding"] == 8760000.0
    assert response.json["total_funding"] == 13280000.0


def test_can_get_can_funding_summary_complete_filter(auth_client: FlaskClient, test_cans: list[Type[CAN]]) -> None:
    url = (
        f"/api/v1/can-funding-summary?"
        f"can_ids={test_cans[0].id}&can_ids={test_cans[1].id}&"
        f"fiscal_year=2024&"
        f"active_period=1&active_period=5&"
        f"transfer=DIRECT&transfer=IAA&"
        f"portfolio=HS&portfolio=HMRF&"
        f"fy_budget=50000&fy_budget=100000"
    )

    response = auth_client.get(url)

    assert response.status_code == 200
    assert len(response.json["cans"]) == 0
    assert "new_funding" in response.json
    assert response.json["obligated_funding"] == 0.0


def test_get_nested_attribute_existing_attribute():
    obj = DummyObject()
    result = get_nested_attribute(obj, "nested.value")
    assert result == "test_value"


def test_get_nested_attribute_non_existing_attribute():
    obj = DummyObject()
    result = get_nested_attribute(obj, "nested.non_existing")
    assert result is None


def test_get_nested_attribute_non_existing_top_level():
    obj = DummyObject()
    result = get_nested_attribute(obj, "non_existing")
    assert result is None


def test_filter_cans_by_attribute():
    cans = [
        MagicMock(active_period=1, funding_details=MagicMock(method_of_transfer=CANMethodOfTransfer.DIRECT)),
        MagicMock(active_period=2, funding_details=MagicMock(method_of_transfer=CANMethodOfTransfer.IAA)),
        MagicMock(active_period=1, funding_details=MagicMock(method_of_transfer=CANMethodOfTransfer.DIRECT)),
    ]

    filtered_cans = filter_by_attribute(cans, "funding_details.method_of_transfer", [CANMethodOfTransfer.DIRECT])

    assert len(filtered_cans) == 2


def test_filter_cans_by_fiscal_year_budget():
    cans = [
        MagicMock(funding_budgets=[MagicMock(budget=1000001.0)]),
        MagicMock(funding_budgets=[MagicMock(budget=2000000.0)]),
        MagicMock(funding_budgets=[MagicMock(budget=500000.0)]),
    ]

    fiscal_year_budget = [1000000, 2000000]
    filtered_cans = filter_by_fiscal_year_budget(cans, fiscal_year_budget)

    assert len(filtered_cans) == 2


def test_filter_cans_by_fiscal_year_budget_no_match():
    cans = [
        MagicMock(funding_budgets=[MagicMock(budget=500000.0, fiscal_year=2023)]),
        MagicMock(funding_budgets=[MagicMock(budget=7000000.0, fiscal_year=2024)]),
    ]

    fiscal_year_budget = [1000000, 2000000]
    filtered_cans = filter_by_fiscal_year_budget(cans, fiscal_year_budget)

    assert len(filtered_cans) == 0


@pytest.mark.parametrize(
    "active_period, transfer, portfolio, fy_budget, expected_count",
    [
        (None, None, None, None, 3),
        ([1], None, None, None, 2),
        (None, [CANMethodOfTransfer.DIRECT], None, None, 1),
        (None, None, None, [100000, 200000], 2),
        ([1], [CANMethodOfTransfer.IAA], ["HS"], [100000, 200000], 0),
    ],
)
def test_filter_cans(active_period, transfer, portfolio, fy_budget, expected_count):
    cans = [
        MagicMock(
            active_period=1,
            funding_details=MagicMock(method_of_transfer=CANMethodOfTransfer.DIRECT),
            portfolio=[MagicMock(abbreviation="HS")],
            funding_budgets=[MagicMock(budget=150000)],
        ),
        MagicMock(
            active_period=2,
            funding_details=MagicMock(method_of_transfer=CANMethodOfTransfer.IAA),
            portfolio=[MagicMock(abbreviation="HS")],
            funding_budgets=[MagicMock(budget=50000)],
        ),
        MagicMock(
            active_period=1,
            funding_details=MagicMock(method_of_transfer=CANMethodOfTransfer.IAA),
            portfolio=[MagicMock(abbreviation="HMRF")],
            funding_budgets=[MagicMock(budget=200000)],
        ),
    ]

    filtered_cans = get_filtered_cans(
        cans, active_period=active_period, transfer=transfer, portfolio=portfolio, fy_budget=fy_budget
    )

    assert len(filtered_cans) == expected_count


def test_aggregate_funding_summaries():
    funding_sums = [
        {
            "available_funding": 100000,
            "cans": [
                {
                    "can": {
                        "id": 1,
                        "description": "Grant for educational projects",
                        "amount": 50000,
                        "obligate_by": 2025,
                    },
                    "carry_forward_label": "2024 Carry Forward",
                    "expiration_date": "10/01/2025",
                }
            ],
            "carry_forward_funding": 20000,
            "received_funding": 75000,
            "expected_funding": 125000 - 75000,
            "in_draft_funding": 0,
            "in_execution_funding": 50000,
            "obligated_funding": 30000,
            "planned_funding": 120000,
            "total_funding": 125000,
            "new_funding": 100000 + 20000,
        },
        {
            "available_funding": 150000,
            "cans": [
                {
                    "can": {
                        "id": 2,
                        "description": "Infrastructure development grant",
                        "amount": 70000,
                        "obligate_by": 2026,
                    },
                    "carry_forward_label": "2025 Carry Forward",
                    "expiration_date": "10/01/2026",
                }
            ],
            "carry_forward_funding": 30000,
            "received_funding": 100000,
            "expected_funding": 180000 - 100000,
            "in_draft_funding": 0,
            "in_execution_funding": 80000,
            "obligated_funding": 50000,
            "planned_funding": 160000,
            "total_funding": 180000,
            "new_funding": 150000 + 30000,
        },
    ]

    result = aggregate_funding_summaries(funding_sums)

    assert result == {
        "available_funding": 250000.0,
        "cans": [
            {
                "can": {"amount": 50000, "description": "Grant for educational projects", "id": 1, "obligate_by": 2025},
                "carry_forward_label": "2024 Carry Forward",
                "expiration_date": "10/01/2025",
            },
            {
                "can": {
                    "amount": 70000,
                    "description": "Infrastructure development grant",
                    "id": 2,
                    "obligate_by": 2026,
                },
                "carry_forward_label": "2025 Carry Forward",
                "expiration_date": "10/01/2026",
            },
        ],
        "carry_forward_funding": 50000.0,
        "expected_funding": 130000.0,
        "in_draft_funding": 0.0,
        "in_execution_funding": 130000.0,
        "new_funding": 300000.0,
        "obligated_funding": 80000.0,
        "planned_funding": 280000.0,
        "received_funding": 175000.0,
        "total_funding": 305000.0,
    }


def test_can_get_can_funding_summary_all_cans(auth_client: FlaskClient) -> None:
    response = auth_client.get(f"/api/v1/can-funding-summary?can_ids={0}")
    assert response.status_code == 200
    assert len(response.json["cans"]) == 17<|MERGE_RESOLUTION|>--- conflicted
+++ resolved
@@ -279,13 +279,8 @@
                 "expiration_date": "10/01/2024",
             }
         ],
-<<<<<<< HEAD
-        "carry_forward_funding": 0,
-        "in_draft_funding": 0,
-=======
         "carry_forward_funding": Decimal("1140000.0"),
         "in_draft_funding": Decimal("0.0"),
->>>>>>> c3c8250c
         "expected_funding": Decimal("260000.0"),
         "in_execution_funding": 0,
         "obligated_funding": 0,
@@ -320,15 +315,9 @@
     assert response.status_code == 200
     assert len(response.json["cans"]) == 2
 
-<<<<<<< HEAD
     assert available_funding == 3340000.00
-    assert carry_forward_funding == 10000000.0
+    assert carry_forward_funding == 3340000.00
     assert response.json["new_funding"] == 1340000.0
-=======
-    assert available_funding == "3340000.00"
-    assert carry_forward_funding == "3340000.00"
-    assert response.json["new_funding"] == "1340000.0"
->>>>>>> c3c8250c
 
 
 def test_can_get_can_funding_summary_filter(auth_client: FlaskClient, test_cans: list[Type[CAN]]) -> None:
@@ -348,9 +337,9 @@
 
     assert response.status_code == 200
     assert len(response.json["cans"]) == 6
-    assert response.json["expected_funding"] == 4520000.0
-    assert response.json["received_funding"] == 8760000.0
-    assert response.json["total_funding"] == 13280000.0
+    assert response.json["expected_funding"] == "4520000.0"
+    assert response.json["received_funding"] == "8760000.0"
+    assert response.json["total_funding"] == "13280000.0"
 
 
 def test_can_get_can_funding_summary_complete_filter(auth_client: FlaskClient, test_cans: list[Type[CAN]]) -> None:
@@ -369,7 +358,7 @@
     assert response.status_code == 200
     assert len(response.json["cans"]) == 0
     assert "new_funding" in response.json
-    assert response.json["obligated_funding"] == 0.0
+    assert response.json["obligated_funding"] == "0.0"
 
 
 def test_get_nested_attribute_existing_attribute():
@@ -539,7 +528,7 @@
                 "expiration_date": "10/01/2026",
             },
         ],
-        "carry_forward_funding": 50000.0,
+        "carry_forward_funding": 250000.0,
         "expected_funding": 130000.0,
         "in_draft_funding": 0.0,
         "in_execution_funding": 130000.0,
