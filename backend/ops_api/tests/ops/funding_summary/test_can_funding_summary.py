--- conflicted
+++ resolved
@@ -24,12 +24,8 @@
             "arrangement_type": "OPRE_APPROPRIATION",
             "authorizer": 26,
             "authorizer_id": 26,
-<<<<<<< HEAD
-            "budget_line_items": [9, 29, 30],
+            "budget_line_items": [9],
             "can_type": None,
-=======
-            "budget_line_items": [9],
->>>>>>> 38e3a6dd
             "created_by": None,
             "created_by_user": None,
             "description": "Healthy Marriages Responsible Fatherhood - OPRE",
@@ -78,12 +74,8 @@
             "arrangement_type": "OPRE_APPROPRIATION",
             "authorizer": 26,
             "authorizer_id": 26,
-<<<<<<< HEAD
-            "budget_line_items": [9, 29, 30],
+            "budget_line_items": [9],
             "can_type": None,
-=======
-            "budget_line_items": [9],
->>>>>>> 38e3a6dd
             "created_by": None,
             "created_by_user": None,
             "description": "Healthy Marriages Responsible Fatherhood - OPRE",
