--- conflicted
+++ resolved
@@ -1,7 +1,7 @@
 from decimal import Decimal
 
 import pytest
-from models.cans import CAN, BudgetLineItem, BudgetLineItemStatus, CANFiscalYear, CANFiscalYearCarryOver
+from models.cans import CAN, BudgetLineItem, BudgetLineItemStatus, CANFiscalYear, CANFiscalYearCarryForward
 from models.portfolios import Portfolio, PortfolioStatus
 from ops_api.ops.utils.portfolios import (
     _get_budget_line_item_total_by_status,
@@ -47,19 +47,11 @@
 
     assert response.status_code == 200
     assert response.json["total_funding"]["amount"] == 0.00
-<<<<<<< HEAD
-    assert response.json["available_funding"]["amount"] == 0.00
-    assert response.json["in_execution_funding"]["amount"] == 0.00
-    assert response.json["obligated_funding"]["amount"] == 0.00
-    assert response.json["planned_funding"]["amount"] == 0.00
-    assert response.json["carry_forward_funding"]["amount"] == 0.00
-=======
     assert response.json["available_funding"]["amount"] == -8000000.0
     assert response.json["in_execution_funding"]["amount"] == 4000000.0
     assert response.json["obligated_funding"]["amount"] == 3000000.0
     assert response.json["planned_funding"]["amount"] == 1000000.0
-    assert response.json["carry_over_funding"]["amount"] == 0.00
->>>>>>> 825207ac
+    assert response.json["carry_forward_funding"]["amount"] == 0.00
 
 
 @pytest.mark.usefixtures("app_ctx")
@@ -111,7 +103,7 @@
         blin_2 = BudgetLineItem(amount=2.0, status=BudgetLineItemStatus.IN_EXECUTION, can=can_100)
         blin_3 = BudgetLineItem(amount=3.0, status=BudgetLineItemStatus.OBLIGATED, can=can_100)
 
-        can_100_fy_2022_co = CANFiscalYearCarryOver(
+        can_100_fy_2022_co = CANFiscalYearCarryForward(
             id=100, amount=1.0, from_fiscal_year=2022, to_fiscal_year=2023, can=can_100
         )
 
