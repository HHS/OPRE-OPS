--- conflicted
+++ resolved
@@ -147,7 +147,6 @@
     )
 
 
-@pytest.mark.usefixtures("app_ctx")
 def test_agreement_history_change_request_approve_deny(loaded_db):
     next_agreement_history_ops_event = loaded_db.get(OpsEvent, 39)
     agreement_history_trigger(next_agreement_history_ops_event, loaded_db)
@@ -262,7 +261,6 @@
 
 
 @pytest.mark.usefixtures("app_ctx")
-<<<<<<< HEAD
 def test_proc_shop_fee_changes(loaded_db):
     # Test changes to procurement shop that don't require change requests
     proc_shop_agreement_history_ops_event = loaded_db.get(OpsEvent, 47)
@@ -275,46 +273,6 @@
     assert proc_shop_change_request.history_title == "Change to Procurement Shop Fee Rate"
     assert (
         proc_shop_change_request.history_message == "Steve Tekell changed the current fee rate for GCS from 0% to 6.0%."
-=======
-def test_agreement_history_log_items_with_change_requests(
-    budget_team_auth_client, division_director_auth_client, loaded_db, test_can, test_project, utc_today
-):
-    # create agreement (using API)
-    data = {
-        "agreement_type": "CONTRACT",
-        "agreement_reason": "NEW_REQ",
-        "name": "TEST: Agreement history with change requests",
-        "description": "Description",
-        "product_service_code_id": 1,
-        "awarding_entity_id": 2,
-        "project_officer_id": 520,
-        "project_id": test_project.id,
-        "team_members": [
-            {
-                "id": 503,
-            },
-            {
-                "id": 522,
-            },
-        ],
-        "notes": "New Agreement for purpose X",
-    }
-    resp = budget_team_auth_client.post("/api/v1/agreements/", json=data)
-    assert resp.status_code == 201
-    assert "id" in resp.json
-    agreement_id = resp.json["id"]
-
-    #  create BLI
-    bli = ContractBudgetLineItem(
-        line_description="Test Experiments Workflows BLI",
-        agreement_id=agreement_id,
-        can_id=test_can.id,
-        amount=111.11,
-        status=BudgetLineItemStatus.PLANNED,
-        created_by=test_user_id,
-        date_needed=datetime.date(2025, 1, 1),
-        services_component_id=data["awarding_entity_id"],
->>>>>>> f25826e8
     )
 
 
