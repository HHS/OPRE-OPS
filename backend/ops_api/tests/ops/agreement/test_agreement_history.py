import datetime

import pytest
from flask import url_for

from models.cans import Agreement, BudgetLineItem, BudgetLineItemStatus

test_user_id = 503
test_user_name = "Amelia Popham"


@pytest.mark.usefixtures("app_ctx")
def test_agreement_history(auth_client, loaded_db, test_can):
    # POST: create agreement
    data = {
        "agreement_type": "CONTRACT",
        "agreement_reason": "NEW_REQ",
        "name": "Agreement144",
        "description": "Description",
        "product_service_code_id": 1,
        "incumbent": "Vendor A",
        "project_officer_id": 500,
        "team_members": [
            {
                "id": 502,
            },
            {
                "id": 504,
            },
        ],
        "notes": "New Agreement for purpose X",
    }
    resp = auth_client.post("/api/v1/agreements/", json=data)
    assert resp.status_code == 201
    assert "id" in resp.json
    agreement_id = resp.json["id"]

    # PATCH: edit agreement
    data = {
        "agreement_type": "CONTRACT",
        "description": "Test Description Updated",
        "notes": "Test Notes Updated",
    }
    resp = auth_client.patch(f"/api/v1/agreements/{agreement_id}", json=data)
    assert resp.status_code == 200
    resp_json = resp.json
    assert "id" in resp_json
    resp_id = resp_json["id"]
    assert resp_id == agreement_id
    get_resp = auth_client.get(f"/api/v1/agreements/{agreement_id}", json=data)
    get_json = get_resp.json
    assert get_json.get("id", None) == agreement_id
    for k, v in data.items():
        assert get_json.get(k, None) == data[k]

    # POST: create budget line
    data = {
        "line_description": "BLI1",
        "can_id": test_can.id,
        "agreement_id": agreement_id,
        "amount": 1000000,
        "status": "DRAFT",
        "date_needed": "2034-3-3",
        "proc_shop_fee_percentage": None,
    }

    resp = auth_client.post("/api/v1/budget-line-items/", json=data)
    assert resp.status_code == 201

    assert "id" in resp.json
    bli_id = resp.json["id"]

    # PATCH: edit budget line
    data = {
        "amount": 2000000,
        "comments": "Comments Updated",
        "date_needed": "2043-1-1",
    }
    resp = auth_client.patch(f"/api/v1/budget-line-items/{bli_id}", json=data)
    import json

    print(json.dumps(resp.json, indent=2))
    assert resp.status_code == 200

    # DELETE budget line
    # resp = auth_client.delete(f"/api/v1/budget-line-items/{bli_id}")
    # assert resp.status_code == 200
    bli = loaded_db.get(BudgetLineItem, bli_id)
    loaded_db.delete(bli)
    loaded_db.commit()

    resp = auth_client.delete(f"/api/v1/agreements/{agreement_id}")
    assert resp.status_code == 200

    resp = auth_client.get(f"/api/v1/agreements/{agreement_id}/history/?offset=0&limit=20")
    assert resp.status_code == 200
    data = resp.json
    assert len(data) == 6
    assert data[0]["class_name"] == "ContractAgreement"
    assert data[0]["event_type"] == "DELETED"
    assert len(data[0]["changes"]) == 0
    assert data[1]["class_name"] == "BudgetLineItem"
    assert data[1]["event_type"] == "DELETED"
    assert len(data[1]["changes"]) == 0
    assert data[2]["class_name"] == "BudgetLineItem"
    assert data[2]["event_type"] == "UPDATED"
    assert len(data[2]["changes"]) == 3
    assert data[3]["class_name"] == "BudgetLineItem"
    assert data[3]["event_type"] == "NEW"
    assert len(data[3]["changes"]) == 8
    assert data[4]["class_name"] == "ContractAgreement"
    assert data[4]["event_type"] == "UPDATED"
    assert len(data[4]["changes"]) == 2
    assert data[5]["class_name"] == "ContractAgreement"
    assert data[5]["event_type"] == "NEW"
    assert len(data[5]["changes"]) == 11


def test_agreement_history_log_items(auth_client, app, test_can):
    session = app.db_session

    # create agreement (using API)
    data = {
        "agreement_type": "CONTRACT",
        "agreement_reason": "NEW_REQ",
        "name": "TEST: Agreement history with change requests",
        "description": "Description",
        "product_service_code_id": 1,
        "incumbent": "Vendor A",
        "project_officer_id": 520,
        "team_members": [
            {
                "id": 503,
            },
            {
                "id": 522,
            },
        ],
        "notes": "New Agreement for purpose X",
    }
    resp = auth_client.post("/api/v1/agreements/", json=data)
    assert resp.status_code == 201
    assert "id" in resp.json
    agreement_id = resp.json["id"]

    # verify agreement history (+1 agreement created)
    prev_hist_count = 0
    resp = auth_client.get(f"/api/v1/agreements/{agreement_id}/history/?limit=100")
    assert resp.status_code == 200
    resp_json = resp.json
    hist_count = len(resp_json)
    assert hist_count == prev_hist_count + 1
    prev_hist_count = hist_count
    log_items = resp_json[0]["log_items"]
    assert len(log_items) == 1
    log_item = log_items[0]
    assert log_item["event_class_name"] == "ContractAgreement"
    assert log_item["target_class_name"] == "ContractAgreement"
    assert log_item["created_by_user_full_name"] == "Amelia Popham"
    assert log_item["event_type"] == "NEW"
    assert log_item["scope"] == "OBJECT"
    assert log_item["created_on"] is not None
    assert log_item["created_on"].startswith(datetime.datetime.today().strftime("%Y-%m-%dT"))

    # update Agreement
    data = {
        "name": "TEST: Agreement history with change requests EDITED",
        "description": "Description EDITED",
    }
    resp = auth_client.patch(f"/api/v1/agreements/{agreement_id}", json=data)
    assert resp.status_code == 200

    # verify agreement history (+1 agreement updated)
    resp = auth_client.get(f"/api/v1/agreements/{agreement_id}/history/?limit=100")
    assert resp.status_code == 200
    resp_json = resp.json
    hist_count = len(resp_json)
    assert hist_count == prev_hist_count + 1
    prev_hist_count = hist_count
    log_items = resp_json[0]["log_items"]
    assert len(log_items) == 2
    log_item = log_items[0]
    assert log_item["event_class_name"] == "ContractAgreement"
    assert log_item["target_class_name"] == "ContractAgreement"
    assert log_item["created_by_user_full_name"] == "Amelia Popham"
    assert log_item["event_type"] == "UPDATED"
    assert log_item["scope"] == "PROPERTY"
    assert log_item["property_key"] == "name"
    assert log_item["change"] == {
        "new": "TEST: Agreement history with change requests EDITED",
        "old": "TEST: Agreement history with change requests",
    }
    assert log_item["created_on"] is not None
    assert log_item["created_on"].startswith(datetime.datetime.today().strftime("%Y-%m-%dT"))

    #  create BLI
    bli = BudgetLineItem(
        line_description="Test Experiments Workflows BLI",
        agreement_id=agreement_id,
        can_id=test_can.id,
        amount=111.11,
        status=BudgetLineItemStatus.DRAFT,
        created_by=test_user_id,
        date_needed=datetime.date(2025, 1, 1),
    )
    session.add(bli)
    session.commit()
    assert bli.id is not None

    # verify agreement history added (+1 BLI created)
    resp = auth_client.get(f"/api/v1/agreements/{agreement_id}/history/?limit=100")
    assert resp.status_code == 200
    resp_json = resp.json
    hist_count = len(resp_json)
    assert hist_count == prev_hist_count + 1
    prev_hist_count = hist_count
    log_items = resp_json[0]["log_items"]
    assert len(log_items) == 1
    log_item = log_items[0]
    assert log_item["event_class_name"] == "BudgetLineItem"
    assert log_item["created_by_user_full_name"] == "Amelia Popham"
    assert log_item["event_type"] == "NEW"
    assert log_item["scope"] == "OBJECT"
    assert log_item["created_on"] is not None
    assert log_item["created_on"].startswith(datetime.datetime.today().strftime("%Y-%m-%dT"))

    # update BLI
    bli.can_id = 501
    bli.amount = 222.22
    bli.date_needed = datetime.date(2025, 2, 2)
    session.add(bli)
    session.commit()

    # verify agreement history added (+1 BLI update with 3 log_item)
    resp = auth_client.get(f"/api/v1/agreements/{agreement_id}/history/?limit=100")
    assert resp.status_code == 200
    resp_json = resp.json
    hist_count = len(resp_json)
    assert hist_count == prev_hist_count + 1
    prev_hist_count = hist_count
    log_items = resp_json[0]["log_items"]
    assert len(log_items) == 3
    for i in range(2):
        log_item = log_items[i]
        assert log_item["event_class_name"] == "BudgetLineItem"
        assert log_item["created_by_user_full_name"] == "Amelia Popham"
        assert log_item["event_type"] == "UPDATED"
        assert log_item["scope"] == "PROPERTY"
        assert log_item["created_on"] is not None
        assert log_item["created_on"].startswith(datetime.datetime.today().strftime("%Y-%m-%dT"))
        assert log_item["property_key"] in ["amount", "can_id", "date_needed"]
        if log_item["property_key"] == "amount":
            assert log_item["change"] == {"new": 222.22, "old": 111.11}
        elif log_item["property_key"] == "can_id":
            assert log_item["change"] == {"new": 501, "old": 500}
        elif log_item["property_key"] == "date_needed":
            assert log_item["change"] == {"new": "2025-02-02", "old": "2025-01-01"}

    #  update BLI to PLANNED
    bli.status = BudgetLineItemStatus.PLANNED
    session.add(bli)
    session.commit()

    # verify agreement history added (+1 BLI created)
    resp = auth_client.get(f"/api/v1/agreements/{agreement_id}/history/?limit=100")
    assert resp.status_code == 200
    resp_json = resp.json
    hist_count = len(resp_json)
    assert hist_count == prev_hist_count + 1
    log_items = resp_json[0]["log_items"]
    assert len(log_items) == 1
    log_item = log_items[0]
    assert log_item["scope"] == "PROPERTY"
    assert log_item["event_class_name"] == "BudgetLineItem"
    assert log_item["target_class_name"] == "BudgetLineItem"
    assert log_item["property_key"] == "status"
    assert log_item["event_type"] == "UPDATED"
    assert log_item["created_on"] is not None
    assert log_item["created_on"].startswith(datetime.datetime.today().strftime("%Y-%m-%dT"))
    assert log_item["change"] == {"new": "PLANNED", "old": "DRAFT"}

    session.delete(bli)
    agreement = session.get(Agreement, agreement_id)
    session.delete(agreement)
    session.commit()


<<<<<<< HEAD
def test_agreement_history_log_items_with_change_requests(auth_client, app, test_project):
=======
def test_agreement_history_log_items_with_change_requests(auth_client, app, test_can):
>>>>>>> 891f5f31
    session = app.db_session

    # create agreement (using API)
    data = {
        "agreement_type": "CONTRACT",
        "agreement_reason": "NEW_REQ",
        "name": "TEST: Agreement history with change requests",
        "description": "Description",
        "product_service_code_id": 1,
        "procurement_shop_id": 2,
        "project_officer_id": 520,
        "project_id": test_project.id,
        "team_members": [
            {
                "id": 503,
            },
            {
                "id": 522,
            },
        ],
        "notes": "New Agreement for purpose X",
    }
    resp = auth_client.post("/api/v1/agreements/", json=data)
    assert resp.status_code == 201
    assert "id" in resp.json
    agreement_id = resp.json["id"]

    #  create BLI
    bli = BudgetLineItem(
        line_description="Test Experiments Workflows BLI",
        agreement_id=agreement_id,
        can_id=test_can.id,
        amount=111.11,
        status=BudgetLineItemStatus.PLANNED,
        created_by=test_user_id,
        date_needed=datetime.date(2025, 1, 1),
    )
    session.add(bli)
    session.commit()
    session.flush()
    assert bli.id is not None
    bli_id = bli.id

    prev_hist_count = 2

    #  submit PATCH BLI which triggers a budget change requests
    data = {"amount": 333.33, "can_id": 502, "date_needed": "2032-03-03"}
    response = auth_client.patch(url_for("api.budget-line-items-item", id=bli_id), json=data)
    import json

    print(json.dumps(response.json, indent=2))
    assert response.status_code == 202
    resp_json = response.json
    assert "change_requests_in_review" in resp_json
    change_requests_in_review = resp_json["change_requests_in_review"]
    assert len(change_requests_in_review) == 3

    # verify agreement history added (+3 change requests created)
    resp = auth_client.get(f"/api/v1/agreements/{agreement_id}/history/?limit=100")
    assert resp.status_code == 200
    resp_json = resp.json
    hist_count = len(resp_json)
    assert hist_count == prev_hist_count + 3

    # check history and log item for the change requests which each have one property change
    for i in range(2):
        assert resp_json[i]["class_name"] == "BudgetLineItemChangeRequest"
        assert resp_json[i]["event_type"] == "IN_REVIEW"
        assert len(resp_json[i]["log_items"]) == 1
        log_item = resp_json[i]["log_items"][0]
        assert log_item["event_class_name"] == "BudgetLineItemChangeRequest"
        assert log_item["target_class_name"] == "BudgetLineItem"
        assert log_item["created_by_user_full_name"] == "Amelia Popham"
        assert log_item["event_type"] == "IN_REVIEW"
        assert log_item["scope"] == "PROPERTY"
        assert log_item["created_on"] is not None
        assert log_item["created_on"].startswith(datetime.datetime.today().strftime("%Y-%m-%dT"))
        assert log_item["property_key"] in ["amount", "can_id", "date_needed"]
        if log_item["property_key"] == "amount":
            assert log_item["change"] == {"new": 333.33, "old": 111.11}
        elif log_item["property_key"] == "can_id":
            assert log_item["change"] == {"new": 502, "old": 500}
        elif log_item["property_key"] == "date_needed":
            assert log_item["change"] == {"new": "2032-03-03", "old": "2025-01-01"}

    # cleanup
    session.delete(bli)
    agreement = session.get(Agreement, agreement_id)
    session.delete(agreement)
    session.commit()<|MERGE_RESOLUTION|>--- conflicted
+++ resolved
@@ -285,11 +285,7 @@
     session.commit()
 
 
-<<<<<<< HEAD
-def test_agreement_history_log_items_with_change_requests(auth_client, app, test_project):
-=======
-def test_agreement_history_log_items_with_change_requests(auth_client, app, test_can):
->>>>>>> 891f5f31
+def test_agreement_history_log_items_with_change_requests(auth_client, app, test_can, test_project):
     session = app.db_session
 
     # create agreement (using API)
