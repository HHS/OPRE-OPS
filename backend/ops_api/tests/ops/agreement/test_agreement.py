--- conflicted
+++ resolved
@@ -286,7 +286,6 @@
     assert special_topics[1]["name"] == "Special Topic 2"
 
 
-<<<<<<< HEAD
 @pytest.mark.usefixtures("app_ctx")
 def test_agreement_is_awarded_serialization_in_detail_endpoint(auth_client, loaded_db):
     """Test that is_awarded is properly serialized in GET /agreements/{id} endpoint."""
@@ -482,11 +481,9 @@
 
 
 @pytest.mark.skip("Need to consult whether this should return ALL or NONE if the value is empty")
-=======
 @pytest.mark.skip(
     "Need to consult whether this should return ALL or NONE if the value is empty"
 )
->>>>>>> 2f913e06
 @pytest.mark.usefixtures("app_ctx")
 def test_agreements_with_project_empty(auth_client):
     response = auth_client.get(
