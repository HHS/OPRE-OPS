--- conflicted
+++ resolved
@@ -9,11 +9,8 @@
     AaAgreement,
     AcquisitionType,
     Agreement,
-<<<<<<< HEAD
     AgreementAgency,
-=======
     AgreementChangeRequest,
->>>>>>> 91512540
     AgreementReason,
     AgreementType,
     BudgetLineItemStatus,
@@ -27,6 +24,7 @@
     OpsEventType,
     Portfolio,
     ProcurementShop,
+    ProcurementShopFee,
     ResearchProject,
     ServiceRequirementType,
     User,
@@ -863,10 +861,8 @@
 
 
 @pytest.mark.usefixtures("app_ctx")
-def test_update_agreement_procurement_shop_with_draft_bli(auth_client, loaded_db, test_contract, test_can, test_psf):
+def test_update_agreement_procurement_shop_with_draft_bli(auth_client, loaded_db, test_contract, test_can):
     """Test that changing agreement procurement shop will update draft BLI's procurement shop fee"""
-<<<<<<< HEAD
-=======
 
     bli = ContractBudgetLineItem(
         line_description="Test BLI for execution status",
@@ -876,7 +872,6 @@
         status=BudgetLineItemStatus.DRAFT,
         date_needed=datetime.date(2043, 6, 30),
         created_by=1,
-        procurement_shop_fee=test_psf,
     )
     loaded_db.add(bli)
     loaded_db.commit()
@@ -884,23 +879,21 @@
     # Try to update the awarding_entity_id
     response = auth_client.patch(
         url_for("api.agreements-item", id=test_contract.id),
-        json={"awarding_entity_id": 3},  # Different from the current value
-    )
-
-    assert response.status_code == 200
-    assert bli.procurement_shop_fee.id != test_psf.id
+        json={"awarding_entity_id": 3},  # test_contract.awarding_entity_id is initialized to 2
+    )
+
+    assert response.status_code == 200
+    assert bli.agreement.awarding_entity_id == 3
 
     # Cleanup
-    loaded_db.delete(test_psf)
     loaded_db.delete(bli)
     loaded_db.commit()
 
 
 @pytest.mark.usefixtures("app_ctx")
-def test_update_agreement_procurement_shop_with_planned_bli(auth_client, loaded_db, test_contract, test_can, test_psf):
+def test_update_agreement_procurement_shop_with_planned_bli(auth_client, loaded_db, test_contract, test_can):
     """Test that changing agreement procurement shop with a PLANNED BLI will start a change request"""
 
->>>>>>> 91512540
     bli = ContractBudgetLineItem(
         line_description="Test BLI for execution status",
         agreement_id=test_contract.id,
@@ -909,26 +902,16 @@
         status=BudgetLineItemStatus.PLANNED,
         date_needed=datetime.date(2043, 6, 30),
         created_by=1,
-<<<<<<< HEAD
-=======
-        procurement_shop_fee=test_psf,
->>>>>>> 91512540
     )
     loaded_db.add(bli)
     loaded_db.commit()
 
     patch_response = auth_client.patch(
         url_for("api.agreements-item", id=test_contract.id),
-        json={"awarding_entity_id": 3},  # test_contract.awarding_entity_id is initialized to 2
+        json={"awarding_entity_id": 3},  # Different from the current value
     )
     assert patch_response.status_code == 202
 
-<<<<<<< HEAD
-    assert response.status_code == 200
-    assert bli.agreement.awarding_entity_id == 3
-
-    # Cleanup
-=======
     get_response = auth_client.get(url_for("api.agreements-item", id=test_contract.id))
     assert get_response.status_code == 200
     assert get_response.json["awarding_entity_id"] == 2  # Original value, change request not yet approved
@@ -936,8 +919,6 @@
     assert get_response.json["change_requests_in_review"] is not None
 
     # Cleanup
-    loaded_db.delete(test_psf)
->>>>>>> 91512540
     loaded_db.delete(bli)
     loaded_db.commit()
 
