--- conflicted
+++ resolved
@@ -234,9 +234,6 @@
     assert special_topics[1]["name"] == "Special Topic 2"
 
 
-<<<<<<< HEAD
-@pytest.mark.skip("Need to consult whether this should return ALL or NONE if the value is empty")
-=======
 @pytest.mark.usefixtures("app_ctx")
 def test_agreement_is_awarded_serialization_in_detail_endpoint(auth_client, loaded_db):
     """Test that is_awarded is properly serialized in GET /agreements/{id} endpoint."""
@@ -435,7 +432,6 @@
 @pytest.mark.skip(
     "Need to consult whether this should return ALL or NONE if the value is empty"
 )
->>>>>>> 8400de8d
 @pytest.mark.usefixtures("app_ctx")
 def test_agreements_with_project_empty(auth_client):
     response = auth_client.get(url_for("api.agreements-group"), query_string={"project_id": ""})
