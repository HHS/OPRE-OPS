import datetime

import pytest
from flask import url_for
from sqlalchemy import func, select

from models import (
    CAN,
    AaAgreement,
    AcquisitionType,
    Agreement,
    AgreementAgency,
    AgreementChangeRequest,
    AgreementReason,
    AgreementType,
    BudgetLineItemStatus,
    ChangeRequestType,
    ContractAgreement,
    ContractCategory,
    ContractType,
    GrantAgreement,
    OpsEvent,
    OpsEventStatus,
    OpsEventType,
    Portfolio,
    ProcurementShop,
    ProcurementShopFee,
    ResearchProject,
    ServiceRequirementType,
    User,
    Vendor,
)
from models.budget_line_items import BudgetLineItem, ContractBudgetLineItem


@pytest.mark.usefixtures("app_ctx")
def test_agreement_retrieve(loaded_db):
    agreement = loaded_db.get(Agreement, 1)

    assert agreement is not None
    assert agreement.contract_number == "XXXX000000001"
    assert agreement.name == "Contract #1: African American Child and Family Research Center"
    assert agreement.display_name == agreement.name
    assert agreement.id == 1
    assert agreement.agreement_type.name == "CONTRACT"
    assert agreement.procurement_tracker_id is None


@pytest.mark.usefixtures("app_ctx")
def test_agreements_get_all(auth_client, loaded_db, test_project):
    stmt = select(func.count()).select_from(Agreement)
    count = loaded_db.scalar(stmt)

    response = auth_client.get(url_for("api.agreements-group"), query_string={"limit": 50})
    assert response.status_code == 200
    assert len(response.json["data"]) == count
    assert response.json["count"] == count
    assert response.json["limit"] == 50
    assert response.json["offset"] == 0

    # test an agreement
    contract = next((item for item in response.json["data"] if "CONTRACT #2" in item["name"]))
    assert contract["agreement_type"] == "CONTRACT"
    assert contract["contract_number"] == "XXXX000000006"
    assert contract["project"]["id"] == 1002
    assert contract["procurement_shop"]["fee_percentage"] == 4.8
    assert contract["vendor"] == "Vendor 1"
    assert "budget_line_items" in contract


@pytest.mark.usefixtures("app_ctx")
def test_agreements_get_all_by_fiscal_year(auth_client, loaded_db):
    # determine how many agreements in the DB are in fiscal year 2043
    stmt = select(Agreement).distinct().join(BudgetLineItem).where(BudgetLineItem.fiscal_year == 2043)
    agreements = loaded_db.scalars(stmt).all()
    assert len(agreements) > 0

    response = auth_client.get(url_for("api.agreements-group"), query_string={"fiscal_year": 2043})
    assert response.status_code == 200
    assert len(response.json["data"]) == len(agreements)

    # determine how many agreements in the DB are in fiscal year 2000
    stmt = select(Agreement).distinct().join(BudgetLineItem).where(BudgetLineItem.fiscal_year == 2000)
    agreements = loaded_db.scalars(stmt).all()
    assert len(agreements) == 0
    response = auth_client.get(url_for("api.agreements-group"), query_string={"fiscal_year": 2000})
    assert response.status_code == 200
    assert len(response.json["data"]) == 0

    # determine how many agreements in the DB are in fiscal year 2043 or 2044
    agreements = []
    stmt = select(Agreement).distinct().join(BudgetLineItem).where(BudgetLineItem.fiscal_year == 2043)
    agreements.extend(loaded_db.scalars(stmt).all())
    stmt = select(Agreement).distinct().join(BudgetLineItem).where(BudgetLineItem.fiscal_year == 2044)
    agreements.extend(loaded_db.scalars(stmt).all())
    # remove duplicate agreement objects from agreements list
    set_of_agreements = set(agreements)
    assert len(set_of_agreements) > 0

    response = auth_client.get(url_for("api.agreements-group") + "?fiscal_year=2043&fiscal_year=2044")
    assert response.status_code == 200
    assert len(response.json["data"]) == len(set_of_agreements)


@pytest.mark.usefixtures("app_ctx")
def test_agreements_get_all_by_budget_line_status(auth_client, loaded_db):
    # determine how many agreements in the DB are in budget line status "DRAFT"
    stmt = (
        select(Agreement)
        .distinct()
        .join(BudgetLineItem)
        .where(BudgetLineItem.status == BudgetLineItemStatus.DRAFT.name)
    )
    agreements = loaded_db.scalars(stmt).all()
    assert len(agreements) > 0

    response = auth_client.get(
        url_for("api.agreements-group"),
        query_string={"budget_line_status": BudgetLineItemStatus.DRAFT.name},
    )
    assert response.status_code == 200
    assert len(response.json["data"]) == len(agreements)

    # determine how many agreements in the DB are in budget line status "OBLIGATED"
    stmt = (
        select(Agreement)
        .distinct()
        .join(BudgetLineItem)
        .where(BudgetLineItem.status == BudgetLineItemStatus.OBLIGATED.name)
    )
    agreements = loaded_db.scalars(stmt).all()
    assert len(agreements) > 0
    response = auth_client.get(
        url_for("api.agreements-group"),
        query_string={"budget_line_status": BudgetLineItemStatus.OBLIGATED.name},
    )
    assert response.status_code == 200
    assert len(response.json["data"]) == len(agreements)


@pytest.mark.usefixtures("app_ctx")
def test_agreements_get_all_by_portfolio(auth_client, loaded_db):
    # determine how many agreements in the DB are in portfolio 1
    stmt = select(Agreement).distinct().join(BudgetLineItem).where(BudgetLineItem.portfolio_id == 1)
    agreements = loaded_db.scalars(stmt).all()
    assert len(agreements) > 0

    response = auth_client.get(url_for("api.agreements-group"), query_string={"portfolio": 1})
    assert response.status_code == 200
    assert len(response.json["data"]) == len(agreements)

    # determine how many agreements in the DB are in portfolio 1000
    stmt = select(Agreement).distinct().join(BudgetLineItem).where(BudgetLineItem.portfolio_id == 1000)
    agreements = loaded_db.scalars(stmt).all()
    assert len(agreements) == 0
    response = auth_client.get(url_for("api.agreements-group"), query_string={"portfolio": 1000})
    assert response.status_code == 200
    assert len(response.json["data"]) == 0


@pytest.mark.usefixtures("app_ctx")
def test_agreements_get_by_id(auth_client):
    response = auth_client.get(url_for("api.agreements-item", id=1))
    assert response.status_code == 200
    assert response.json["name"] == "Contract #1: African American Child and Family Research Center"
    assert "budget_line_items" in response.json
    assert "can_id" in response.json["budget_line_items"][0]
    assert "can" in response.json["budget_line_items"][0]
    assert response.json["budget_line_items"][0]["can"]["number"] is not None
    assert response.json["budget_line_items"][0]["can"]["display_name"] is not None
    assert response.json["_meta"]["isEditable"] is True
    assert response.json["in_review"] is False
    assert response.json["change_requests_in_review"] is None


@pytest.mark.usefixtures("app_ctx")
def test_agreements_get_by_id_404(auth_client):
    response = auth_client.get(url_for("api.agreements-item", id=1000))
    assert response.status_code == 404


@pytest.mark.usefixtures("app_ctx")
def test_agreements_serialization(auth_client, loaded_db):
    response = auth_client.get(url_for("api.agreements-item", id=1))
    assert response.status_code == 200

    agreement = loaded_db.get(Agreement, 1)

    assert response.json["agreement_reason"] == agreement.agreement_reason.name
    assert response.json["agreement_type"] == agreement.agreement_type.name
    assert response.json["contract_number"] == agreement.contract_number
    assert response.json["contract_type"] == agreement.contract_type.name
    assert response.json["created_by"] == agreement.created_by
    assert response.json["delivered_status"] == agreement.delivered_status
    assert response.json["description"] == agreement.description
    assert response.json["display_name"] == agreement.display_name
    assert response.json["id"] == agreement.id
    assert response.json["name"] == agreement.name
    assert response.json["notes"] == agreement.notes
    assert response.json["awarding_entity_id"] == agreement.awarding_entity_id
    assert response.json["product_service_code_id"] == agreement.product_service_code_id
    assert response.json["project_officer_id"] == agreement.project_officer_id
    assert response.json["alternate_project_officer_id"] == agreement.alternate_project_officer_id
    assert response.json["project_id"] == agreement.project_id
    assert response.json["support_contacts"] == agreement.support_contacts
    assert len(response.json["team_members"]) == len(agreement.team_members)
    assert response.json["vendor_id"] == agreement.vendor_id
    assert response.json["vendor"] == agreement.vendor.name
    assert response.json["in_review"] is False
    assert response.json["change_requests_in_review"] is None


@pytest.mark.skip("Need to consult whether this should return ALL or NONE if the value is empty")
@pytest.mark.usefixtures("app_ctx")
<<<<<<< HEAD
def test_agreements_with_project_empty(auth_client, loaded_db):
    response = auth_client.get(url_for("api.agreements-group"), query_string={"project_id": ""})
=======
def test_agreements_with_project_empty(auth_client):
    response = auth_client.get(
        url_for("api.agreements-group"), query_string={"project_id": ""}
    )
>>>>>>> 92df9688
    assert response.status_code == 200
    assert len(response.json["data"]) == 6


@pytest.mark.usefixtures("app_ctx")
<<<<<<< HEAD
def test_agreements_with_project_found(auth_client, loaded_db, test_project):
    response = auth_client.get(url_for("api.agreements-group"), query_string={"project_id": test_project.id})
=======
def test_agreements_with_project_found(auth_client, test_project):
    response = auth_client.get(
        url_for("api.agreements-group"), query_string={"project_id": test_project.id}
    )
>>>>>>> 92df9688
    assert response.status_code == 200
    assert len(response.json["data"]) == 3
    assert response.json["data"][0]["id"] == 1
    assert response.json["data"][1]["id"] == 10
    assert response.json["data"][2]["id"] == 2


@pytest.mark.usefixtures("app_ctx")
<<<<<<< HEAD
@pytest.mark.parametrize(["simulated_error", "expected"], [["true", 500], ["400", 400], ["false", 200]])
def test_agreements_with_simulated_error(auth_client, loaded_db, simulated_error, expected):
=======
def test_get_agreements_by_nickname(auth_client):
    response = auth_client.get(
        url_for("api.agreements-group"), query_string={"nick_name": "AA1"}
    )
    assert response.status_code == 200
    assert len(response.json) == 1
    assert response.json[0]["id"] == 5

    response = auth_client.get(
        url_for("api.agreements-group"), query_string={"nick_name": "Contract #1"}
    )
    assert response.status_code == 200
    assert len(response.json) == 0


@pytest.mark.usefixtures("app_ctx")
@pytest.mark.parametrize(
    ["simulated_error", "expected"], [["true", 500], ["400", 400], ["false", 200]]
)
def test_agreements_with_simulated_error(auth_client, simulated_error, expected):
>>>>>>> 92df9688
    response = auth_client.get(
        url_for("api.agreements-group"),
        query_string={"simulatedError": simulated_error, "project_id": "1"},
    )
    assert response.status_code == expected


@pytest.mark.parametrize(
    "key,value",
    (
        ("agreement_reason", AgreementReason.NEW_REQ.name),
        ("contract_number", "XXXX000000001"),
        ("contract_type", ContractType.FIRM_FIXED_PRICE.name),
        ("agreement_type", AgreementType.CONTRACT.name),
        ("delivered_status", False),
        ("awarding_entity_id", 1),
        ("project_officer_id", 1),
        ("alternate_project_officer_id", 1),
        ("project_id", 1),
        ("foa", "This is an FOA value"),
        ("name", "Contract #1: African American Child and Family Research Center"),
    ),
)
@pytest.mark.usefixtures("app_ctx")
def test_agreements_with_filter(auth_client, key, value, loaded_db):
    query_dict = {key: value}
    response = auth_client.get(url_for("api.agreements-group"), query_string=query_dict)
    assert response.status_code == 200
    assert all(item[key] == value for item in response.json["data"] if key in item)


@pytest.mark.usefixtures("app_ctx")
def test_agreements_with_only_my_filter(division_director_auth_client):
    query_dict = {"only_my": True}
    response = division_director_auth_client.get(url_for("api.agreements-group"), query_string=query_dict)
    assert response.status_code == 200
    assert len(response.json["data"]) == 8


@pytest.mark.usefixtures("app_ctx")
def test_agreements_with_project_not_found(auth_client, loaded_db):
    response = auth_client.get(
        url_for("api.agreements-group"),
        query_string={"project_id": "1000000"},
    )
    assert response.status_code == 200
    assert len(response.json["data"]) == 0


def test_agreement_search(auth_client, loaded_db):
    response = auth_client.get(
        url_for("api.agreements-group"),
        query_string={"search": ""},
    )

    assert response.status_code == 200
    assert len(response.json["data"]) == 0

    response = auth_client.get(
        url_for("api.agreements-group"),
        query_string={"search": "contract"},
    )
    assert response.status_code == 200
    assert len(response.json["data"]) == 4

    response = auth_client.get(
        url_for("api.agreements-group"),
        query_string={"search": "Contract #"},
    )

    assert response.status_code == 200
    assert len(response.json["data"]) == 3


@pytest.mark.usefixtures("app_ctx")
def test_agreements_get_by_id_auth(client, loaded_db):
    response = client.get(url_for("api.agreements-item", id=1))
    assert response.status_code == 401


@pytest.mark.usefixtures("app_ctx")
def test_agreements_auth(client, loaded_db):
    response = client.get(url_for("api.agreements-group"))
    assert response.status_code == 401


@pytest.mark.usefixtures("app_ctx")
def test_agreement_as_contract_has_contract_fields(loaded_db):
    stmt = select(Agreement).where(Agreement.id == 1)
    agreement = loaded_db.scalar(stmt)

    assert agreement.agreement_type.name == "CONTRACT"
    assert agreement.contract_number == "XXXX000000001"


@pytest.mark.usefixtures("app_ctx")
def test_agreement_create_contract_agreement(loaded_db):
    contract_agreement = ContractAgreement(
        name="CTXX12399",
        contract_number="XXXX000000002",
        contract_type=ContractType.FIRM_FIXED_PRICE,
        service_requirement_type=ServiceRequirementType.SEVERABLE,
        product_service_code_id=2,
        agreement_type=AgreementType.CONTRACT,
    )
    loaded_db.add(contract_agreement)
    loaded_db.commit()

    stmt = select(Agreement).where(Agreement.id == contract_agreement.id)
    agreement = loaded_db.scalar(stmt)

    assert agreement.contract_number == "XXXX000000002"
    assert agreement.contract_type == ContractType.FIRM_FIXED_PRICE
    assert agreement.service_requirement_type == ServiceRequirementType.SEVERABLE


@pytest.mark.usefixtures("app_ctx")
def test_agreement_create_grant_agreement(loaded_db):
    grant_agreement = GrantAgreement(
        name="GNTXX12399",
        foa="NIH",
        agreement_type=AgreementType.GRANT,
    )
    loaded_db.add(grant_agreement)
    loaded_db.commit()

    stmt = select(Agreement).where(Agreement.id == grant_agreement.id)
    agreement = loaded_db.scalar(stmt)

    assert agreement.foa == "NIH"


@pytest.fixture()
@pytest.mark.usefixtures("app_ctx")
def test_contract(loaded_db, test_vendor, test_admin_user, test_project):
    contract_agreement = ContractAgreement(
        name="CTXX12399",
        contract_number="XXXX000000002",
        contract_type=ContractType.FIRM_FIXED_PRICE,
        service_requirement_type=ServiceRequirementType.NON_SEVERABLE,
        product_service_code_id=2,
        agreement_type=AgreementType.CONTRACT,
        project_id=test_project.id,
        created_by=test_admin_user.id,
        vendor_id=test_vendor.id,
        project_officer_id=test_admin_user.id,
        awarding_entity_id=2,
    )

    loaded_db.add(contract_agreement)
    loaded_db.commit()

    yield contract_agreement

    loaded_db.delete(contract_agreement)
    loaded_db.commit()


@pytest.fixture()
@pytest.mark.usefixtures("app_ctx")
def test_psf(loaded_db):
    """Create a ProcurementShopFee for testing"""
    ps = ProcurementShop(name="Whatever", abbr="WHO")

    loaded_db.add(ps)
    loaded_db.commit()
    loaded_db.refresh(ps)

    psf = ProcurementShopFee(
        id=99,
        procurement_shop_id=ps.id,
        fee=0.2,
    )

    ps.procurement_shop_fees.append(psf)

    loaded_db.add(psf)
    loaded_db.commit()

    yield psf

    loaded_db.delete(ps)
    loaded_db.delete(psf)
    loaded_db.commit()


@pytest.mark.usefixtures("app_ctx")
def test_agreements_put_by_id_400_for_type_change(auth_client, test_contract):
    """400 is returned if the agreement_type is changed"""

    response = auth_client.put(
        f"/api/v1/agreements/{test_contract.id}",
        json={
            "name": "Updated Contract Name",
            "description": "Updated Contract Description",
        },
    )
    assert response.status_code == 400


@pytest.mark.usefixtures("app_ctx")
def test_agreements_put_by_id_400_for_missing_required(auth_client, test_contract):
    """400 is returned required fields are missing"""
    response = auth_client.put(
        url_for("api.agreements-item", id=test_contract.id),
        json={
            "agreement_type": "CONTRACT",
        },
    )
    assert response.status_code == 400


@pytest.mark.usefixtures("app_ctx")
def test_agreements_put_by_id_contract(auth_client, loaded_db, test_contract):
    """PUT CONTRACT Agreement"""
    response = auth_client.put(
        url_for("api.agreements-item", id=test_contract.id),
        json={
            "agreement_type": "CONTRACT",
            "name": "Updated Contract Name",
            "description": "Updated Contract Description",
            "team_members": [{"id": 500}],
            "support_contacts": [{"id": 501}, {"id": 502}],
            "notes": "Test Note",
            "awarding_entity_id": 1,
        },
    )
    assert response.status_code == 200

    stmt = select(Agreement).where(Agreement.id == test_contract.id)
    agreement = loaded_db.scalar(stmt)

    assert agreement.name == "Updated Contract Name"
    assert agreement.display_name == agreement.name
    assert agreement.description == "Updated Contract Description"
    assert agreement.notes == "Test Note"
    assert agreement.awarding_entity_id == 1
    assert [m.id for m in agreement.team_members] == [500]
    assert [m.id for m in agreement.support_contacts] == [501, 502]
    assert agreement.in_review is False
    assert agreement.change_requests_in_review is None


@pytest.mark.usefixtures("app_ctx")
def test_agreements_put_by_id_contract_remove_fields(auth_client, loaded_db, test_contract):
    """PUT CONTRACT Agreement and verify missing fields are removed (for PUT)"""
    response = auth_client.put(
        url_for("api.agreements-item", id=test_contract.id),
        json={
            "agreement_type": "CONTRACT",
            "name": "Updated Contract Name",
            "description": "Updated Contract Description",
        },
    )
    assert response.status_code == 200

    stmt = select(Agreement).where(Agreement.id == test_contract.id)
    agreement = loaded_db.scalar(stmt)

    assert agreement.name == "Updated Contract Name"
    assert agreement.display_name == agreement.name
    assert agreement.description == "Updated Contract Description"
    assert agreement.notes == ""
    assert agreement.team_members == []
    assert agreement.support_contacts == []
    assert agreement.in_review is False
    assert agreement.change_requests_in_review is None


@pytest.mark.usefixtures("app_ctx")
def test_agreements_put_by_id_grant(auth_client, loaded_db):
    """PUT GRANT Agreement"""
    response = auth_client.put(
        url_for("api.agreements-item", id=3),
        json={
            "agreement_type": "GRANT",
            "name": "Updated Grant Name",
            "description": "Updated Grant Description",
            "team_members": [{"id": 500}, {"id": 501}, {"id": 502}],
        },
    )
    assert response.status_code == 200

    stmt = select(Agreement).where(Agreement.id == 3)
    agreement = loaded_db.scalar(stmt)

    assert agreement.name == "Updated Grant Name"
    assert agreement.display_name == agreement.name
    assert agreement.description == "Updated Grant Description"
    assert [m.id for m in agreement.team_members] == [500, 501, 502]
    assert agreement.in_review is False
    assert agreement.change_requests_in_review is None


@pytest.mark.usefixtures("app_ctx")
def test_agreements_patch_by_id_400_for_type_change(auth_client, loaded_db, test_contract):
    """400 for invalid type change"""
    response = auth_client.patch(
        url_for("api.agreements-item", id=test_contract.id),
        json={
            "agreement_type": "GRANT",
            "name": "Updated Contract Name",
            "description": "Updated Contract Description",
        },
    )
    assert response.status_code == 400


@pytest.mark.usefixtures("app_ctx")
def test_agreements_patch_by_id_contract(auth_client, loaded_db, test_contract):
    """PATCH CONTRACT"""
    response = auth_client.patch(
        url_for("api.agreements-item", id=test_contract.id),
        json={
            "agreement_type": "CONTRACT",
            "name": "Updated Contract Name",
            "description": "Updated Contract Description",
            "team_members": [{"id": 500}],
            "support_contacts": [{"id": 501}, {"id": 502}],
            "notes": "Test Note",
        },
    )
    assert response.status_code == 200

    stmt = select(Agreement).where(Agreement.id == test_contract.id)
    agreement = loaded_db.scalar(stmt)

    assert agreement.name == "Updated Contract Name"
    assert agreement.display_name == agreement.name
    assert agreement.description == "Updated Contract Description"
    assert agreement.notes == "Test Note"
    assert [m.id for m in agreement.team_members] == [500]
    assert [m.id for m in agreement.support_contacts] == [501, 502]
    assert agreement.in_review is False
    assert agreement.change_requests_in_review is None


@pytest.mark.usefixtures("app_ctx")
def test_agreements_patch_by_id_contract_with_nones(auth_client, loaded_db, test_contract):
    """Patch CONTRACT with setting fields to None/empty"""
    # set fields to non-None/non-empty
    response = auth_client.patch(
        url_for("api.agreements-item", id=test_contract.id),
        json={
            "agreement_type": "CONTRACT",
            "name": "Updated Contract Name",
            "description": "Updated Contract Description",
            "team_members": [{"id": 500}],
            "support_contacts": [{"id": 501}, {"id": 502}],
            "notes": "Test Note",
        },
    )
    assert response.status_code == 200

    assert test_contract.name == "Updated Contract Name"
    assert test_contract.display_name == test_contract.name
    assert test_contract.description == "Updated Contract Description"
    assert test_contract.notes == "Test Note"
    assert [m.id for m in test_contract.team_members] == [500]
    assert [m.id for m in test_contract.support_contacts] == [501, 502]
    assert test_contract.in_review is False
    assert test_contract.change_requests_in_review is None

    # path with None/empty
    response = auth_client.patch(
        url_for("api.agreements-item", id=test_contract.id),
        json={
            "team_members": None,
            "support_contacts": [],
            "notes": "",
        },
    )
    assert response.status_code == 200

    assert test_contract.name == "Updated Contract Name"
    assert test_contract.display_name == test_contract.name
    assert test_contract.description == "Updated Contract Description"
    assert test_contract.notes == ""
    assert test_contract.team_members == []
    assert test_contract.support_contacts == []
    assert test_contract.in_review is False
    assert test_contract.change_requests_in_review is None


@pytest.mark.usefixtures("app_ctx")
def test_agreements_patch_by_id_grant(auth_client, loaded_db):
    """PATCH GRANT"""
    response = auth_client.patch(
        url_for("api.agreements-item", id=3),
        json={
            "agreement_type": "GRANT",
            "name": "Updated Grant Name",
            "description": "Updated Grant Description",
            "team_members": [{"id": 500}],
            "notes": "Test Note",
        },
    )
    assert response.status_code == 200

    stmt = select(Agreement).where(Agreement.id == 3)
    agreement = loaded_db.scalar(stmt)

    assert agreement.name == "Updated Grant Name"
    assert agreement.display_name == agreement.name
    assert agreement.description == "Updated Grant Description"
    assert agreement.notes == "Test Note"
    assert [m.id for m in agreement.team_members] == [500]
    assert agreement.in_review is False
    assert agreement.change_requests_in_review is None


@pytest.mark.usefixtures("app_ctx")
def test_agreements_patch_by_id_just_notes(auth_client, loaded_db, test_contract):
    """PATCH with just notes to test out other fields being optional"""
    response = auth_client.patch(
        url_for("api.agreements-item", id=test_contract.id),
        json={
            "notes": "Test PATCH",
        },
    )
    assert response.status_code == 200

    assert test_contract.notes == "Test PATCH"


@pytest.mark.usefixtures("app_ctx")
def test_agreements_delete_contract_by_id(auth_client, loaded_db, test_contract):
    response = auth_client.delete(url_for("api.agreements-item", id=test_contract.id))
    assert response.status_code == 200

    stmt = select(Agreement).where(Agreement.id == test_contract.id)
    agreement = loaded_db.scalar(stmt)

    assert agreement is None


@pytest.mark.usefixtures("app_ctx")
def test_agreements_delete_non_contract_by_id(auth_client, loaded_db, basic_user_auth_client):
    grant_agreement = GrantAgreement(
        name="test",
        foa="NIH",
        agreement_type=AgreementType.GRANT,
    )
    loaded_db.add(grant_agreement)
    loaded_db.commit()

    stmt = select(Agreement).where(Agreement.id == grant_agreement.id)
    agreement = loaded_db.scalar(stmt)

    assert agreement.foa == "NIH"

    response = basic_user_auth_client.delete(url_for("api.agreements-item", id=grant_agreement.id))
    assert response.status_code == 403

    response = auth_client.delete(url_for("api.agreements-item", id=grant_agreement.id))
    assert response.status_code == 200

    stmt = select(Agreement).where(Agreement.id == grant_agreement.id)
    agreement = loaded_db.scalar(stmt)

    assert agreement is None


@pytest.mark.usefixtures("app_ctx")
@pytest.mark.usefixtures("loaded_db")
def test_get_iaa_agreement(auth_client, loaded_db):
    response = auth_client.get(url_for("api.agreements-item", id=4))
    assert response.status_code == 200
    assert response.json["agreement_type"] == "IAA"


@pytest.mark.usefixtures("app_ctx")
@pytest.mark.usefixtures("loaded_db")
def test_post_iaa_agreement(auth_client, loaded_db):

    response = auth_client.post(
        url_for("api.agreements-group"),
        json={
            "agreement_type": AgreementType.IAA.name,
            "name": "Test IAA (for post)",
            "direction": "OUTGOING",
        },
    )

    assert response.status_code == 201
    iaa_id = response.json["id"]

    response = auth_client.get(url_for("api.agreements-item", id=iaa_id))
    assert response.status_code == 200


@pytest.mark.usefixtures("app_ctx")
def test_agreements_post(auth_client, loaded_db):
    response = auth_client.post(
        url_for("api.agreements-group"),
        json={
            "agreement_type": AgreementType.CONTRACT.name,
            "name": "Test Contract (for post)",
        },
    )
    assert response.status_code == 201
    contract_id = response.json["id"]

    response = auth_client.get(url_for("api.agreements-item", id=contract_id))
    assert response.status_code == 200


@pytest.mark.usefixtures("app_ctx")
def test_agreements_post_contract_with_service_requirement_type(auth_client, loaded_db, test_project):
    response = auth_client.post(
        url_for("api.agreements-group"),
        json={
            "agreement_type": "CONTRACT",
            "agreement_reason": "NEW_REQ",
            "name": "FRANK TEST",
            "description": "test description",
            "product_service_code_id": 1,
            "project_officer_id": 500,
            "alternate_project_officer_id": 501,
            "team_members": [
                {
                    "id": 501,
                    "full_name": "Amy Madigan",
                    "email": "Amy.Madigan@example.com",
                }
            ],
            "notes": "test notes",
            "project_id": test_project.id,
            "awarding_entity_id": 2,
            "contract_type": "FIRM_FIXED_PRICE",
            "service_requirement_type": "SEVERABLE",
            "vendor": None,
        },
    )
    assert response.status_code == 201
    contract_id = response.json["id"]

    response = auth_client.get(url_for("api.agreements-item", id=contract_id))
    assert response.status_code == 200


@pytest.mark.usefixtures("app_ctx")
def test_agreements_post_contract_with_vendor(auth_client, loaded_db, test_user, test_admin_user, test_project):
    response = auth_client.post(
        url_for("api.agreements-group"),
        json={
            "agreement_type": "CONTRACT",
            "agreement_reason": "NEW_REQ",
            "name": "REED TEST CONTRACT",
            "description": "test description",
            "product_service_code_id": 1,
            "vendor": "Vendor 1",
            "project_officer_id": test_user.id,
            "alternate_project_officer_id": test_admin_user.id,
            "team_members": [
                {
                    "id": 501,
                    "full_name": "Amy Madigan",
                    "email": "Amy.Madigan@example.com",
                }
            ],
            "notes": "test notes",
            "project_id": test_project.id,
            "awarding_entity_id": 2,
            "contract_type": "FIRM_FIXED_PRICE",
        },
    )
    assert response.status_code == 201
    contract_id = response.json["id"]

    response = auth_client.get(url_for("api.agreements-item", id=contract_id))
    assert response.status_code == 200


@pytest.mark.usefixtures("app_ctx")
def test_agreements_patch_by_id_e2e(auth_client, loaded_db, test_contract, test_project):
    """PATCH with mimicking the e2e test"""
    response = auth_client.patch(
        url_for("api.agreements-item", id=test_contract.id),
        json={
            "acquisition_type": None,
            "agreement_reason": "NEW_REQ",
            "agreement_type": "CONTRACT",
            "contract_number": None,
            "contract_type": None,
            "created_by_user": 520,
            "delivered_status": False,
            "description": "Test Description",
            "display_name": "Test Contract",
            "name": "Test Edit Title",
            "notes": "Test Notes test edit notes",
            "po_number": None,
            "awarding_entity_id": 1,
            "product_service_code_id": 1,
            "project_officer": 500,
            "project_officer_id": 500,
            "alternate_project_officer_id": 501,
            "project_id": test_project.id,
            "support_contacts": [],
            "task_order_number": None,
            "team_members": [
                {
                    "id": 502,
                    "full_name": "Ivelisse Martinez-Beck",
                    "email": "Ivelisse.Martinez-Beck@example.com",
                },
                {"id": 504, "full_name": "Tia Brown", "email": "Tia.Brown@example.com"},
            ],
            "vendor": None,
            "vendor_id": None,
            "versions": [{"id": 13, "transaction_id": 313}],
        },
    )
    assert response.status_code == 200

    # Verify that the test contract agreement was updated successfully
    stmt = select(Agreement).where(Agreement.id == test_contract.id)
    agreement = loaded_db.scalar(stmt)

    assert agreement.name == "Test Edit Title"
    assert agreement.display_name == agreement.name
    assert agreement.description == "Test Description"
    assert [m.id for m in agreement.team_members] == [502, 504]


@pytest.mark.usefixtures("app_ctx")
def test_update_agreement_procurement_shop_without_blis(
    auth_client, loaded_db, test_contract, test_project, test_admin_user, test_vendor
):
    response = auth_client.patch(
        url_for("api.agreements-item", id=test_contract.id),
        json={
            "awarding_entity_id": 1,
        },
    )
    assert response.status_code == 200

    stmt = select(Agreement).where(Agreement.id == test_contract.id)
    agreement = loaded_db.scalar(stmt)
    assert agreement.awarding_entity_id == 1
    assert agreement.name == "CTXX12399"
    assert agreement.contract_number == "XXXX000000002"
    assert agreement.contract_type == ContractType.FIRM_FIXED_PRICE
    assert agreement.service_requirement_type == ServiceRequirementType.NON_SEVERABLE
    assert agreement.product_service_code_id == 2
    assert agreement.agreement_type == AgreementType.CONTRACT
    assert agreement.project_id == test_project.id
    assert agreement.vendor_id == test_vendor.id
    assert agreement.project_officer_id == test_admin_user.id


@pytest.mark.usefixtures("app_ctx")
def test_update_agreement_procurement_shop_error_with_bli_in_execution(auth_client, loaded_db, test_contract, test_can):
    """Test that changing agreement procurement shop fails when BLIs are in execution or higher"""
    # Create a BLI in IN_EXECUTION status
    bli = ContractBudgetLineItem(
        line_description="Test BLI for execution status",
        agreement_id=test_contract.id,
        can_id=test_can.id,
        amount=5000.00,
        status=BudgetLineItemStatus.IN_EXECUTION,
        date_needed=datetime.date(2043, 6, 30),
        created_by=1,
    )
    loaded_db.add(bli)
    loaded_db.commit()

    # Try to update the awarding_entity_id
    response = auth_client.patch(
        url_for("api.agreements-item", id=test_contract.id),
        json={"awarding_entity_id": 3},  # Different from the current value
    )

    assert response.status_code == 400
    assert "Validation failed" in response.json["message"]

    # Cleanup
    loaded_db.delete(bli)
    loaded_db.commit()


@pytest.mark.usefixtures("app_ctx")
def test_update_agreement_procurement_shop_with_draft_bli(auth_client, loaded_db, test_contract, test_can):
    """Test that changing agreement procurement shop will update draft BLI's procurement shop fee"""

    bli = ContractBudgetLineItem(
        line_description="Test BLI for execution status",
        agreement_id=test_contract.id,
        can_id=test_can.id,
        amount=5000.00,
        status=BudgetLineItemStatus.DRAFT,
        date_needed=datetime.date(2043, 6, 30),
        created_by=1,
    )
    loaded_db.add(bli)
    loaded_db.commit()

    # Try to update the awarding_entity_id
    response = auth_client.patch(
        url_for("api.agreements-item", id=test_contract.id),
        json={"awarding_entity_id": 3},  # test_contract.awarding_entity_id is initialized to 2
    )

    assert response.status_code == 200
    assert bli.agreement.awarding_entity_id == 3

    # Cleanup
    loaded_db.delete(bli)
    loaded_db.commit()


@pytest.mark.usefixtures("app_ctx")
def test_update_agreement_procurement_shop_with_planned_bli(auth_client, loaded_db, test_contract, test_can):
    """Test that changing agreement procurement shop with a PLANNED BLI will start a change request"""

    bli = ContractBudgetLineItem(
        line_description="Test BLI for execution status",
        agreement_id=test_contract.id,
        can_id=test_can.id,
        amount=5000.00,
        status=BudgetLineItemStatus.PLANNED,
        date_needed=datetime.date(2043, 6, 30),
        created_by=1,
    )
    loaded_db.add(bli)
    loaded_db.commit()

    patch_response = auth_client.patch(
        url_for("api.agreements-item", id=test_contract.id),
        json={"awarding_entity_id": 3},  # Different from the current value
    )
    assert patch_response.status_code == 202

    get_response = auth_client.get(url_for("api.agreements-item", id=test_contract.id))
    assert get_response.status_code == 200
    assert get_response.json["awarding_entity_id"] == 2  # Original value, change request not yet approved
    assert get_response.json["in_review"] is True
    assert get_response.json["change_requests_in_review"] is not None

    # Cleanup
    loaded_db.delete(bli)
    loaded_db.commit()


def test_agreements_get_by_id_in_review(auth_client, loaded_db, test_vendor, test_admin_user, test_project):
    """Test that an agreement in review returns the correct data."""
    ca = ContractAgreement(
        name="CTYY78945",
        contract_number="CONTRACT20250001",
        contract_type=ContractType.COST_PLUS_AWARD_FEE,
        service_requirement_type=ServiceRequirementType.SEVERABLE,
        product_service_code_id=2,
        agreement_type=AgreementType.CONTRACT,
        project_id=test_project.id,
        created_by=test_admin_user.id,
        vendor_id=test_vendor.id,
        project_officer_id=test_admin_user.id,
        awarding_entity_id=2,
    )
    loaded_db.add(ca)
    loaded_db.commit()

    acr = AgreementChangeRequest(
        agreement_id=ca.id,
        change_request_type=ChangeRequestType.AGREEMENT_CHANGE_REQUEST,
        requested_change_diff={
            "awarding_entity_id": {
                "new": 3,
                "old": ca.awarding_entity_id,
            }
        },
        requested_change_data={"awarding_entity_id": 3},
        created_by=test_admin_user.id,
    )
    loaded_db.add(acr)
    loaded_db.commit()

    assert ca.in_review is True
    assert ca.change_requests_in_review == [acr]

    loaded_db.delete(acr)
    loaded_db.delete(ca)
    loaded_db.commit()


@pytest.mark.usefixtures("app_ctx")
def test_agreements_get_contract_by_id(auth_client, loaded_db, test_contract):
    response = auth_client.get(
        url_for("api.agreements-item", id=test_contract.id),
    )
    assert response.status_code == 200
    data = response.json
    assert data["name"] == test_contract.name
    assert data["contract_number"] == test_contract.contract_number
    assert data["contract_type"] == test_contract.contract_type.name
    assert data["service_requirement_type"] == test_contract.service_requirement_type.name
    assert data["product_service_code_id"] == test_contract.product_service_code_id
    assert data["agreement_type"] == test_contract.agreement_type.name
    assert data["project_id"] == test_contract.project_id
    assert data["created_by"] is test_contract.created_by


@pytest.mark.usefixtures("app_ctx")
def test_agreements_patch_contract_by_id(auth_client, loaded_db, test_contract):
    response = auth_client.patch(
        url_for("api.agreements-item", id=test_contract.id),
        json={"service_requirement_type": "SEVERABLE"},
    )
    assert response.status_code == 200

    response = auth_client.get(
        url_for("api.agreements-item", id=test_contract.id),
    )

    assert response.status_code == 200
    data = response.json
    assert data["name"] == test_contract.name
    assert data["contract_number"] == test_contract.contract_number
    assert data["contract_type"] == test_contract.contract_type.name
    assert data["service_requirement_type"] == ServiceRequirementType.SEVERABLE.name
    assert data["product_service_code_id"] == test_contract.product_service_code_id
    assert data["agreement_type"] == test_contract.agreement_type.name
    assert data["project_id"] == test_contract.project_id
    assert data["created_by"] is test_contract.created_by


@pytest.mark.usefixtures("app_ctx")
def test_agreements_patch_contract_update_existing_vendor(auth_client, loaded_db, test_contract):
    response = auth_client.patch(
        url_for("api.agreements-item", id=test_contract.id),
        json={"vendor": "Vendor 2"},
    )
    assert response.status_code == 200

    response = auth_client.get(
        url_for("api.agreements-item", id=test_contract.id),
    )

    assert response.status_code == 200
    data = response.json
    assert data["name"] == test_contract.name
    assert data["contract_number"] == test_contract.contract_number
    assert data["contract_type"] == test_contract.contract_type.name
    assert data["service_requirement_type"] == test_contract.service_requirement_type.name
    assert data["product_service_code_id"] == test_contract.product_service_code_id
    assert data["agreement_type"] == test_contract.agreement_type.name
    assert data["project_id"] == test_contract.project_id
    assert data["created_by"] is test_contract.created_by
    assert data["vendor_id"] == 101
    assert data["vendor"] == "Vendor 2"


@pytest.mark.usefixtures("app_ctx")
def test_agreements_patch_contract_update_new_vendor(auth_client, loaded_db, test_contract):
    response = auth_client.patch(
        url_for("api.agreements-item", id=test_contract.id),
        json={"vendor": "Random Test Vendor"},
    )
    assert response.status_code == 200

    response = auth_client.get(
        url_for("api.agreements-item", id=test_contract.id),
    )

    data = response.json
    assert data["name"] == test_contract.name
    assert data["contract_number"] == test_contract.contract_number
    assert data["contract_type"] == test_contract.contract_type.name
    assert data["service_requirement_type"] == test_contract.service_requirement_type.name
    assert data["product_service_code_id"] == test_contract.product_service_code_id
    assert data["agreement_type"] == test_contract.agreement_type.name
    assert data["project_id"] == test_contract.project_id
    assert data["created_by"] is test_contract.created_by
    assert data["vendor_id"] == 103
    assert data["vendor"] == "Random Test Vendor"


@pytest.mark.usefixtures("app_ctx")
def test_agreements_includes_meta(auth_client, basic_user_auth_client, loaded_db):
    response = auth_client.get(url_for("api.agreements-group"))
    assert response.status_code == 200

    # test an agreement
    data = response.json["data"]
    for item in data:
        assert "_meta" in item

    # most/all of the agreements should be editable
    assert any(item["_meta"]["isEditable"] for item in data)

    response = basic_user_auth_client.get(url_for("api.agreements-group"))
    assert response.status_code == 200

    # test an agreement
    data = response.json["data"]
    for item in data:
        assert "_meta" in item

    # most/all of the agreements should not be editable
    assert any(not item["_meta"]["isEditable"] for item in data)


@pytest.mark.usefixtures("app_ctx")
def test_agreement_updates_by_team_leaders(
    division_director_auth_client,
    auth_client,
    test_contract,
    loaded_db,
    test_project,
    test_admin_user,
    test_vendor,
):
    # Add test division director as a team member to the test contract agreement
    response = auth_client.patch(
        url_for("api.agreements-item", id=test_contract.id),
        json={
            "team_members": [
                {
                    "id": 522,  # DivisionDirectorAuthClient user id
                    "full_name": "Dave Director",
                    "email": "dave.director@email.com",
                }
            ],
        },
    )
    assert response.status_code == 200

    # Verify that the division director can do partial updates the test contract agreement
    patch_response = division_director_auth_client.patch(
        url_for("api.agreements-item", id=test_contract.id),
        json={
            "agreement_type": "CONTRACT",
            "name": "PATCH Updated Contract Name",
            "description": "PATCH Updated Contract Description",
        },
    )
    assert patch_response.status_code == 200

    # Verify that the test contract agreement was updated successfully
    stmt = select(Agreement).where(Agreement.id == test_contract.id)
    agreement = loaded_db.scalar(stmt)

    assert agreement.name == "PATCH Updated Contract Name"
    assert agreement.display_name == agreement.name
    assert agreement.description == "PATCH Updated Contract Description"
    assert [m.id for m in agreement.team_members] == [522]

    # Verify that the division director can do full updates to the test contract agreement
    put_response = division_director_auth_client.put(
        url_for("api.agreements-item", id=test_contract.id),
        json={
            "name": "PUT Updated Contract Name",
            "contract_number": "XXXX000000002",
            "contract_type": "FIRM_FIXED_PRICE",
            "service_requirement_type": "NON_SEVERABLE",
            "product_service_code_id": 2,
            "agreement_type": "CONTRACT",
            "project_id": test_project.id,
            "created_by": test_admin_user.id,
            "updated_by": 522,  # DivisionDirectorAuthClient user id
            "vendor_id": test_vendor.id,
            "description": "PUT Updated Contract Description",
            "alternate_project_officer_id": test_admin_user.id,
            "team_members": [
                {
                    "id": 522,  # DivisionDirectorAuthClient user id
                    "full_name": "Dave Director",
                    "email": "dave.director@email.com",
                }
            ],
        },
    )
    assert put_response.status_code == 200

    # Verify that the test contract agreement was updated successfully
    stmt = select(Agreement).where(Agreement.id == test_contract.id)
    agreement = loaded_db.scalar(stmt)

    assert agreement.name == "PUT Updated Contract Name"
    assert agreement.display_name == agreement.name
    assert agreement.description == "PUT Updated Contract Description"
    assert agreement.contract_number == "XXXX000000002"
    assert agreement.contract_type == ContractType.FIRM_FIXED_PRICE
    assert agreement.service_requirement_type == ServiceRequirementType.NON_SEVERABLE
    assert agreement.product_service_code_id == 2
    assert agreement.agreement_type.name == "CONTRACT"
    assert agreement.project_id == test_project.id
    assert agreement.updated_by == 522  # DivisionDirectorAuthClient user id
    assert agreement.vendor_id == test_vendor.id
    assert agreement.project_officer_id == test_admin_user.id
    assert agreement.alternate_project_officer_id == test_admin_user.id
    assert [m.id for m in agreement.team_members] == [522]


@pytest.mark.usefixtures("app_ctx")
def test_get_agreement_returns_portfolio_team_leaders(auth_client, loaded_db):
    stmt = select(Agreement).where(Agreement.id == 9)
    agreement = loaded_db.scalar(stmt)

    assert agreement is not None
    assert agreement.id == 9
    assert agreement.budget_line_items is not None
    assert agreement.team_leaders == ["Ivelisse Martinez-Beck", "Sheila Celentano"]
    assert agreement.division_directors == ["Dave Director", "Director Derrek"]

    assert len(agreement.budget_line_items) == 2
    assert len(agreement.budget_line_items[0].portfolio_team_leaders) == 1
    assert agreement.budget_line_items[0].portfolio_team_leaders[0].email == "sheila.celentano@acf.hhs.gov"
    assert agreement.budget_line_items[0].portfolio_team_leaders[0].full_name == "Sheila Celentano"
    assert agreement.budget_line_items[0].portfolio_team_leaders[0].id == 68

    assert len(agreement.budget_line_items[1].portfolio_team_leaders) == 1
    assert agreement.budget_line_items[1].portfolio_team_leaders[0].email == "Ivelisse.Martinez-Beck@example.com"
    assert agreement.budget_line_items[1].portfolio_team_leaders[0].full_name == "Ivelisse Martinez-Beck"
    assert agreement.budget_line_items[1].portfolio_team_leaders[0].id == 502

    bli_ids = [b.id for b in agreement.budget_line_items]
    portfolio_team_leaders_ids = [tl[0].id for tl in [b.portfolio_team_leaders for b in agreement.budget_line_items]]

    for _id in bli_ids:
        bli = loaded_db.scalar(select(BudgetLineItem).where(BudgetLineItem.id == _id))
        assert bli.can_id is not None

        can = loaded_db.scalar(select(CAN).where(CAN.id == bli.can_id))
        assert can.portfolio_id is not None

        portfolio = loaded_db.scalar(select(Portfolio).where(Portfolio.id == can.portfolio_id))
        assert portfolio is not None

        assert all(tl.id in portfolio_team_leaders_ids for tl in portfolio.team_leaders)

    response = auth_client.get(
        url_for("api.agreements-item", id=9),
    )
    assert response.status_code == 200
    assert response.json["id"] == 9
    assert response.json["budget_line_items"] is not None
    assert len(response.json["budget_line_items"]) == 2
    assert response.json["team_leaders"] is not None
    assert len(response.json["team_leaders"]) == 2
    assert response.json["team_leaders"] == [
        "Ivelisse Martinez-Beck",
        "Sheila Celentano",
    ]
    for bli in response.json["budget_line_items"]:
        assert bli["id"] in bli_ids
        assert "portfolio_team_leaders" in bli
        assert len(bli["portfolio_team_leaders"]) > 0
        for tl in bli["portfolio_team_leaders"]:
            assert tl["email"] is not None
            assert tl["full_name"] is not None
            assert tl["id"] in portfolio_team_leaders_ids


@pytest.mark.usefixtures("app_ctx")
def test_agreement_get_events_are_persisted(auth_client, loaded_db):
    # Count existing GET_AGREEMENT events before our test
    initial_event_count = loaded_db.scalar(
        select(func.count()).select_from(OpsEvent).where(OpsEvent.event_type == OpsEventType.GET_AGREEMENT)
    )

    # Make a GET request to the agreements list endpoint
    list_response = auth_client.get(url_for("api.agreements-group"))
    assert list_response.status_code == 200

    # Verify an event was created for the list request
    list_event_count = loaded_db.scalar(
        select(func.count()).select_from(OpsEvent).where(OpsEvent.event_type == OpsEventType.GET_AGREEMENT)
    )
    assert list_event_count == initial_event_count + 1

    # Get the latest event from the DB
    list_event = loaded_db.scalar(
        select(OpsEvent).where(OpsEvent.event_type == OpsEventType.GET_AGREEMENT).order_by(OpsEvent.id.desc())
    )

    # Verify the event has the expected properties
    assert list_event is not None
    assert list_event.event_type == OpsEventType.GET_AGREEMENT
    assert list_event.event_status == OpsEventStatus.SUCCESS
    assert "agreement_ids" in list_event.event_details

    # Now test the individual agreement endpoint
    item_response = auth_client.get(url_for("api.agreements-item", id=1))
    assert item_response.status_code == 200

    # Verify another event was created for the item request
    item_event_count = loaded_db.scalar(
        select(func.count()).select_from(OpsEvent).where(OpsEvent.event_type == OpsEventType.GET_AGREEMENT)
    )

    assert item_event_count == list_event_count + 1

    # Get the latest event from the DB
    item_event = loaded_db.scalar(
        select(OpsEvent).where(OpsEvent.event_type == OpsEventType.GET_AGREEMENT).order_by(OpsEvent.id.desc())
    )

    # Verify the event has the expected properties
    assert item_event is not None
    assert item_event.event_type == OpsEventType.GET_AGREEMENT
    assert item_event.event_status == OpsEventStatus.SUCCESS
    assert "agreement_id" in item_event.event_details
    assert item_event.event_details["agreement_id"] == 1


@pytest.mark.usefixtures("app_ctx")
def test_get_agreement_returns_empty_portfolio_team_leaders(auth_client, loaded_db, test_contract):
    """Test that an agreement with no budget lines returns empty portfolio team leaders"""

    response = auth_client.get(
        url_for("api.agreements-item", id=test_contract.id),
    )
    assert response.status_code == 200
    assert response is not None
    assert response.json["budget_line_items"] == []
    assert response.json["team_leaders"] == []
    assert response.json["division_directors"] == []


@pytest.mark.usefixtures("app_ctx")
def test_agreements_post_aa_agreement_min(auth_client, db_for_aa_agreement):
    response = auth_client.post(
        url_for("api.agreements-group"),
        json={
            "agreement_type": AgreementType.AA.name,
            "name": "Test AA Agreement",
            "requesting_agency_id": db_for_aa_agreement.scalar(
                select(AgreementAgency.id).where(AgreementAgency.name == "Test Requesting Agency")
            ),
            "servicing_agency_id": db_for_aa_agreement.scalar(
                select(AgreementAgency.id).where(AgreementAgency.name == "Test Servicing Agency")
            ),
            "service_requirement_type": ServiceRequirementType.NON_SEVERABLE.name,
        },
    )
    assert response.status_code == 201
    aa_id = response.json["id"]

    aa_from_db = db_for_aa_agreement.get(AaAgreement, aa_id)

    assert aa_from_db is not None
    assert aa_from_db.name == "Test AA Agreement"
    assert aa_from_db.agreement_type == AgreementType.AA
    assert aa_from_db.requesting_agency_id == db_for_aa_agreement.scalar(
        select(AgreementAgency.id).where(AgreementAgency.name == "Test Requesting Agency")
    )
    assert aa_from_db.servicing_agency_id == db_for_aa_agreement.scalar(
        select(AgreementAgency.id).where(AgreementAgency.name == "Test Servicing Agency")
    )
    assert aa_from_db.service_requirement_type == ServiceRequirementType.NON_SEVERABLE

    # Cleanup
    db_for_aa_agreement.delete(aa_from_db)
    db_for_aa_agreement.commit()


@pytest.mark.usefixtures("app_ctx")
def test_agreements_post_aa_agreement_max(auth_client, db_for_aa_agreement):
    response = auth_client.post(
        url_for("api.agreements-group"),
        json={
            "agreement_type": AgreementType.AA.name,
            "name": "Test AA Agreement",
            "requesting_agency_id": db_for_aa_agreement.scalar(
                select(AgreementAgency.id).where(AgreementAgency.name == "Test Requesting Agency")
            ),
            "servicing_agency_id": db_for_aa_agreement.scalar(
                select(AgreementAgency.id).where(AgreementAgency.name == "Test Servicing Agency")
            ),
            "service_requirement_type": ServiceRequirementType.NON_SEVERABLE.name,
            "contract_number": "AA-123456",
            "vendor": "Test Vendor",
            "task_order_number": "TO-7890",
            "po_number": "PO-1234",
            "acquisition_type": AcquisitionType.GSA_SCHEDULE.name,
            "delivered_status": True,
            "contract_type": ContractType.FIRM_FIXED_PRICE.name,
            "support_contacts": [
                {
                    "id": 501,
                },
            ],
            "contract_category": ContractCategory.SERVICE.name,
            "psc_contract_specialist": "Test Specialist",
            "cotr_id": 502,
            "nick_name": "Test Nickname",
            "description": "This is a test AA agreement with maximum fields.",
            "product_service_code_id": 1,
            "agreement_reason": AgreementReason.NEW_REQ.name,
            "project_officer_id": 500,
            "alternate_project_officer_id": 501,
            "team_members": [
                {
                    "id": 500,
                },
                {
                    "id": 501,
                },
            ],
            "project_id": db_for_aa_agreement.scalar(
                select(ResearchProject.id).where(ResearchProject.title == "Test Project for AA Agreement")
            ),
            "awarding_entity_id": db_for_aa_agreement.scalar(
                select(ProcurementShop.id).where(ProcurementShop.name == "Test Awarding Entity")
            ),
            "notes": "This is a test AA agreement with maximum fields.",
            "start_date": "2023-01-01",
            "end_date": "2024-01-01",
            "maps_sys_id": "1234",
        },
    )
    assert response.status_code == 201
    aa_id = response.json["id"]

    aa_from_db = db_for_aa_agreement.get(AaAgreement, aa_id)

    assert aa_from_db is not None
    assert aa_from_db.name == "Test AA Agreement"
    assert aa_from_db.agreement_type == AgreementType.AA
    assert aa_from_db.requesting_agency_id == db_for_aa_agreement.scalar(
        select(AgreementAgency.id).where(AgreementAgency.name == "Test Requesting Agency")
    )
    assert aa_from_db.servicing_agency_id == db_for_aa_agreement.scalar(
        select(AgreementAgency.id).where(AgreementAgency.name == "Test Servicing Agency")
    )
    assert aa_from_db.service_requirement_type == ServiceRequirementType.NON_SEVERABLE
    assert aa_from_db.contract_number == "AA-123456"
    assert aa_from_db.vendor_id == db_for_aa_agreement.scalar(select(Vendor.id).where(Vendor.name == "Test Vendor"))
    assert aa_from_db.task_order_number == "TO-7890"
    assert aa_from_db.po_number == "PO-1234"
    assert aa_from_db.acquisition_type == AcquisitionType.GSA_SCHEDULE
    assert aa_from_db.delivered_status is True
    assert aa_from_db.contract_type == ContractType.FIRM_FIXED_PRICE
    assert [sc.id for sc in aa_from_db.support_contacts] == [501]
    assert aa_from_db.contract_category == ContractCategory.SERVICE
    assert aa_from_db.psc_contract_specialist == "Test Specialist"
    assert aa_from_db.cotr_id == 502
    assert aa_from_db.nick_name == "Test Nickname"
    assert aa_from_db.description == "This is a test AA agreement with maximum fields."
    assert aa_from_db.product_service_code_id == 1
    assert aa_from_db.agreement_reason == AgreementReason.NEW_REQ
    assert aa_from_db.project_officer_id == 500
    assert aa_from_db.alternate_project_officer_id == 501
    assert [tm.id for tm in aa_from_db.team_members] == [500, 501]
    assert aa_from_db.project_id == db_for_aa_agreement.scalar(
        select(ResearchProject.id).where(ResearchProject.title == "Test Project for AA Agreement")
    )
    assert aa_from_db.awarding_entity_id == db_for_aa_agreement.scalar(
        select(ProcurementShop.id).where(ProcurementShop.name == "Test Awarding Entity")
    )
    assert aa_from_db.notes == "This is a test AA agreement with maximum fields."
    assert aa_from_db.start_date == datetime.date(2023, 1, 1)
    assert aa_from_db.end_date == datetime.date(2024, 1, 1)
    assert aa_from_db.maps_sys_id == 1234

    # Cleanup
    db_for_aa_agreement.delete(aa_from_db)
    db_for_aa_agreement.commit()


@pytest.mark.usefixtures("app_ctx")
def test_agreements_put_aa_agreement_min(auth_client, db_for_aa_agreement):
    # Create an AA agreement first
    response = auth_client.post(
        url_for("api.agreements-group"),
        json={
            "agreement_type": AgreementType.AA.name,
            "name": "Test AA Agreement",
            "requesting_agency_id": db_for_aa_agreement.scalar(
                select(AgreementAgency.id).where(AgreementAgency.name == "Test Requesting Agency")
            ),
            "servicing_agency_id": db_for_aa_agreement.scalar(
                select(AgreementAgency.id).where(AgreementAgency.name == "Test Servicing Agency")
            ),
            "service_requirement_type": ServiceRequirementType.NON_SEVERABLE.name,
        },
    )
    assert response.status_code == 201
    aa_id = response.json["id"]

    # Now update it with PUT
    put_response = auth_client.put(
        url_for("api.agreements-item", id=aa_id),
        json={
            "agreement_type": AgreementType.AA.name,
            "name": "Updated Test AA Agreement",
            "requesting_agency_id": db_for_aa_agreement.scalar(
                select(AgreementAgency.id).where(AgreementAgency.name == "Test Requesting Agency")
            ),
            "servicing_agency_id": db_for_aa_agreement.scalar(
                select(AgreementAgency.id).where(AgreementAgency.name == "Test Servicing Agency")
            ),
            "service_requirement_type": ServiceRequirementType.NON_SEVERABLE.name,
        },
    )
    assert put_response.status_code == 200

    aa_from_db = db_for_aa_agreement.get(AaAgreement, aa_id)

    assert aa_from_db is not None
    assert aa_from_db.name == "Updated Test AA Agreement"
    assert aa_from_db.agreement_type == AgreementType.AA
    assert aa_from_db.requesting_agency_id == db_for_aa_agreement.scalar(
        select(AgreementAgency.id).where(AgreementAgency.name == "Test Requesting Agency")
    )
    assert aa_from_db.servicing_agency_id == db_for_aa_agreement.scalar(
        select(AgreementAgency.id).where(AgreementAgency.name == "Test Servicing Agency")
    )
    assert aa_from_db.service_requirement_type == ServiceRequirementType.NON_SEVERABLE

    # Cleanup
    db_for_aa_agreement.delete(aa_from_db)
    db_for_aa_agreement.commit()


@pytest.mark.usefixtures("app_ctx")
def test_agreements_put_aa_agreement_max(auth_client, db_for_aa_agreement):
    # Create an AA agreement first
    response = auth_client.post(
        url_for("api.agreements-group"),
        json={
            "agreement_type": AgreementType.AA.name,
            "name": "Test AA Agreement",
            "requesting_agency_id": db_for_aa_agreement.scalar(
                select(AgreementAgency.id).where(AgreementAgency.name == "Test Requesting Agency")
            ),
            "servicing_agency_id": db_for_aa_agreement.scalar(
                select(AgreementAgency.id).where(AgreementAgency.name == "Test Servicing Agency")
            ),
            "service_requirement_type": ServiceRequirementType.NON_SEVERABLE.name,
        },
    )
    assert response.status_code == 201
    aa_id = response.json["id"]

    # Now update it with PUT
    put_response = auth_client.put(
        url_for("api.agreements-item", id=aa_id),
        json={
            "agreement_type": AgreementType.AA.name,
            "name": "Updated Test AA Agreement",
            "requesting_agency_id": db_for_aa_agreement.scalar(
                select(AgreementAgency.id).where(AgreementAgency.name == "Test Requesting Agency")
            ),
            "servicing_agency_id": db_for_aa_agreement.scalar(
                select(AgreementAgency.id).where(AgreementAgency.name == "Test Servicing Agency")
            ),
            "service_requirement_type": ServiceRequirementType.NON_SEVERABLE.name,
            "contract_number": "AA-123456",
            "vendor": "Test Vendor",
            "task_order_number": "TO-7890",
            "po_number": "PO-1234",
            "acquisition_type": AcquisitionType.GSA_SCHEDULE.name,
            "delivered_status": True,
            "contract_type": ContractType.FIRM_FIXED_PRICE.name,
            "support_contacts": [
                {
                    "id": 501,
                },
            ],
            "contract_category": ContractCategory.SERVICE.name,
            "psc_contract_specialist": "Test Specialist",
            "cotr_id": 502,
            "nick_name": "Test Nickname",
            "description": "This is a test AA agreement with maximum fields.",
            "product_service_code_id": 1,
            "agreement_reason": AgreementReason.NEW_REQ.name,
            "project_officer_id": 500,
            "alternate_project_officer_id": 501,
            "team_members": [
                {
                    "id": 500,
                },
                {
                    "id": 501,
                },
            ],
            "project_id": db_for_aa_agreement.scalar(
                select(ResearchProject.id).where(ResearchProject.title == "Test Project for AA Agreement")
            ),
            "awarding_entity_id": db_for_aa_agreement.scalar(
                select(ProcurementShop.id).where(ProcurementShop.name == "Test Awarding Entity")
            ),
            "notes": "This is a test AA agreement with maximum fields.",
            "start_date": "2023-01-01",
            "end_date": "2024-01-01",
            "maps_sys_id": "1234",
        },
    )
    assert put_response.status_code == 200
    aa_from_db = db_for_aa_agreement.get(AaAgreement, aa_id)
    assert aa_from_db is not None
    assert aa_from_db.name == "Updated Test AA Agreement"
    assert aa_from_db.agreement_type == AgreementType.AA
    assert aa_from_db.requesting_agency_id == db_for_aa_agreement.scalar(
        select(AgreementAgency.id).where(AgreementAgency.name == "Test Requesting Agency")
    )
    assert aa_from_db.servicing_agency_id == db_for_aa_agreement.scalar(
        select(AgreementAgency.id).where(AgreementAgency.name == "Test Servicing Agency")
    )
    assert aa_from_db.service_requirement_type == ServiceRequirementType.NON_SEVERABLE
    assert aa_from_db.contract_number == "AA-123456"
    assert aa_from_db.vendor_id == db_for_aa_agreement.scalar(select(Vendor.id).where(Vendor.name == "Test Vendor"))
    assert aa_from_db.task_order_number == "TO-7890"
    assert aa_from_db.po_number == "PO-1234"
    assert aa_from_db.acquisition_type == AcquisitionType.GSA_SCHEDULE
    assert aa_from_db.delivered_status is True
    assert aa_from_db.contract_type == ContractType.FIRM_FIXED_PRICE
    assert [sc.id for sc in aa_from_db.support_contacts] == [501]
    assert aa_from_db.contract_category == ContractCategory.SERVICE
    assert aa_from_db.psc_contract_specialist == "Test Specialist"
    assert aa_from_db.cotr_id == 502
    assert aa_from_db.nick_name == "Test Nickname"
    assert aa_from_db.description == "This is a test AA agreement with maximum fields."
    assert aa_from_db.product_service_code_id == 1
    assert aa_from_db.agreement_reason == AgreementReason.NEW_REQ
    assert aa_from_db.project_officer_id == 500
    assert aa_from_db.alternate_project_officer_id == 501
    assert [tm.id for tm in aa_from_db.team_members] == [500, 501]
    assert aa_from_db.project_id == db_for_aa_agreement.scalar(
        select(ResearchProject.id).where(ResearchProject.title == "Test Project for AA Agreement")
    )
    assert aa_from_db.awarding_entity_id == db_for_aa_agreement.scalar(
        select(ProcurementShop.id).where(ProcurementShop.name == "Test Awarding Entity")
    )
    assert aa_from_db.notes == "This is a test AA agreement with maximum fields."
    assert aa_from_db.start_date == datetime.date(2023, 1, 1)
    assert aa_from_db.end_date == datetime.date(2024, 1, 1)
    assert aa_from_db.maps_sys_id == 1234

    # Cleanup
    db_for_aa_agreement.delete(aa_from_db)
    db_for_aa_agreement.commit()


@pytest.mark.usefixtures("app_ctx")
def test_agreements_get_aa_agreement_max(auth_client, db_for_aa_agreement):
    # create an AaAgreement with max params and get it
    aa = AaAgreement(
        name="Test AA Agreement",
        agreement_type=AgreementType.AA,
        requesting_agency_id=db_for_aa_agreement.scalar(
            select(AgreementAgency.id).where(AgreementAgency.name == "Test Requesting Agency")
        ),
        servicing_agency_id=db_for_aa_agreement.scalar(
            select(AgreementAgency.id).where(AgreementAgency.name == "Test Servicing Agency")
        ),
        service_requirement_type=ServiceRequirementType.NON_SEVERABLE,
        contract_number="AA-123456",
        vendor_id=db_for_aa_agreement.scalar(select(Vendor.id).where(Vendor.name == "Test Vendor")),
        task_order_number="TO-7890",
        po_number="PO-1234",
        acquisition_type=AcquisitionType.GSA_SCHEDULE,
        delivered_status=True,
        contract_type=ContractType.FIRM_FIXED_PRICE,
        support_contacts=[db_for_aa_agreement.get(User, 501)],
        contract_category=ContractCategory.SERVICE,
        psc_contract_specialist="Test Specialist",
        cotr_id=502,
        nick_name="Test Nickname",
        description="This is a test AA agreement with maximum fields.",
        product_service_code_id=1,
        agreement_reason=AgreementReason.NEW_REQ,
        project_officer_id=500,
        alternate_project_officer_id=501,
        team_members=[
            db_for_aa_agreement.get(User, 500),
            db_for_aa_agreement.get(User, 501),
        ],
        project_id=db_for_aa_agreement.scalar(
            select(ResearchProject.id).where(ResearchProject.title == "Test Project for AA Agreement")
        ),
        awarding_entity_id=db_for_aa_agreement.scalar(
            select(ProcurementShop.id).where(ProcurementShop.name == "Test Awarding Entity")
        ),
        notes="This is a test AA agreement with maximum fields.",
        start_date=datetime.date(2023, 1, 1),
        end_date=datetime.date(2024, 1, 1),
        maps_sys_id=1234,
    )

    db_for_aa_agreement.add(aa)
    db_for_aa_agreement.commit()

    response = auth_client.get(
        url_for("api.agreements-item", id=aa.id),
    )

    assert response.status_code == 200
    data = response.json
    assert data["id"] == aa.id
    assert data["name"] == "Test AA Agreement"
    assert data["agreement_type"] == AgreementType.AA.name
    assert data["requesting_agency"]["id"] == db_for_aa_agreement.scalar(
        select(AgreementAgency.id).where(AgreementAgency.name == "Test Requesting Agency")
    )
    assert data["servicing_agency"]["id"] == db_for_aa_agreement.scalar(
        select(AgreementAgency.id).where(AgreementAgency.name == "Test Servicing Agency")
    )
    assert data["service_requirement_type"] == ServiceRequirementType.NON_SEVERABLE.name
    assert data["contract_number"] == "AA-123456"
    assert data["vendor_id"] == db_for_aa_agreement.scalar(select(Vendor.id).where(Vendor.name == "Test Vendor"))
    assert data["task_order_number"] == "TO-7890"
    assert data["po_number"] == "PO-1234"
    assert data["acquisition_type"] == AcquisitionType.GSA_SCHEDULE.name
    assert data["delivered_status"] is True
    assert data["contract_type"] == ContractType.FIRM_FIXED_PRICE.name
    assert [sc["id"] for sc in data["support_contacts"]] == [501]
    assert data["contract_category"] == ContractCategory.SERVICE.name
    assert data["psc_contract_specialist"] == "Test Specialist"
    assert data["cotr_id"] == 502
    assert data["nick_name"] == "Test Nickname"
    assert data["description"] == "This is a test AA agreement with maximum fields."
    assert data["product_service_code_id"] == 1
    assert data["agreement_reason"] == AgreementReason.NEW_REQ.name
    assert data["project_officer_id"] == 500
    assert data["alternate_project_officer_id"] == 501
    assert [tm["id"] for tm in data["team_members"]] == [500, 501]
    assert data["project_id"] == db_for_aa_agreement.scalar(
        select(ResearchProject.id).where(ResearchProject.title == "Test Project for AA Agreement")
    )
    assert data["awarding_entity_id"] == db_for_aa_agreement.scalar(
        select(ProcurementShop.id).where(ProcurementShop.name == "Test Awarding Entity")
    )
    assert data["notes"] == "This is a test AA agreement with maximum fields."
    assert data["start_date"] == "2023-01-01"
    assert data["end_date"] == "2024-01-01"
    assert data["maps_sys_id"] == 1234

    # Cleanup
    db_for_aa_agreement.delete(aa)
    db_for_aa_agreement.commit()


@pytest.mark.usefixtures("app_ctx")
def test_agreements_get_aa_agreement_list_max(auth_client, db_for_aa_agreement):
    # create an AaAgreement with max params and get it
    aa = AaAgreement(
        name="Test AA Agreement",
        agreement_type=AgreementType.AA,
        requesting_agency_id=db_for_aa_agreement.scalar(
            select(AgreementAgency.id).where(AgreementAgency.name == "Test Requesting Agency")
        ),
        servicing_agency_id=db_for_aa_agreement.scalar(
            select(AgreementAgency.id).where(AgreementAgency.name == "Test Servicing Agency")
        ),
        service_requirement_type=ServiceRequirementType.NON_SEVERABLE,
        contract_number="AA-123456",
        vendor_id=db_for_aa_agreement.scalar(select(Vendor.id).where(Vendor.name == "Test Vendor")),
        task_order_number="TO-7890",
        po_number="PO-1234",
        acquisition_type=AcquisitionType.GSA_SCHEDULE,
        delivered_status=True,
        contract_type=ContractType.FIRM_FIXED_PRICE,
        support_contacts=[db_for_aa_agreement.get(User, 501)],
        contract_category=ContractCategory.SERVICE,
        psc_contract_specialist="Test Specialist",
        cotr_id=502,
        nick_name="Test Nickname",
        description="This is a test AA agreement with maximum fields.",
        product_service_code_id=1,
        agreement_reason=AgreementReason.NEW_REQ,
        project_officer_id=500,
        alternate_project_officer_id=501,
        team_members=[
            db_for_aa_agreement.get(User, 500),
            db_for_aa_agreement.get(User, 501),
        ],
        project_id=db_for_aa_agreement.scalar(
            select(ResearchProject.id).where(ResearchProject.title == "Test Project for AA Agreement")
        ),
        awarding_entity_id=db_for_aa_agreement.scalar(
            select(ProcurementShop.id).where(ProcurementShop.name == "Test Awarding Entity")
        ),
        notes="This is a test AA agreement with maximum fields.",
        start_date=datetime.date(2023, 1, 1),
        end_date=datetime.date(2024, 1, 1),
        maps_sys_id=1234,
    )

    db_for_aa_agreement.add(aa)
    db_for_aa_agreement.commit()

    response = auth_client.get(
        url_for("api.agreements-group"),
        query_string={"agreement_type": AgreementType.AA.name},
    )

    assert response.status_code == 200
    data = response.json["data"]
    assert len(data) > 0
    assert any(agreement["id"] == aa.id for agreement in data)
    aa_data = next((agreement for agreement in data if agreement["id"] == aa.id), None)
    assert aa_data is not None
    assert aa_data["name"] == "Test AA Agreement"
    assert aa_data["agreement_type"] == AgreementType.AA.name
    assert aa_data["requesting_agency"]["id"] == db_for_aa_agreement.scalar(
        select(AgreementAgency.id).where(AgreementAgency.name == "Test Requesting Agency")
    )
    assert aa_data["servicing_agency"]["id"] == db_for_aa_agreement.scalar(
        select(AgreementAgency.id).where(AgreementAgency.name == "Test Servicing Agency")
    )
    assert aa_data["service_requirement_type"] == ServiceRequirementType.NON_SEVERABLE.name
    assert aa_data["contract_number"] == "AA-123456"
    assert aa_data["vendor_id"] == db_for_aa_agreement.scalar(select(Vendor.id).where(Vendor.name == "Test Vendor"))
    assert aa_data["task_order_number"] == "TO-7890"
    assert aa_data["po_number"] == "PO-1234"
    assert aa_data["acquisition_type"] == AcquisitionType.GSA_SCHEDULE.name
    assert aa_data["delivered_status"] is True
    assert aa_data["contract_type"] == ContractType.FIRM_FIXED_PRICE.name
    assert [sc["id"] for sc in aa_data["support_contacts"]] == [501]
    assert aa_data["contract_category"] == ContractCategory.SERVICE.name
    assert aa_data["psc_contract_specialist"] == "Test Specialist"
    assert aa_data["cotr_id"] == 502
    assert aa_data["nick_name"] == "Test Nickname"
    assert aa_data["description"] == "This is a test AA agreement with maximum fields."
    assert aa_data["product_service_code_id"] == 1
    assert aa_data["agreement_reason"] == AgreementReason.NEW_REQ.name
    assert aa_data["project_officer_id"] == 500
    assert aa_data["alternate_project_officer_id"] == 501
    assert [tm["id"] for tm in aa_data["team_members"]] == [500, 501]
    assert aa_data["project_id"] == db_for_aa_agreement.scalar(
        select(ResearchProject.id).where(ResearchProject.title == "Test Project for AA Agreement")
    )
    assert aa_data["awarding_entity_id"] == db_for_aa_agreement.scalar(
        select(ProcurementShop.id).where(ProcurementShop.name == "Test Awarding Entity")
    )
    assert aa_data["notes"] == "This is a test AA agreement with maximum fields."
    assert aa_data["start_date"] == "2023-01-01"
    assert aa_data["end_date"] == "2024-01-01"
    assert aa_data["maps_sys_id"] == 1234

    # Cleanup
    db_for_aa_agreement.delete(aa)
    db_for_aa_agreement.commit()


@pytest.fixture()
@pytest.mark.usefixtures("app_ctx")
def test_contract_without_a_procurement_shop(loaded_db, test_vendor, test_admin_user, test_project):
    contract_agreement = ContractAgreement(
        name="CTXX12399",
        contract_number="XXXX000000002",
        contract_type=ContractType.FIRM_FIXED_PRICE,
        service_requirement_type=ServiceRequirementType.NON_SEVERABLE,
        product_service_code_id=2,
        agreement_type=AgreementType.CONTRACT,
        project_id=test_project.id,
        created_by=test_admin_user.id,
        vendor_id=test_vendor.id,
        project_officer_id=test_admin_user.id,
    )

    loaded_db.add(contract_agreement)
    loaded_db.commit()

    yield contract_agreement

    loaded_db.delete(contract_agreement)
    loaded_db.commit()


@pytest.mark.usefixtures("app_ctx")
def test_agreements_patch_procurement_shop(auth_client, loaded_db, test_contract_without_a_procurement_shop):
    """PATCH to change the procurement shop of a contract agreement."""
    response = auth_client.patch(
        url_for("api.agreements-item", id=test_contract_without_a_procurement_shop.id),
        json={
            "awarding_entity_id": 2,
        },
    )
    assert response.status_code == 200

    agreement = loaded_db.get(ContractAgreement, test_contract_without_a_procurement_shop.id)

    assert agreement is not None
    assert agreement.awarding_entity_id == 2


@pytest.mark.usefixtures("app_ctx")
class TestAgreementsPaginationAPI:
    """Integration tests for pagination functionality in the agreements API endpoint"""

    def test_get_agreements_default_pagination(self, auth_client, loaded_db):
        """GET /agreements/ returns first 10 with default pagination"""
        response = auth_client.get(url_for("api.agreements-group"))

        assert response.status_code == 200
        assert "data" in response.json
        assert "count" in response.json
        assert "limit" in response.json
        assert "offset" in response.json

        # Default limit should be 10
        assert len(response.json["data"]) <= 10
        assert response.json["limit"] == 10
        assert response.json["offset"] == 0

    def test_get_agreements_with_limit_offset(self, auth_client, loaded_db):
        """GET /agreements/?limit=10&offset=0 works correctly"""
        response = auth_client.get(url_for("api.agreements-group"), query_string={"limit": 10, "offset": 0})

        assert response.status_code == 200
        assert len(response.json["data"]) <= 10
        assert response.json["limit"] == 10
        assert response.json["offset"] == 0

    def test_get_agreements_second_page(self, auth_client, loaded_db):
        """GET /agreements/?limit=10&offset=10 returns next 10"""
        # Get first page
        response_page1 = auth_client.get(url_for("api.agreements-group"), query_string={"limit": 5, "offset": 0})

        # Get second page
        response_page2 = auth_client.get(url_for("api.agreements-group"), query_string={"limit": 5, "offset": 5})

        assert response_page1.status_code == 200
        assert response_page2.status_code == 200

        # Verify offset is correct
        assert response_page2.json["offset"] == 5
        assert response_page2.json["limit"] == 5

        # Verify counts are the same (total doesn't change)
        assert response_page1.json["count"] == response_page2.json["count"]

        # Verify different results (if enough data)
        if len(response_page1.json["data"]) > 0 and len(response_page2.json["data"]) > 0:
            page1_ids = {agr["id"] for agr in response_page1.json["data"]}
            page2_ids = {agr["id"] for agr in response_page2.json["data"]}
            assert page1_ids != page2_ids

    def test_get_agreements_custom_page_size(self, auth_client, loaded_db):
        """GET /agreements/?limit=25&offset=0 returns up to 25"""
        response = auth_client.get(url_for("api.agreements-group"), query_string={"limit": 25, "offset": 0})

        assert response.status_code == 200
        assert len(response.json["data"]) <= 25
        assert response.json["limit"] == 25

    def test_response_has_wrapped_format(self, auth_client, loaded_db):
        """Response contains data, count, limit, offset"""
        response = auth_client.get(url_for("api.agreements-group"))

        assert response.status_code == 200
        assert "data" in response.json
        assert "count" in response.json
        assert "limit" in response.json
        assert "offset" in response.json

    def test_response_agreements_is_list(self, auth_client, loaded_db):
        """data field is a list"""
        response = auth_client.get(url_for("api.agreements-group"))

        assert response.status_code == 200
        assert isinstance(response.json["data"], list)

    def test_response_metadata_types(self, auth_client, loaded_db):
        """count, limit, offset are integers"""
        response = auth_client.get(url_for("api.agreements-group"))

        assert response.status_code == 200
        assert isinstance(response.json["count"], int)
        assert isinstance(response.json["limit"], int)
        assert isinstance(response.json["offset"], int)

    def test_response_agreement_structure(self, auth_client, loaded_db):
        """Each agreement has expected fields"""
        response = auth_client.get(url_for("api.agreements-group"))

        assert response.status_code == 200
        assert len(response.json["data"]) > 0

        # Check first agreement has expected structure
        agreement = response.json["data"][0]
        assert "id" in agreement
        assert "name" in agreement
        assert "agreement_type" in agreement
        assert "_meta" in agreement

    def test_invalid_limit_zero(self, auth_client, loaded_db):
        """GET /agreements/?limit=0 returns 400"""
        response = auth_client.get(url_for("api.agreements-group"), query_string={"limit": 0})

        assert response.status_code == 400

    def test_invalid_limit_too_high(self, auth_client, loaded_db):
        """GET /agreements/?limit=100 returns 400"""
        response = auth_client.get(url_for("api.agreements-group"), query_string={"limit": 100})

        assert response.status_code == 400

    def test_invalid_offset_negative(self, auth_client, loaded_db):
        """GET /agreements/?offset=-1 returns 400"""
        response = auth_client.get(url_for("api.agreements-group"), query_string={"offset": -1})

        assert response.status_code == 400

    def test_pagination_with_fiscal_year_filter(self, auth_client, loaded_db):
        """Filtered results paginate correctly"""
        response = auth_client.get(
            url_for("api.agreements-group"),
            query_string={"fiscal_year": 2043, "limit": 5, "offset": 0},
        )

        assert response.status_code == 200
        assert response.json["limit"] == 5
        assert response.json["offset"] == 0
        # Count should reflect filtered total
        assert response.json["count"] <= response.json["count"]

    def test_pagination_with_portfolio_filter(self, auth_client, loaded_db):
        """Count reflects filtered total"""
        # Get unfiltered count
        response_all = auth_client.get(url_for("api.agreements-group"), query_string={"limit": 50})

        # Get filtered count
        response_filtered = auth_client.get(url_for("api.agreements-group"), query_string={"portfolio": 1, "limit": 50})

        assert response_all.status_code == 200
        assert response_filtered.status_code == 200

        # Filtered count should be <= total count
        assert response_filtered.json["count"] <= response_all.json["count"]

    def test_pagination_with_status_filter(self, auth_client, loaded_db):
        """Multiple filters + pagination"""
        response = auth_client.get(
            url_for("api.agreements-group"),
            query_string={
                "fiscal_year": 2043,
                "budget_line_status": BudgetLineItemStatus.PLANNED.name,
                "limit": 5,
                "offset": 0,
            },
        )

        assert response.status_code == 200
        assert response.json["limit"] == 5
        assert response.json["offset"] == 0

    def test_pagination_with_only_my(self, auth_client, loaded_db):
        """Ownership filter + pagination"""
        response = auth_client.get(
            url_for("api.agreements-group"),
            query_string={"only_my": True, "limit": 10, "offset": 0},
        )

        assert response.status_code == 200
        assert response.json["limit"] == 10
        assert response.json["offset"] == 0

    def test_pagination_with_sort_by_name(self, auth_client, loaded_db):
        """Results sorted before pagination"""
        response = auth_client.get(
            url_for("api.agreements-group"),
            query_string={"sort_conditions": "AGREEMENT", "limit": 10, "offset": 0},
        )

        assert response.status_code == 200
        assert len(response.json["data"]) > 0

        # Verify results are in sorted order (by name)
        names = [agr.get("name") for agr in response.json["data"] if agr.get("name")]
        if len(names) > 1:
            assert names == sorted(names)

    def test_pagination_with_sort_descending(self, auth_client, loaded_db):
        """Descending sort + pagination"""
        response = auth_client.get(
            url_for("api.agreements-group"),
            query_string={
                "sort_conditions": "AGREEMENT",
                "sort_descending": True,
                "limit": 10,
                "offset": 0,
            },
        )

        assert response.status_code == 200
        assert len(response.json["data"]) > 0

        # Verify results are in descending order
        names = [agr.get("name") for agr in response.json["data"] if agr.get("name")]
        if len(names) > 1:
            assert names == sorted(names, reverse=True)

    def test_pagination_maintains_sort_across_pages(self, auth_client, loaded_db):
        """Consistent sort order across pages"""
        # Get first page
        response_page1 = auth_client.get(
            url_for("api.agreements-group"),
            query_string={"sort_conditions": "AGREEMENT", "limit": 3, "offset": 0},
        )

        # Get second page
        response_page2 = auth_client.get(
            url_for("api.agreements-group"),
            query_string={"sort_conditions": "AGREEMENT", "limit": 3, "offset": 3},
        )

        assert response_page1.status_code == 200
        assert response_page2.status_code == 200

        # Verify sort order is maintained
        if len(response_page1.json["data"]) > 0 and len(response_page2.json["data"]) > 0:
            last_name_page1 = response_page1.json["data"][-1].get("name")
            first_name_page2 = response_page2.json["data"][0].get("name")

            if last_name_page1 and first_name_page2:
                assert last_name_page1 <= first_name_page2

    def test_pagination_empty_results(self, auth_client, loaded_db):
        """Pagination with filters that return no results"""
        response = auth_client.get(
            url_for("api.agreements-group"),
            query_string={"fiscal_year": 1900, "limit": 10, "offset": 0},
        )

        assert response.status_code == 200
        assert len(response.json["data"]) == 0
        assert response.json["count"] == 0
        assert response.json["limit"] == 10
        assert response.json["offset"] == 0

    def test_pagination_offset_beyond_results(self, auth_client, loaded_db):
        """Offset beyond total results returns empty list"""
        response = auth_client.get(url_for("api.agreements-group"), query_string={"limit": 10, "offset": 10000})

        assert response.status_code == 200
        assert len(response.json["data"]) == 0
        assert response.json["offset"] == 10000

    def test_pagination_boundary_last_page(self, auth_client, loaded_db):
        """Last page with partial results"""
        # Get total count
        response_all = auth_client.get(url_for("api.agreements-group"), query_string={"limit": 50})
        total_count = response_all.json["count"]

        if total_count > 5:
            # Request last partial page
            offset = total_count - 3
            response = auth_client.get(
                url_for("api.agreements-group"),
                query_string={"limit": 10, "offset": offset},
            )

            assert response.status_code == 200
            assert len(response.json["data"]) == 3
            assert response.json["count"] == total_count

    def test_pagination_max_limit_allowed(self, auth_client, loaded_db):
        """Maximum limit of 50 is allowed"""
        response = auth_client.get(url_for("api.agreements-group"), query_string={"limit": 50, "offset": 0})

        assert response.status_code == 200
        assert response.json["limit"] == 50<|MERGE_RESOLUTION|>--- conflicted
+++ resolved
@@ -39,7 +39,10 @@
 
     assert agreement is not None
     assert agreement.contract_number == "XXXX000000001"
-    assert agreement.name == "Contract #1: African American Child and Family Research Center"
+    assert (
+        agreement.name
+        == "Contract #1: African American Child and Family Research Center"
+    )
     assert agreement.display_name == agreement.name
     assert agreement.id == 1
     assert agreement.agreement_type.name == "CONTRACT"
@@ -212,29 +215,19 @@
 
 @pytest.mark.skip("Need to consult whether this should return ALL or NONE if the value is empty")
 @pytest.mark.usefixtures("app_ctx")
-<<<<<<< HEAD
-def test_agreements_with_project_empty(auth_client, loaded_db):
-    response = auth_client.get(url_for("api.agreements-group"), query_string={"project_id": ""})
-=======
 def test_agreements_with_project_empty(auth_client):
     response = auth_client.get(
         url_for("api.agreements-group"), query_string={"project_id": ""}
     )
->>>>>>> 92df9688
     assert response.status_code == 200
     assert len(response.json["data"]) == 6
 
 
 @pytest.mark.usefixtures("app_ctx")
-<<<<<<< HEAD
-def test_agreements_with_project_found(auth_client, loaded_db, test_project):
-    response = auth_client.get(url_for("api.agreements-group"), query_string={"project_id": test_project.id})
-=======
 def test_agreements_with_project_found(auth_client, test_project):
     response = auth_client.get(
         url_for("api.agreements-group"), query_string={"project_id": test_project.id}
     )
->>>>>>> 92df9688
     assert response.status_code == 200
     assert len(response.json["data"]) == 3
     assert response.json["data"][0]["id"] == 1
@@ -243,10 +236,6 @@
 
 
 @pytest.mark.usefixtures("app_ctx")
-<<<<<<< HEAD
-@pytest.mark.parametrize(["simulated_error", "expected"], [["true", 500], ["400", 400], ["false", 200]])
-def test_agreements_with_simulated_error(auth_client, loaded_db, simulated_error, expected):
-=======
 def test_get_agreements_by_nickname(auth_client):
     response = auth_client.get(
         url_for("api.agreements-group"), query_string={"nick_name": "AA1"}
@@ -267,7 +256,6 @@
     ["simulated_error", "expected"], [["true", 500], ["400", 400], ["false", 200]]
 )
 def test_agreements_with_simulated_error(auth_client, simulated_error, expected):
->>>>>>> 92df9688
     response = auth_client.get(
         url_for("api.agreements-group"),
         query_string={"simulatedError": simulated_error, "project_id": "1"},
