import pytest
from models import ContractAgreement, GrantAgreement
from models.cans import Agreement, AgreementType, ContractType
from sqlalchemy import func, select, update


@pytest.mark.usefixtures("app_ctx")
def test_agreement_retrieve(loaded_db):
    stmt = select(Agreement).where(Agreement.id == 1)
    agreement = loaded_db.scalar(stmt)

    assert agreement is not None
    assert agreement.number == "AGR0001"
    assert agreement.name == "Contract #1: African American Child and Family Research Center"
    assert agreement.id == 1
    assert agreement.agreement_type.name == "CONTRACT"


@pytest.mark.usefixtures("app_ctx")
def test_agreements_get_all(auth_client, loaded_db):
    stmt = select(func.count()).select_from(Agreement)
    count = loaded_db.scalar(stmt)
    assert count == 8

    response = auth_client.get("/api/v1/agreements/")
    assert response.status_code == 200
    assert len(response.json) == count


@pytest.mark.usefixtures("app_ctx")
def test_agreements_get_by_id(auth_client, loaded_db):
    response = auth_client.get("/api/v1/agreements/1")
    assert response.status_code == 200
    assert response.json["name"] == "Contract #1: African American Child and Family Research Center"


@pytest.mark.usefixtures("app_ctx")
def test_agreements_get_by_id_404(auth_client, loaded_db):
    response = auth_client.get("/api/v1/agreements/1000")
    assert response.status_code == 404


@pytest.mark.usefixtures("app_ctx")
def test_agreements_serialization(auth_client, loaded_db):
    response = auth_client.get("/api/v1/agreements/1")
    assert response.status_code == 200

    # Remove extra keys that make test flaky or noisy
    json_to_compare = response.json  # response.json seems to be immutable
    del json_to_compare["created_on"]
    del json_to_compare["updated_on"]
    del json_to_compare["budget_line_items"]
    del json_to_compare["research_project"]
    del json_to_compare["procurement_shop"]
    del json_to_compare["product_service_code"]

    assert json_to_compare == {
        "agreement_reason": "NEW_REQ",
        "agreement_type": "CONTRACT",
        "contract_number": "CT00XX1",
        "contract_type": "RESEARCH",
        "created_by": None,
        "delivered_status": False,
        "description": "",
        "id": 1,
        "incumbent": "",
        "name": "Contract #1: African American Child and Family Research Center",
        "notes": None,
        "number": "AGR0001",
        "procurement_shop_id": 1,
        "product_service_code_id": None,
        "project_officer": 1,
        "research_project_id": 1,
        "support_contacts": [],
        "team_members": [],
        "vendor": "Vendor 1",
    }


@pytest.mark.skip("Need to consult whether this should return ALL or NONE if the value is empty")
@pytest.mark.usefixtures("app_ctx")
def test_agreements_with_research_project_empty(auth_client, loaded_db):
    response = auth_client.get("/api/v1/agreements/?research_project_id=")
    assert response.status_code == 200
    assert len(response.json) == 6


@pytest.mark.usefixtures("app_ctx")
def test_agreements_with_research_project_found(auth_client, loaded_db):
    response = auth_client.get("/api/v1/agreements/?research_project_id=1")
    assert response.status_code == 200
    assert len(response.json) == 2

    assert response.json[0]["id"] == 1
    assert response.json[1]["id"] == 2


@pytest.mark.parametrize(
    "key,value",
    (
        ("agreement_reason", "NEW_REQ"),
        ("contract_number", "CT00XX1"),
        ("contract_type", "RESEARCH"),
        ("agreement_type", "CONTRACT"),
        ("delivered_status", False),
        ("number", "AGR0001"),
        ("procurement_shop_id", 1),
        ("project_officer", 1),
        ("research_project_id", 1),
        ("foa", "This is an FOA value"),
        ("name", "Contract #1: African American Child and Family Research Center"),
    ),
)
@pytest.mark.usefixtures("app_ctx")
def test_agreements_with_filter(auth_client, key, value, loaded_db):
    response = auth_client.get(f"/api/v1/agreements/?{key}={value}")
    assert response.status_code == 200
    from pprint import pprint

    success = all(item[key] == value for item in response.json)
    if not success:
        pprint([item[key] for item in response.json])
        pprint(value)
    assert success


@pytest.mark.usefixtures("app_ctx")
def test_agreements_with_research_project_not_found(auth_client, loaded_db):
    response = auth_client.get("/api/v1/agreements/?research_project_id=1000")
    assert response.status_code == 200
    assert len(response.json) == 0


def test_agreement_search(auth_client, loaded_db):
    response = auth_client.get("/api/v1/agreements/?search=")

    assert response.status_code == 200
    assert len(response.json) == 0

    response = auth_client.get("/api/v1/agreements/?search=contract")
    assert response.status_code == 200
    assert len(response.json) == 2

    response = auth_client.get("/api/v1/agreements/?search=fcl")

    assert response.status_code == 200
    assert len(response.json) == 2


@pytest.mark.usefixtures("app_ctx")
def test_agreements_get_by_id_auth(client, loaded_db):
    response = client.get("/api/v1/agreements/1")
    assert response.status_code == 401


@pytest.mark.usefixtures("app_ctx")
def test_agreements_auth(client, loaded_db):
    response = client.get("/api/v1/agreements/")
    assert response.status_code == 401


@pytest.mark.usefixtures("app_ctx")
def test_agreement_as_contract_has_contract_fields(loaded_db):
    stmt = select(Agreement).where(Agreement.id == 1)
    agreement = loaded_db.scalar(stmt)

    assert agreement.agreement_type.name == "CONTRACT"
    assert agreement.contract_number == "CT00XX1"


@pytest.mark.usefixtures("app_ctx")
def test_agreement_create_contract_agreement(loaded_db):
    contract_agreement = ContractAgreement(
        name="CTXX12399",
        number="AGRXX003459217-B",
        contract_number="CT0002",
        contract_type=ContractType.RESEARCH,
        product_service_code_id=2,
        agreement_type=AgreementType.CONTRACT,
    )
    loaded_db.add(contract_agreement)
    loaded_db.commit()

    stmt = select(Agreement).where(Agreement.id == contract_agreement.id)
    agreement = loaded_db.scalar(stmt)

    assert agreement.contract_number == "CT0002"
    assert agreement.contract_type == ContractType.RESEARCH


@pytest.mark.usefixtures("app_ctx")
def test_agreement_create_grant_agreement(loaded_db):
    grant_agreement = GrantAgreement(
        name="GNTXX12399",
        number="AGRXX003459217-A",
        foa="NIH",
        agreement_type=AgreementType.GRANT,
    )
    loaded_db.add(grant_agreement)
    loaded_db.commit()

    stmt = select(Agreement).where(Agreement.id == grant_agreement.id)
    agreement = loaded_db.scalar(stmt)

    # assert agreement.grant_agreement. == "GR0002"
    assert agreement.foa == "NIH"


@pytest.fixture()
def test_contract(loaded_db):
    contract_agreement = ContractAgreement(
        name="CTXX12399",
        number="AGRXX003459217-B",
        contract_number="CT0002",
        contract_type=ContractType.RESEARCH,
        product_service_code_id=2,
        agreement_type=AgreementType.CONTRACT,
        research_project_id=1,
    )
    loaded_db.add(contract_agreement)
    loaded_db.commit()

    yield contract_agreement

    loaded_db.delete(contract_agreement)
    loaded_db.commit()


@pytest.mark.usefixtures("app_ctx")
def test_agreements_put_by_id_400_for_type_change(auth_client, test_contract):
    """400 is returned if the agreement_type is changed"""

    response = auth_client.put(
        f"/api/v1/agreements/{test_contract.id}",
        json={
            "name": "Updated Contract Name",
            "description": "Updated Contract Description",
            "number": "AGR0001",
        },
    )
    print(f"{response.status_code=}")
    assert response.status_code == 400


@pytest.mark.usefixtures("app_ctx")
def test_agreements_put_by_id_400_for_missing_required(auth_client, test_contract):
    """400 is returned required fields are missing"""
    response = auth_client.put(
        f"/api/v1/agreements/{test_contract.id}",
        json={
            "agreement_type": "CONTRACT",
        },
    )
    assert response.status_code == 400


@pytest.mark.usefixtures("app_ctx")
def test_agreements_put_by_id_contract(auth_client, loaded_db, test_contract):
    """PUT CONTRACT Agreement"""
    response = auth_client.put(
        f"/api/v1/agreements/{test_contract.id}",
        json={
            "agreement_type": "CONTRACT",
            "name": "Updated Contract Name",
            "description": "Updated Contract Description",
            "number": "AGR0001",
            "team_members": [{"id": 1}],
            "support_contacts": [{"id": 2}, {"id": 3}],
            "notes": "Test Note",
        },
    )
    assert response.status_code == 200

    stmt = select(Agreement).where(Agreement.id == test_contract.id)
    agreement = loaded_db.scalar(stmt)

    assert agreement.name == "Updated Contract Name"
    assert agreement.description == "Updated Contract Description"
    assert agreement.notes == "Test Note"
    assert [m.id for m in agreement.team_members] == [1]
    assert [m.id for m in agreement.support_contacts] == [2, 3]


@pytest.mark.usefixtures("app_ctx")
def test_agreements_put_by_id_contract_remove_fields(auth_client, loaded_db, test_contract):
    """PUT CONTRACT Agreement and verify missing fields are removed (for PUT)"""
    response = auth_client.put(
        f"/api/v1/agreements/{test_contract.id}",
        json={
            "agreement_type": "CONTRACT",
            "name": "Updated Contract Name",
            "description": "Updated Contract Description",
            "number": "AGR0001",
        },
    )
    assert response.status_code == 200

    stmt = select(Agreement).where(Agreement.id == test_contract.id)
    agreement = loaded_db.scalar(stmt)

    assert agreement.name == "Updated Contract Name"
    assert agreement.description == "Updated Contract Description"
    assert agreement.notes is None
    assert agreement.team_members == []
    assert agreement.support_contacts == []


@pytest.mark.usefixtures("app_ctx")
def test_agreements_put_by_id_grant(auth_client, loaded_db):
    """PUT GRANT Agreement"""
    response = auth_client.put(
        "/api/v1/agreements/3",
        json={
            "agreement_type": "GRANT",
            "name": "Updated Grant Name",
            "description": "Updated Grant Description",
            "number": "AGR0003",
            "team_members": [{"id": 1}, {"id": 2}, {"id": 3}],
        },
    )
    assert response.status_code == 200

    stmt = select(Agreement).where(Agreement.id == 3)
    agreement = loaded_db.scalar(stmt)

    assert agreement.name == "Updated Grant Name"
    assert agreement.description == "Updated Grant Description"
    assert [m.id for m in agreement.team_members] == [1, 2, 3]


@pytest.mark.usefixtures("app_ctx")
def test_agreements_patch_by_id_400_for_type_change(auth_client, loaded_db, test_contract):
    """400 for invalid type change"""
    response = auth_client.patch(
        f"/api/v1/agreements/{test_contract.id}",
        json={
            "agreement_type": "GRANT",
            "name": "Updated Contract Name",
            "description": "Updated Contract Description",
            "number": "AGR0001",
        },
    )
    assert response.status_code == 400


@pytest.mark.usefixtures("app_ctx")
def test_agreements_patch_by_id_contract(auth_client, loaded_db, test_contract):
    """PATCH CONTRACT"""
    response = auth_client.patch(
        f"/api/v1/agreements/{test_contract.id}",
        json={
            "agreement_type": "CONTRACT",
            "name": "Updated Contract Name",
            "description": "Updated Contract Description",
            "number": "AGR0001",
            "team_members": [{"id": 1}],
            "support_contacts": [{"id": 2}, {"id": 3}],
            "notes": "Test Note",
        },
    )
    assert response.status_code == 200

    stmt = select(Agreement).where(Agreement.id == test_contract.id)
    agreement = loaded_db.scalar(stmt)

    assert agreement.name == "Updated Contract Name"
    assert agreement.description == "Updated Contract Description"
    assert agreement.notes == "Test Note"
    assert [m.id for m in agreement.team_members] == [1]
    assert [m.id for m in agreement.support_contacts] == [2, 3]


@pytest.mark.usefixtures("app_ctx")
def test_agreements_patch_by_id_contract_with_nones(auth_client, loaded_db, test_contract):
    """Patch CONTRACT with setting fields to null/empty"""
    response = auth_client.patch(
        f"/api/v1/agreements/{test_contract.id}",
        json={
            "agreement_type": "CONTRACT",
            "name": "Updated Contract Name",
            "description": "Updated Contract Description",
            "number": "AGR0001",
            "team_members": None,
            "support_contacts": [],
            "notes": None,
        },
    )
    assert response.status_code == 200

    stmt = select(Agreement).where(Agreement.id == test_contract.id)
    agreement = loaded_db.scalar(stmt)

    assert agreement.name == "Updated Contract Name"
    assert agreement.description == "Updated Contract Description"
    assert agreement.notes is None
    assert agreement.team_members == []
    assert agreement.support_contacts == []


@pytest.mark.usefixtures("app_ctx")
def test_agreements_patch_by_id_grant(auth_client, loaded_db):
    """PATCH GRANT"""
    response = auth_client.patch(
        "/api/v1/agreements/3",
        json={
            "agreement_type": "GRANT",
            "name": "Updated Grant Name",
            "description": "Updated Grant Description",
            "number": "AGR0001",
            "team_members": [{"id": 1}],
            "notes": "Test Note",
        },
    )
    assert response.status_code == 200

    stmt = select(Agreement).where(Agreement.id == 3)
    agreement = loaded_db.scalar(stmt)

    assert agreement.name == "Updated Grant Name"
    assert agreement.description == "Updated Grant Description"
    assert agreement.notes == "Test Note"
    assert [m.id for m in agreement.team_members] == [1]


@pytest.mark.usefixtures("app_ctx")
def test_agreements_patch_by_id_just_notes(auth_client, loaded_db):
    """PATCH with just notes to test out other fields being optional"""
<<<<<<< HEAD
    response = auth_client.patch(
        "/api/v1/agreements/1",
        json={
            "notes": "Test PATCH",
        },
    )
    assert response.status_code == 200

    stmt = select(Agreement).where(Agreement.id == 1)
    agreement = loaded_db.scalar(stmt)
    assert agreement.notes == "Test PATCH"
=======
    stmt = select(Agreement).where(Agreement.id == 1)
    agreement = loaded_db.scalar(stmt)
    old_notes = agreement.notes
    try:
        response = auth_client.patch(
            "/api/v1/agreements/1",
            json={
                "notes": "Test PATCH",
            },
        )
        assert response.status_code == 200

        stmt = select(Agreement).where(Agreement.id == 1)
        agreement = loaded_db.scalar(stmt)
        assert agreement.notes == "Test PATCH"
    finally:
        stmt = update(Agreement).where(Agreement.id == 1).values(notes=old_notes)
        agreement = loaded_db.execute(stmt)
>>>>>>> 020b45f6


@pytest.mark.skip("Not yet implemented")
@pytest.mark.usefixtures("app_ctx")
def test_agreements_delete_by_id(auth_client, loaded_db, test_contract):
    response = auth_client.delete(f"/api/v1/agreements/{test_contract.id}")
    assert response.status_code == 204

    stmt = select(Agreement).where(Agreement.id == test_contract.id)
    agreement = loaded_db.scalar(stmt)

    assert agreement is None<|MERGE_RESOLUTION|>--- conflicted
+++ resolved
@@ -425,19 +425,6 @@
 @pytest.mark.usefixtures("app_ctx")
 def test_agreements_patch_by_id_just_notes(auth_client, loaded_db):
     """PATCH with just notes to test out other fields being optional"""
-<<<<<<< HEAD
-    response = auth_client.patch(
-        "/api/v1/agreements/1",
-        json={
-            "notes": "Test PATCH",
-        },
-    )
-    assert response.status_code == 200
-
-    stmt = select(Agreement).where(Agreement.id == 1)
-    agreement = loaded_db.scalar(stmt)
-    assert agreement.notes == "Test PATCH"
-=======
     stmt = select(Agreement).where(Agreement.id == 1)
     agreement = loaded_db.scalar(stmt)
     old_notes = agreement.notes
@@ -456,7 +443,6 @@
     finally:
         stmt = update(Agreement).where(Agreement.id == 1).values(notes=old_notes)
         agreement = loaded_db.execute(stmt)
->>>>>>> 020b45f6
 
 
 @pytest.mark.skip("Not yet implemented")
