--- conflicted
+++ resolved
@@ -44,11 +44,7 @@
 
 
 @pytest.mark.usefixtures("app_ctx", "loaded_db")
-<<<<<<< HEAD
-def test_workflow_draft_to_planned(auth_client, loaded_db, test_admin_user, test_project):
-=======
-def test_workflow_draft_to_planned(auth_client, loaded_db, test_admin_user, test_can):
->>>>>>> 891f5f31
+def test_workflow_draft_to_planned(auth_client, loaded_db, test_admin_user, test_can, test_project):
     agreement = ContractAgreement(
         name="CTXX12399",
         description="test contract",
@@ -125,11 +121,7 @@
 
 
 @pytest.mark.usefixtures("app_ctx", "loaded_db")
-<<<<<<< HEAD
-def test_workflow_planned_to_executing(auth_client, loaded_db, test_admin_user, test_project):
-=======
-def test_workflow_planned_to_executing(auth_client, loaded_db, test_admin_user, test_can):
->>>>>>> 891f5f31
+def test_workflow_planned_to_executing(auth_client, loaded_db, test_admin_user, test_can, test_project):
     agreement = ContractAgreement(
         name="CTXX12399",
         description="test contract",
