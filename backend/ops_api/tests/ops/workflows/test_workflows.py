import datetime
from decimal import Decimal

import pytest
from flask import url_for

from models import (
    AgreementChangeRequest,
    AgreementReason,
    AgreementType,
    BudgetLineItem,
    BudgetLineItemChangeRequest,
    BudgetLineItemStatus,
    ChangeRequest,
    ChangeRequestStatus,
    ChangeRequestType,
    ContractAgreement,
    ContractType,
    Division,
    ServiceRequirementType,
    WorkflowAction,
    WorkflowInstance,
    WorkflowStepInstance,
    WorkflowStepStatus,
    WorkflowStepTemplate,
    WorkflowStepType,
    WorkflowTemplate,
    WorkflowTriggerType,
)
from ops_api.ops.resources.agreement_history import find_agreement_histories
from ops_api.ops.utils.procurement_workflow_helper import delete_procurement_workflow

test_user_id = 4
test_no_perms_user_id = 7


@pytest.mark.usefixtures("app_ctx")
def test_workflow_instance_retrieve(auth_client, loaded_db):
    workflow_instance = loaded_db.get(WorkflowInstance, 1)

    assert workflow_instance is not None
    assert workflow_instance.associated_type == WorkflowTriggerType.CAN
    assert workflow_instance.associated_id == 1
    assert workflow_instance.workflow_template_id == 1
    assert workflow_instance.workflow_action == WorkflowAction.DRAFT_TO_PLANNED
    assert workflow_instance.workflow_status == WorkflowStepStatus.APPROVED


@pytest.mark.usefixtures("app_ctx")
def test_workflow_step_instance_retrieve(auth_client, loaded_db):
    workflow_step_instance = loaded_db.get(WorkflowStepInstance, 1)

    assert workflow_step_instance is not None
    assert workflow_step_instance.workflow_instance_id == 1
    assert workflow_step_instance.workflow_step_template_id == 1
    assert workflow_step_instance.status == WorkflowStepStatus.APPROVED
    assert workflow_step_instance.notes == "Need approved ASAP!"
    assert workflow_step_instance.time_started is not None
    assert workflow_step_instance.time_completed is not None


@pytest.mark.usefixtures("app_ctx")
def test_workflow_template_retrieve(auth_client, loaded_db):
    workflow_template = loaded_db.get(WorkflowTemplate, 1)

    assert workflow_template is not None
    assert workflow_template.name == "Basic Approval"
    assert workflow_template.steps is not None


@pytest.mark.usefixtures("app_ctx")
def test_workflow_step_template_retrieve(auth_client, loaded_db):
    workflow_step_template = loaded_db.get(WorkflowStepTemplate, 1)

    assert workflow_step_template is not None
    assert workflow_step_template.name == "Initial Review"
    assert workflow_step_template.workflow_type == WorkflowStepType.APPROVAL
    assert workflow_step_template.index == 0
    assert workflow_step_template.step_approvers is not None


@pytest.mark.usefixtures("app_ctx")
@pytest.mark.usefixtures("loaded_db")
def test_get_workflow_instance_by_id(auth_client):
    response = auth_client.get("/api/v1/workflow-instance/1")
    assert response.status_code == 200
    assert response.json["id"] == 1


@pytest.mark.usefixtures("app_ctx")
@pytest.mark.usefixtures("loaded_db")
def test_get_workflow_step_instance_by_id(auth_client):
    response = auth_client.get("/api/v1/workflow-step-instance/1")
    assert response.status_code == 200
    assert response.json["id"] == 1


@pytest.mark.usefixtures("app_ctx")
@pytest.mark.usefixtures("loaded_db")
def test_get_workflow_template_by_id(auth_client):
    response = auth_client.get("/api/v1/workflow-template/1")
    assert response.status_code == 200
    assert response.json["id"] == 1


@pytest.mark.usefixtures("app_ctx")
@pytest.mark.usefixtures("loaded_db")
def test_get_workflow_step_template_by_id(auth_client):
    response = auth_client.get("/api/v1/workflow-step-template/1")
    assert response.status_code == 200
    assert response.json["id"] == 1


# ---=== CHANGE REQUESTS ===---


@pytest.mark.usefixtures("app_ctx")
def test_change_request(auth_client, app):
    session = app.db_session
    change_request = ChangeRequest()
    change_request.created_by = 1
    change_request.requested_change_data = {"foo": "bar"}
    session.add(change_request)
    session.commit()

    assert change_request.id is not None
    new_change_request_id = change_request.id
    change_request = session.get(ChangeRequest, new_change_request_id)
    assert change_request.change_request_type == ChangeRequestType.CHANGE_REQUEST

    session.delete(change_request)
    session.commit()


@pytest.mark.usefixtures("app_ctx")
def test_agreement_change_request(auth_client, app):
    session = app.db_session
    change_request = AgreementChangeRequest()
    change_request.agreement_id = 1
    change_request.created_by = 1
    change_request.requested_change_data = {"foo": "bar"}
    session.add(change_request)
    session.commit()

    assert change_request.id is not None
    new_change_request_id = change_request.id
    change_request = session.get(ChangeRequest, new_change_request_id)
    assert change_request.change_request_type == ChangeRequestType.AGREEMENT_CHANGE_REQUEST

    session.delete(change_request)
    session.commit()


@pytest.mark.usefixtures("app_ctx")
def test_budget_line_item_change_request(auth_client, app):
    session = app.db_session
    change_request = BudgetLineItemChangeRequest()
    change_request.budget_line_item_id = 1
    change_request.agreement_id = 1
    change_request.created_by = 1
    change_request.requested_change_data = {"foo": "bar"}
    session.add(change_request)
    session.commit()

    assert change_request.id is not None
    new_change_request_id = change_request.id
    change_request: ChangeRequest = session.get(ChangeRequest, new_change_request_id)
    assert change_request.change_request_type == ChangeRequestType.BUDGET_LINE_ITEM_CHANGE_REQUEST

    session.delete(change_request)
    session.commit()


@pytest.mark.usefixtures("app_ctx")
def test_budget_line_item_patch_with_budgets_change_requests(auth_client, app, loaded_db):
    session = app.db_session
    agreement_id = 1

    # initialize hist count
    hists = find_agreement_histories(agreement_id, limit=100)
    prev_hist_count = len(hists)

    #  create PLANNED BLI
    bli = BudgetLineItem(
        line_description="Grant Expenditure GA999",
        agreement_id=1,
        can_id=1,
        amount=111.11,
        status=BudgetLineItemStatus.PLANNED,
        created_by=test_user_id,
    )
    session.add(bli)
    session.commit()
    assert bli.id is not None
    bli_id = bli.id

    # verify agreement history added
    hists = find_agreement_histories(agreement_id, limit=100)
    hist_count = len(hists)
    assert hist_count == prev_hist_count + 1
    prev_hist_count = hist_count

    #  submit PATCH BLI which triggers a budget change requests
    data = {"amount": 222.22, "can_id": 2, "date_needed": "2032-02-02"}
    response = auth_client.patch(url_for("api.budget-line-items-item", id=bli_id), json=data)
    assert response.status_code == 202
    resp_json = response.json
    assert "change_requests_in_review" in resp_json
    change_requests_in_review = resp_json["change_requests_in_review"]
    assert len(change_requests_in_review) == 3

    # verify agreement history added for 3 change requests
    hists = find_agreement_histories(agreement_id, limit=100)
    hist_count = len(hists)
    assert hist_count == prev_hist_count + 3
    prev_hist_count = hist_count

    can_id_change_request_id = None
    change_request_ids = []
    for change_request in change_requests_in_review:
        assert "id" in change_request
        change_request_id = change_request["id"]
        change_request_ids.append(change_request_id)
        assert change_request["change_request_type"] == ChangeRequestType.BUDGET_LINE_ITEM_CHANGE_REQUEST.name
        assert change_request["budget_line_item_id"] == bli_id
        assert change_request["has_budget_change"] is True
        assert change_request["has_status_change"] is False
        assert "requested_change_data" in change_request
        requested_change_data = change_request["requested_change_data"]
        assert "requested_change_diff" in change_request
        requested_change_diff = change_request["requested_change_diff"]
        assert requested_change_diff.keys() == requested_change_data.keys()
        if "amount" in requested_change_data:
            assert requested_change_data["amount"] == 222.22
            assert requested_change_diff["amount"]["old"] == 111.11
            assert requested_change_diff["amount"]["new"] == 222.22
        if "date_needed" in requested_change_data:
            assert requested_change_data["date_needed"] == "2032-02-02"
            assert requested_change_diff["date_needed"]["old"] is None
            assert requested_change_diff["date_needed"]["new"] == "2032-02-02"
        if "can_id" in requested_change_data:
            assert can_id_change_request_id is None
            can_id_change_request_id = change_request_id
            assert requested_change_data["can_id"] == 2
            assert requested_change_diff["can_id"]["old"] == 1
            assert requested_change_diff["can_id"]["new"] == 2
    assert can_id_change_request_id is not None

    # verify the BLI was not updated yet
    bli = session.get(BudgetLineItem, bli_id)
    assert str(bli.amount) == "111.11"
    assert bli.amount == Decimal("111.11")
    assert bli.can_id == 1
    assert bli.date_needed is None
    assert len(bli.change_requests_in_review) == len(change_request_ids)
    assert bli.in_review is True

    # verify the change requests and in_review are in the BLI
    response = auth_client.get(url_for("api.budget-line-items-item", id=bli_id))
    assert response.status_code == 200
    resp_json = response.json
    assert "change_requests_in_review" in resp_json
    assert len(resp_json["change_requests_in_review"]) == 3
    assert "in_review" in resp_json
    assert resp_json["in_review"] is True

    # verify the change requests and in_review are in the agreement's BLIs
    response = auth_client.get(url_for("api.agreements-item", id=bli.agreement_id))
    assert response.status_code == 200
    resp_json = response.json
    assert "budget_line_items" in resp_json
    ag_blis = resp_json["budget_line_items"]
    ag_bli = next((bli for bli in ag_blis if bli["id"] == bli_id), None)
    assert ag_bli is not None
    assert "in_review" in ag_bli
    assert ag_bli["in_review"] is True
    assert "change_requests_in_review" in ag_bli
    assert len(ag_bli["change_requests_in_review"]) == 3
    ag_bli_other = next((bli for bli in ag_blis if bli["id"] != bli_id), None)
    assert "in_review" in ag_bli_other
    assert ag_bli_other["in_review"] is False
    assert "change_requests_in_review" in ag_bli
    assert ag_bli_other["change_requests_in_review"] is None

    # verify managing_division
    for change_request in change_requests_in_review:
        assert "managing_division_id" in change_request
        assert change_request["managing_division_id"] == 5

    # review the change requests, reject the can_id change request and approve the others
    for change_request in change_requests_in_review:
        change_request_id = change_request["id"]
        can_request = "can_id" in change_request["requested_change_data"]
        action = "REJECT" if can_request else "APPROVE"
        data = {"change_request_id": change_request_id, "action": action}
        response = auth_client.post(url_for("api.change-request-review-list"), json=data)
        assert response.status_code == 200

    # verify agreement history added for 3 reviews and 2 approved updates
    hists = find_agreement_histories(agreement_id, limit=100)
    hist_count = len(hists)
    assert hist_count == prev_hist_count + 5
    prev_hist_count = hist_count

    # verify the BLI was updated
    bli = session.get(BudgetLineItem, bli_id)
    assert bli.amount == Decimal("222.22")
    assert bli.can_id == 1  # can_id change request was rejected
    assert bli.date_needed == datetime.date(2032, 2, 2)
    assert bli.change_requests_in_review is None
    assert bli.in_review is False

    # verify delete cascade
    session.delete(bli)
    session.commit()
    for change_request_id in change_request_ids:
        change_request = session.get(BudgetLineItemChangeRequest, change_request_id)
        assert change_request is None
    bli = session.get(BudgetLineItem, bli_id)
    assert bli is None

    # verify agreement history added for 1 BLI delete (cascading CR deletes are not tracked)
    hists = find_agreement_histories(agreement_id, limit=100)
    hist_count = len(hists)
    assert hist_count == prev_hist_count + 1


@pytest.mark.usefixtures("app_ctx")
def test_change_request_list(auth_client, app):
    session = app.db_session

    # verify no change request in list to review for this user
    response = auth_client.get(url_for("api.change-request-list"))
    assert response.status_code == 200
    assert len(response.json) == 0

    # create a change request
    change_request1 = BudgetLineItemChangeRequest()
    change_request1.status = ChangeRequestStatus.IN_REVIEW
    change_request1.budget_line_item_id = 1
    change_request1.agreement_id = 1
    change_request1.created_by = 1
    change_request1.managing_division_id = 1
    change_request1.requested_change_data = {"key": "value"}
    session.add(change_request1)
    session.commit()

    # verify no change request in the list to review for this user
    response = auth_client.get(url_for("api.change-request-list"))
    assert response.status_code == 200
    assert len(response.json) == 0

    # change division#1 director and division#2 deputy directory to this test user
    division1: Division = session.get(Division, 1)
    division1.division_director_id = 4
    session.add(division1)
    division2: Division = session.get(Division, 2)
    division2.deputy_division_director_id = 4
    session.add(division2)
    session.commit()

    # verify there is one change request in the list to review for this user
    response = auth_client.get(url_for("api.change-request-list"))
    assert response.status_code == 200
    assert len(response.json) == 1
    cr1 = response.json[0]
    assert "has_budget_change" in cr1
    assert not cr1["has_status_change"]
    assert "has_status_change" in cr1
    assert not cr1["has_status_change"]

    # create a change request for division#2
    change_request2 = BudgetLineItemChangeRequest()
    change_request2.status = ChangeRequestStatus.IN_REVIEW
    change_request2.budget_line_item_id = 2
    change_request2.agreement_id = 1
    change_request2.requested_change_data = {"key": "value"}
    change_request2.created_by = 1
    change_request2.managing_division_id = 2
    session.add(change_request2)
    session.commit()

    # verify there is two change requests in the list to review for this user
    response = auth_client.get(url_for("api.change-request-list"))
    assert response.status_code == 200
    assert len(response.json) == 2

    # review (approve/reject) the change requests
    change_request1.status = ChangeRequestStatus.APPROVED
    change_request2.status = ChangeRequestStatus.REJECTED
    session.add(change_request1)
    session.add(change_request2)
    session.commit()

    # verify no change request in the list to review for this user
    response = auth_client.get(url_for("api.change-request-list"))
    assert response.status_code == 200
    assert len(response.json) == 0

    # cleanup
    division1.division_director_id = 23
    session.add(division1)
    division2.division_director_id = 21
    session.add(division2)
    session.delete(change_request1)
    session.delete(change_request2)
    session.commit()


@pytest.mark.usefixtures("app_ctx")
def test_budget_line_item_patch_with_status_change_requests(auth_client, app, loaded_db):
    session = app.db_session
    agreement_id = 1

    # initialize hist count
    response = auth_client.get(url_for("api.agreement-history-group", id=agreement_id, limit=100))
    assert response.status_code in [200, 404]
    prev_hist_count = len(response.json) if response.status_code == 200 else 0

    #  create DRAFT BLI with missing required fields
    bli = BudgetLineItem(
        line_description="Grant Expenditure GA999",
        agreement_id=agreement_id,
        status=BudgetLineItemStatus.DRAFT,
        created_by=test_user_id,
    )
    session.add(bli)
    session.commit()
    assert bli.id is not None
    bli_id = bli.id
    assert agreement_id == bli.agreement_id

    # verify agreement history added
    response = auth_client.get(url_for("api.agreement-history-group", id=agreement_id, limit=100))
    assert response.status_code == 200
    hist_count = len(response.json)
    assert hist_count == prev_hist_count + 1
    prev_hist_count = hist_count

    #  submit PATCH BLI which is rejected due to missing required fields
    data = {"status": "PLANNED", "requestor_notes": "Notes from the requestor"}
    response = auth_client.patch(url_for("api.budget-line-items-item", id=bli_id), json=data)
    assert response.status_code == 400
    assert "_schema" in response.json
    assert len(response.json["_schema"]) == 3

    # make the BLI valid for status change
    bli.can_id = 1
    bli.amount = 111.11
    bli.date_needed = datetime.date(2032, 2, 2)
    session.add(bli)
    session.commit()

    # verify agreement history added
    response = auth_client.get(url_for("api.agreement-history-group", id=agreement_id, limit=100))
    assert response.status_code == 200
    hist_count = len(response.json)
    assert hist_count == prev_hist_count + 1
    prev_hist_count = hist_count

    #  submit PATCH BLI which triggers a change request for status change
    response = auth_client.patch(url_for("api.budget-line-items-item", id=bli_id), json=data)

    assert response.status_code == 202
    resp_json = response.json
    assert "change_requests_in_review" in resp_json
    change_requests_in_review = resp_json["change_requests_in_review"]
    assert len(change_requests_in_review) == 1
    change_request = change_requests_in_review[0]
    change_request_id = change_request["id"]
    assert change_request["change_request_type"] == ChangeRequestType.BUDGET_LINE_ITEM_CHANGE_REQUEST.name
    assert change_request["budget_line_item_id"] == bli_id
    assert change_request["has_budget_change"] is False
    assert change_request["has_status_change"] is True
    assert "requested_change_data" in change_request
    requested_change_data = change_request["requested_change_data"]
    assert "requested_change_diff" in change_request
    requested_change_diff = change_request["requested_change_diff"]
    assert requested_change_diff.keys() == requested_change_data.keys()
    assert requested_change_data["status"] == "PLANNED"
    assert requested_change_diff["status"]["old"] == "DRAFT"
    assert requested_change_diff["status"]["new"] == "PLANNED"
    assert "managing_division_id" in change_request
    assert change_request["managing_division_id"] == 5
    assert change_request["requestor_notes"] == data["requestor_notes"]

    # # verify agreement history added for 1 change request
    response = auth_client.get(url_for("api.agreement-history-group", id=agreement_id, limit=100))
    assert response.status_code == 200
    hist_count = len(response.json)
    assert hist_count == prev_hist_count + 1
    prev_hist_count = hist_count

    # verify the change request and in_review are in the BLI
    response = auth_client.get(url_for("api.budget-line-items-item", id=bli_id))
    assert response.status_code == 200
    resp_json = response.json
    assert "change_requests_in_review" in resp_json
    assert len(resp_json["change_requests_in_review"]) == 1
    assert "in_review" in resp_json
    assert resp_json["in_review"] is True

    # verify the change request and in_review are in the agreement's BLIs
    response = auth_client.get(url_for("api.agreements-item", id=agreement_id))
    assert response.status_code == 200
    resp_json = response.json
    assert "budget_line_items" in resp_json
    ag_blis = resp_json["budget_line_items"]
    ag_bli = next((bli for bli in ag_blis if bli["id"] == bli_id), None)
    assert ag_bli is not None
    assert "in_review" in ag_bli
    assert ag_bli["in_review"] is True
    assert "change_requests_in_review" in ag_bli
    assert len(ag_bli["change_requests_in_review"]) == 1
    ag_bli_other = next((bli for bli in ag_blis if bli["id"] != bli_id), None)
    assert "in_review" in ag_bli_other
    assert ag_bli_other["in_review"] is False
    assert "change_requests_in_review" in ag_bli
    assert ag_bli_other["change_requests_in_review"] is None

    # approve the change request
    data = {"change_request_id": change_request_id, "action": "APPROVE", "reviewer_notes": "Notes from the reviewer"}
    response = auth_client.post(url_for("api.change-request-review-list"), json=data)
    assert response.status_code == 200

    # verify agreement history added for 1 review and 1 update
    response = auth_client.get(url_for("api.agreement-history-group", id=agreement_id, limit=100))
    hist_count = len(response.json)
    assert hist_count == prev_hist_count + 2
    prev_hist_count = hist_count

    # verify the change request was updated
    change_request = session.get(BudgetLineItemChangeRequest, change_request_id)
    assert change_request.status == ChangeRequestStatus.APPROVED
    assert change_request.reviewer_notes == data["reviewer_notes"]

    # verify the BLI was updated
    bli = session.get(BudgetLineItem, bli_id)
    assert bli.status == BudgetLineItemStatus.PLANNED
    assert bli.change_requests_in_review is None
    assert bli.in_review is False

    # verify delete cascade
    session.delete(bli)
    session.commit()
    change_request = session.get(BudgetLineItemChangeRequest, change_request_id)
    assert change_request is None
    bli = session.get(BudgetLineItem, bli_id)
    assert bli is None

    # verify agreement history added for 1 BLI delete (cascading CR deletes are not tracked)
    response = auth_client.get(url_for("api.agreement-history-group", id=agreement_id, limit=100))
    assert response.status_code == 200
    hist_count = len(response.json)
    assert hist_count == prev_hist_count + 1


<<<<<<< HEAD
@pytest.mark.usefixtures("app_ctx")
def test_change_request_review_authz(auth_client, auth_client_without_roles, no_perms_auth_client, app):
    session = app.db_session

    # create a change request
    change_request1 = BudgetLineItemChangeRequest()
    change_request1.status = ChangeRequestStatus.IN_REVIEW
    change_request1.budget_line_item_id = 1
    change_request1.agreement_id = 1
    change_request1.created_by = 1
    change_request1.managing_division_id = 1
    change_request1.requested_change_data = {"key": "value"}
    session.add(change_request1)
    session.commit()

    assert change_request1.id is not None
    change_request_id = change_request1.id

    # verify access denied for use with no permissions (no roles) and not a DD or DDD
    data = {"change_request_id": change_request_id, "action": "APPROVE"}
    response = no_perms_auth_client.post(url_for("api.change-request-review-list"), json=data)
    assert response.status_code == 401  # The app is using 401 where it should be 403s

    # make user a DD of the managing division
    division: Division = session.get(Division, 1)
    division.division_director_id = test_no_perms_user_id
    session.add(division)
    session.commit()

    # verify access now granted
    data = {"change_request_id": change_request_id, "action": "APPROVE"}
    response = no_perms_auth_client.post(url_for("api.change-request-review-list"), json=data)
    assert response.status_code == 200
=======
@pytest.mark.usefixtures("app_ctx", "loaded_db")
def test_status_change_request_creates_procurement_workflow(auth_client, loaded_db):
    # create Agreement
    agreement = ContractAgreement(
        name="CTXX12399",
        description="test contract",
        agreement_reason=AgreementReason.NEW_REQ,
        contract_type=ContractType.FIRM_FIXED_PRICE,
        service_requirement_type=ServiceRequirementType.SEVERABLE,
        product_service_code_id=2,
        agreement_type=AgreementType.CONTRACT,
        procurement_shop_id=1,
        project_officer_id=4,
        project_id=1,
        created_by=4,
    )
    loaded_db.add(agreement)
    loaded_db.commit()
    assert agreement.id is not None
    agreement_id = agreement.id
    assert agreement.procurement_tracker_workflow_id is None

    # create DRAFT BLI
    bli = BudgetLineItem(
        agreement_id=agreement_id,
        can_id=1,
        amount=123456.78,
        status=BudgetLineItemStatus.PLANNED,
        date_needed=datetime.date(2043, 1, 1),
    )
    loaded_db.add(bli)
    loaded_db.commit()
    assert bli.id is not None
    bli_id = bli.id
    assert bli.agreement.procurement_tracker_workflow_id is None

    #  submit PATCH BLI which creates change request for status change
    data = {"status": "IN_EXECUTION"}
    response = auth_client.patch(url_for("api.budget-line-items-item", id=bli_id), json=data)
    assert response.status_code == 202
    assert "change_requests_in_review" in response.json
    change_requests_in_review = response.json["change_requests_in_review"]
    assert len(change_requests_in_review) == 1
    change_request = change_requests_in_review[0]
    change_request_id = change_request["id"]

    # approve the change request
    data = {"change_request_id": change_request_id, "action": "APPROVE", "reviewer_notes": "Notes from the reviewer"}
    response = auth_client.post(url_for("api.change-request-review-list"), json=data)
    assert response.status_code == 200

    bli = loaded_db.get(BudgetLineItem, bli_id)
    assert bli is not None
    assert bli.status == BudgetLineItemStatus.IN_EXECUTION
    assert bli.agreement.procurement_tracker_workflow_id is not None

    # cleanup
    delete_procurement_workflow(bli.agreement_id)
    loaded_db.delete(bli)
    loaded_db.delete(agreement)
    loaded_db.commit()
>>>>>>> 27d25db3
<|MERGE_RESOLUTION|>--- conflicted
+++ resolved
@@ -555,41 +555,6 @@
     assert hist_count == prev_hist_count + 1
 
 
-<<<<<<< HEAD
-@pytest.mark.usefixtures("app_ctx")
-def test_change_request_review_authz(auth_client, auth_client_without_roles, no_perms_auth_client, app):
-    session = app.db_session
-
-    # create a change request
-    change_request1 = BudgetLineItemChangeRequest()
-    change_request1.status = ChangeRequestStatus.IN_REVIEW
-    change_request1.budget_line_item_id = 1
-    change_request1.agreement_id = 1
-    change_request1.created_by = 1
-    change_request1.managing_division_id = 1
-    change_request1.requested_change_data = {"key": "value"}
-    session.add(change_request1)
-    session.commit()
-
-    assert change_request1.id is not None
-    change_request_id = change_request1.id
-
-    # verify access denied for use with no permissions (no roles) and not a DD or DDD
-    data = {"change_request_id": change_request_id, "action": "APPROVE"}
-    response = no_perms_auth_client.post(url_for("api.change-request-review-list"), json=data)
-    assert response.status_code == 401  # The app is using 401 where it should be 403s
-
-    # make user a DD of the managing division
-    division: Division = session.get(Division, 1)
-    division.division_director_id = test_no_perms_user_id
-    session.add(division)
-    session.commit()
-
-    # verify access now granted
-    data = {"change_request_id": change_request_id, "action": "APPROVE"}
-    response = no_perms_auth_client.post(url_for("api.change-request-review-list"), json=data)
-    assert response.status_code == 200
-=======
 @pytest.mark.usefixtures("app_ctx", "loaded_db")
 def test_status_change_request_creates_procurement_workflow(auth_client, loaded_db):
     # create Agreement
@@ -651,4 +616,38 @@
     loaded_db.delete(bli)
     loaded_db.delete(agreement)
     loaded_db.commit()
->>>>>>> 27d25db3
+
+
+@pytest.mark.usefixtures("app_ctx")
+def test_change_request_review_authz(auth_client, auth_client_without_roles, no_perms_auth_client, app):
+    session = app.db_session
+
+    # create a change request
+    change_request1 = BudgetLineItemChangeRequest()
+    change_request1.status = ChangeRequestStatus.IN_REVIEW
+    change_request1.budget_line_item_id = 1
+    change_request1.agreement_id = 1
+    change_request1.created_by = 1
+    change_request1.managing_division_id = 1
+    change_request1.requested_change_data = {"key": "value"}
+    session.add(change_request1)
+    session.commit()
+
+    assert change_request1.id is not None
+    change_request_id = change_request1.id
+
+    # verify access denied for use with no permissions (no roles) and not a DD or DDD
+    data = {"change_request_id": change_request_id, "action": "APPROVE"}
+    response = no_perms_auth_client.post(url_for("api.change-request-review-list"), json=data)
+    assert response.status_code == 401  # The app is using 401 where it should be 403s
+
+    # make user a DD of the managing division
+    division: Division = session.get(Division, 1)
+    division.division_director_id = test_no_perms_user_id
+    session.add(division)
+    session.commit()
+
+    # verify access now granted
+    data = {"change_request_id": change_request_id, "action": "APPROVE"}
+    response = no_perms_auth_client.post(url_for("api.change-request-review-list"), json=data)
+    assert response.status_code == 200