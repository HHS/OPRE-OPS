import pytest
from flask import url_for
from flask_jwt_extended import create_access_token

from models.users import User


def get_expected_roles(user):
    return [{"id": role.id, "is_superuser": False, "name": role.name} for role in user.roles]


@pytest.fixture
def new_user(app, loaded_db):
    # Needed to set the new user's created_by and updated_by fields
    app.config["SKIP_SETTING_CREATED_BY"] = True

    system_user = User(
        email="system@example.com",
        first_name="automated",
        last_name="system",
        division=1,
    )

    loaded_db.add(system_user)
    loaded_db.commit()

    user = User(
        email="blah@example.com",
        first_name="blah",
        last_name="blah",
        division=1,
        created_by=system_user.id,
        updated_by=system_user.id,
    )
    loaded_db.add(user)
    loaded_db.commit()
    yield user

    loaded_db.delete(user)
    loaded_db.commit()


# Authorization tests


@pytest.mark.usefixtures("app_ctx")
def test_get_users_by_id_without_auth(client, test_user):
    response = client.get(url_for("api.users-item", id=test_user.id))
    assert response.status_code == 401


@pytest.mark.usefixtures("app_ctx")
def test_get_all_users_without_auth(client):
    response = client.get(url_for("api.users-group"))
    assert response.status_code == 401


# Standard GET related tests


@pytest.mark.usefixtures("app_ctx")
def test_get_user_by_id_same_user(auth_client, loaded_db, test_admin_user):
    """
    Test that an admin user can get their own user details.
    """
    response = auth_client.get(url_for("api.users-item", id=test_admin_user.id))
    assert response.status_code == 200
    assert response.json["id"] == test_admin_user.id
    assert response.json["status"] == test_admin_user.status.name
    assert response.json["display_name"] == test_admin_user.display_name
    assert response.json["division"] == test_admin_user.division
    assert response.json["email"] == test_admin_user.email
    assert response.json["oidc_id"] == str(test_admin_user.oidc_id)
    assert response.json["first_name"] == test_admin_user.first_name
    assert response.json["last_name"] == test_admin_user.last_name
    assert response.json["roles"] == get_expected_roles(test_admin_user)
    assert response.json["is_superuser"] is False


@pytest.mark.usefixtures("app_ctx")
def test_get_user_by_id_admin_gets_all_user_details(auth_client, loaded_db, test_user):
    """
    Test that an admin user can get all user details for another user.
    """
    response = auth_client.get(url_for("api.users-item", id=test_user.id))
    assert response.status_code == 200
    assert response.json["id"] == test_user.id
    assert response.json["status"] == test_user.status.name
    assert response.json["display_name"] == test_user.display_name
    assert response.json["division"] == test_user.division
    assert response.json["email"] == test_user.email
    assert response.json["oidc_id"] == str(test_user.oidc_id)
    assert response.json["first_name"] == test_user.first_name
    assert response.json["last_name"] == test_user.last_name
    assert response.json["roles"] == get_expected_roles(test_user)
    assert response.json["is_superuser"] is False


@pytest.mark.usefixtures("app_ctx")
def test_get_user_with_admin_user(auth_client, loaded_db, new_user):
    """
    Test that an admin user can get all user details for another user.
    """
    response = auth_client.get(url_for("api.users-item", id=new_user.id))
    assert response.status_code == 200
    assert response.json["id"] == new_user.id
    assert response.json["status"] == new_user.status.name
    assert response.json["display_name"] == new_user.display_name
    assert response.json["division"] == new_user.division
    assert response.json["email"] == new_user.email
    assert response.json["oidc_id"] is None
    assert response.json["first_name"] == new_user.first_name
    assert response.json["last_name"] == new_user.last_name
<<<<<<< HEAD
    assert response.json["roles"] == get_expected_roles(new_user)
    assert response.json["is_superuser"] is False
=======
    assert response.json["roles"] == [
        {"id": role.id, "name": role.name} for role in new_user.roles
    ]
>>>>>>> 08ed1046


@pytest.mark.usefixtures("app_ctx")
def test_get_safe_user_with_regular_user(
    client, loaded_db, test_non_admin_user, new_user
):
    """
    Test that a regular user can get a safe version of another user.
    """
    access_token = create_access_token(identity=test_non_admin_user)
    response = client.get(
        url_for("api.users-item", id=new_user.id),
        headers={"Authorization": f"Bearer {str(access_token)}"},
    )
    assert response.status_code == 200
    user = response.json
    assert user["id"] == new_user.id
    assert user["full_name"] == new_user.full_name
    assert "created_by" not in user
    assert "updated_by" not in user
    assert "oidc_id" not in user


@pytest.mark.usefixtures("app_ctx")
def test_own_user_details(client, loaded_db, test_non_admin_user):
    """
    Test that a regular user can get their own (full) user details.
    """
    access_token = create_access_token(identity=test_non_admin_user)
    response = client.get(
        url_for("api.users-item", id=test_non_admin_user.id),
        headers={"Authorization": f"Bearer {str(access_token)}"},
    )
    assert response.status_code == 200
    user = response.json
    assert user["id"] == test_non_admin_user.id
    assert user["full_name"] == test_non_admin_user.full_name
    assert user["display_name"] == test_non_admin_user.display_name
    assert user["division"] == test_non_admin_user.division
    assert user["email"] == test_non_admin_user.email
    assert user["oidc_id"] == str(test_non_admin_user.oidc_id)
    assert user["first_name"] == test_non_admin_user.first_name
    assert user["last_name"] == test_non_admin_user.last_name
    assert response.json["roles"] == get_expected_roles(test_non_admin_user)
    assert user["status"] == test_non_admin_user.status.name
    assert response.json["is_superuser"] is False


@pytest.mark.usefixtures("app_ctx")
def test_get_all_users(auth_client, loaded_db):
    response = auth_client.get(url_for("api.users-group"))
    assert response.status_code == 200
    assert len(response.json) > 1
    expected_user = loaded_db.get(User, 68)
    assert response.json[0]["id"] == expected_user.id
    assert response.json[0]["status"] == expected_user.status.name
    assert response.json[0]["display_name"] == expected_user.display_name
    assert response.json[0]["division"] == expected_user.division
    assert response.json[0]["email"] == expected_user.email
    assert response.json[0]["first_name"] == expected_user.first_name
    assert response.json[0]["last_name"] == expected_user.last_name
    assert response.json[0]["roles"] == get_expected_roles(expected_user)
    assert response.json[0]["is_superuser"] is False


@pytest.mark.usefixtures("app_ctx")
def test_get_all_users_by_id(auth_client, loaded_db):
    response = auth_client.get(url_for("api.users-group", id=500))
    assert response.status_code == 200
    assert len(response.json) == 1
    expected_user = loaded_db.get(User, 500)
    assert response.json[0]["id"] == expected_user.id


@pytest.mark.usefixtures("app_ctx")
def test_get_all_users_by_oidc(auth_client, loaded_db):
    expected_user = loaded_db.get(User, 500)
    response = auth_client.get(
        url_for("api.users-group", oidc_id=expected_user.oidc_id)
    )
    assert response.status_code == 200
    assert len(response.json) == 1
    assert response.json[0]["oidc_id"] == str(expected_user.oidc_id)


@pytest.mark.usefixtures("app_ctx")
def test_get_all_users_by_hhs_id(auth_client, loaded_db):
    expected_user = loaded_db.get(User, 500)
    response = auth_client.get(url_for("api.users-group", hhs_id=expected_user.hhs_id))
    assert response.status_code == 200
    assert len(response.json) > 1
    assert response.json[0]["hhs_id"] == expected_user.hhs_id


@pytest.mark.usefixtures("app_ctx")
def test_get_all_users_by_email(auth_client, loaded_db):
    expected_user = loaded_db.get(User, 500)
    response = auth_client.get(url_for("api.users-group", email=expected_user.email))
    assert response.status_code == 200
    assert len(response.json) == 1
    assert response.json[0]["email"] == expected_user.email


@pytest.mark.usefixtures("app_ctx")
def test_get_all_users_by_status(auth_client, loaded_db):
    expected_user = loaded_db.get(User, 500)
    response = auth_client.get(
        url_for("api.users-group", status=expected_user.status.name)
    )
    assert response.status_code == 200
    assert len(response.json) > 1
    assert response.json[0]["status"] == expected_user.status.name


@pytest.mark.usefixtures("app_ctx")
def test_get_all_users_by_role(auth_client, loaded_db):
    expected_user = loaded_db.get(User, 68)
    response = auth_client.get(
        url_for("api.users-group", roles=[role.name for role in expected_user.roles])
    )
    assert response.status_code == 200
    assert len(response.json) > 1
    assert response.json[0]["roles"] == get_expected_roles(expected_user)


@pytest.mark.usefixtures("app_ctx")
def test_get_all_users_by_division(auth_client, loaded_db):
    expected_user = loaded_db.get(User, 500)
    response = auth_client.get(
        url_for("api.users-group", division=expected_user.division)
    )
    assert response.status_code == 200
    assert len(response.json) > 1
    assert response.json[0]["division"] == expected_user.division


@pytest.mark.usefixtures("app_ctx")
def test_get_all_users_by_first_name(auth_client, loaded_db):
    expected_user = loaded_db.get(User, 500)
    response = auth_client.get(
        url_for("api.users-group", first_name=expected_user.first_name)
    )
    assert response.status_code == 200
    assert len(response.json) == 1
    assert response.json[0]["first_name"] == expected_user.first_name


@pytest.mark.usefixtures("app_ctx")
def test_get_all_users_by_last_name(auth_client, loaded_db):
    expected_user = loaded_db.get(User, 500)
    response = auth_client.get(
        url_for(
            "api.users-group",
            last_name=expected_user.last_name,
        )
    )
    assert response.status_code == 200
    assert len(response.json) == 1
    assert response.json[0]["last_name"] == expected_user.last_name


@pytest.mark.usefixtures("app_ctx")
def test_get_all_users_safe_user(client, loaded_db, test_non_admin_user):
    access_token = create_access_token(identity=test_non_admin_user)
    response = client.get(
        url_for("api.users-group"),
        headers={"Authorization": f"Bearer {str(access_token)}"},
    )
    assert response.status_code == 200
    assert len(response.json) > 1
    expected_user = loaded_db.get(User, 68)
    assert response.json[0]["id"] == expected_user.id
    assert response.json[0]["full_name"] == expected_user.full_name
    assert "status" not in response.json[0]
    assert "division" not in response.json[0]
    assert "oidc_id" not in response.json[0]
    assert "first_name" not in response.json[0]
    assert "last_name" not in response.json[0]
    assert "roles" not in response.json[0]


@pytest.mark.usefixtures("app_ctx")
def test_get_all_users_by_multiple_filters(auth_client, loaded_db):
    expected_user = loaded_db.get(User, 500)
    response = auth_client.get(
        url_for(
            "api.users-group",
            first_name=expected_user.first_name,
            last_name=expected_user.last_name,
            division=expected_user.division,
        )
    )
    assert response.status_code == 200
    assert len(response.json) == 1
    assert response.json[0]["first_name"] == expected_user.first_name
    assert response.json[0]["last_name"] == expected_user.last_name
    assert response.json[0]["division"] == expected_user.division<|MERGE_RESOLUTION|>--- conflicted
+++ resolved
@@ -6,7 +6,9 @@
 
 
 def get_expected_roles(user):
-    return [{"id": role.id, "is_superuser": False, "name": role.name} for role in user.roles]
+    return [
+        {"id": role.id, "is_superuser": False, "name": role.name} for role in user.roles
+    ]
 
 
 @pytest.fixture
@@ -111,14 +113,11 @@
     assert response.json["oidc_id"] is None
     assert response.json["first_name"] == new_user.first_name
     assert response.json["last_name"] == new_user.last_name
-<<<<<<< HEAD
     assert response.json["roles"] == get_expected_roles(new_user)
     assert response.json["is_superuser"] is False
-=======
     assert response.json["roles"] == [
         {"id": role.id, "name": role.name} for role in new_user.roles
     ]
->>>>>>> 08ed1046
 
 
 @pytest.mark.usefixtures("app_ctx")
@@ -162,8 +161,8 @@
     assert user["oidc_id"] == str(test_non_admin_user.oidc_id)
     assert user["first_name"] == test_non_admin_user.first_name
     assert user["last_name"] == test_non_admin_user.last_name
+    assert user["status"] == test_non_admin_user.status.name
     assert response.json["roles"] == get_expected_roles(test_non_admin_user)
-    assert user["status"] == test_non_admin_user.status.name
     assert response.json["is_superuser"] is False
 
 
