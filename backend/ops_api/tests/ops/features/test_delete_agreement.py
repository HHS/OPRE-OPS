import datetime
from contextlib import suppress

import pytest
from pytest_bdd import given, scenario, then, when
from sqlalchemy.orm.exc import StaleDataError

from models import (
    AgreementType,
    BudgetLineItem,
    BudgetLineItemStatus,
    ContractAgreement,
    ContractType,
    DirectAgreement,
    User,
)


@given(
    "I am logged in as an OPS user with the correct authorization",
    target_fixture="client",
)
def client(auth_client):
    # TODO: Authorization stuff
    yield auth_client


@given(
    "I am logged in as an OPS user with the correct authorization but no perms",
    target_fixture="client",
)
def no_perm_client(no_perms_auth_client):
    yield no_perms_auth_client


@pytest.fixture()
def contract_agreement_project_officer(loaded_db, test_user, test_project):
    contract_agreement = ContractAgreement(
        name="Feature Test Contract",
        contract_number="CT0999",
        contract_type=ContractType.FIRM_FIXED_PRICE,
        agreement_type=AgreementType.CONTRACT,
        project_id=test_project.id,
        created_by=test_user.id,
        project_officer_id=503,
    )
    loaded_db.add(contract_agreement)
    loaded_db.commit()

    yield contract_agreement

    loaded_db.delete(contract_agreement)
    loaded_db.commit()


@pytest.fixture()
def contract_agreement_team_member(loaded_db, test_user, test_admin_user, test_project):
    contract_agreement = ContractAgreement(
        name="Feature Test Contract",
        contract_number="CT0999",
        contract_type=ContractType.FIRM_FIXED_PRICE,
        agreement_type=AgreementType.CONTRACT,
        project_id=test_project.id,
        created_by=test_user.id,
        project_officer_id=test_user.id,
        team_members=[test_admin_user],
    )
    loaded_db.add(contract_agreement)
    loaded_db.commit()

    yield contract_agreement

    loaded_db.delete(contract_agreement)

    with suppress(StaleDataError):
        loaded_db.commit()


@pytest.fixture()
def contract_agreement_not_associated(loaded_db, test_project):
    user = User(
        email="blah@example.com",
        first_name="blah",
        last_name="blah",
        division=1,
    )
    loaded_db.add(user)
    loaded_db.commit()

    contract_agreement = ContractAgreement(
        name="Feature Test Contract",
        contract_number="CT0999",
        contract_type=ContractType.FIRM_FIXED_PRICE,
        agreement_type=AgreementType.CONTRACT,
        project_id=test_project.id,
        created_by=user.id,
    )
    loaded_db.add(contract_agreement)
    loaded_db.commit()

    yield contract_agreement

    loaded_db.delete(contract_agreement)
    loaded_db.delete(user)
    loaded_db.commit()


@pytest.fixture()
<<<<<<< HEAD
def contract_with_draft_bli(loaded_db, test_user, test_admin_user, test_project):
=======
def contract_with_draft_bli(loaded_db, test_user, test_admin_user, test_can):
>>>>>>> 891f5f31
    contract_agreement = ContractAgreement(
        name="Feature Test Contract",
        contract_number="CT0999",
        contract_type=ContractType.FIRM_FIXED_PRICE,
        agreement_type=AgreementType.CONTRACT,
        project_id=test_project.id,
        created_by=test_admin_user.id,
    )
    loaded_db.add(contract_agreement)
    loaded_db.commit()

    draft_bli = BudgetLineItem(
        agreement_id=contract_agreement.id,
        comments="blah bleh bleh blah",
        line_description="LI Draft",
        amount=100.12,
        can_id=test_can.id,
        date_needed=datetime.date(2043, 1, 1),
        status=BudgetLineItemStatus.DRAFT,
        proc_shop_fee_percentage=1.23,
        created_by=test_user.id,
    )
    loaded_db.add(draft_bli)
    loaded_db.commit()

    yield contract_agreement

    loaded_db.delete(draft_bli)
    loaded_db.delete(contract_agreement)
    loaded_db.commit()


@pytest.fixture()
<<<<<<< HEAD
def contract_with_planned_bli(loaded_db, test_user, test_admin_user, test_project):
=======
def contract_with_planned_bli(loaded_db, test_user, test_admin_user, test_can):
>>>>>>> 891f5f31
    contract_agreement = ContractAgreement(
        name="Feature Test Contract",
        contract_number="CT0999",
        contract_type=ContractType.FIRM_FIXED_PRICE,
        agreement_type=AgreementType.CONTRACT,
        project_id=test_project.id,
        created_by=test_admin_user.id,
    )
    loaded_db.add(contract_agreement)
    loaded_db.commit()

    planned_bli = BudgetLineItem(
        agreement_id=contract_agreement.id,
        comments="blah blah bleh blah",
        line_description="LI Planned",
        amount=200.24,
        can_id=test_can.id,
        date_needed=datetime.date(2043, 1, 1),
        status=BudgetLineItemStatus.PLANNED,
        proc_shop_fee_percentage=2.34,
        created_by=test_user.id,
    )
    loaded_db.add(planned_bli)
    loaded_db.commit()

    yield contract_agreement

    loaded_db.delete(planned_bli)
    loaded_db.delete(contract_agreement)
    loaded_db.commit()


@pytest.fixture()
def direct_agreement(loaded_db, test_project):
    direct_agreement = DirectAgreement(
        name="Feature Test Direct",
        payee="Somebody who needs money",
        agreement_type=AgreementType.DIRECT_ALLOCATION,
        project_id=test_project.id,
        created_by=503,
    )
    loaded_db.add(direct_agreement)
    loaded_db.commit()

    yield direct_agreement

    loaded_db.delete(direct_agreement)
    loaded_db.commit()


@scenario("delete_agreement.feature", "Contract Agreement with only draft BLIs")
def test_contract_draft_bli():
    pass


@scenario("delete_agreement.feature", "Contract Agreement with non-draft BLIs")
def test_contract_non_draft_bli():
    pass


@scenario("delete_agreement.feature", "Non-Contract Agreement")
def test_non_contract():
    pass


@scenario("delete_agreement.feature", "Contract Agreement as Project Officer")
def test_contract_project_officer():
    pass


@scenario("delete_agreement.feature", "Contract Agreement as Team Member")
def test_contract_team_member():
    pass


@scenario("delete_agreement.feature", "Contract Agreement I am not an authorized user for")
def test_contract_not_associated():
    pass


@given("I have a contract agreement with only draft BLIs", target_fixture="agreement")
def contract_draft_bli(contract_with_draft_bli):
    yield contract_with_draft_bli


@given("I have a contract agreement with non-draft BLIs", target_fixture="agreement")
def contract_non_draft_bli(contract_with_planned_bli):
    yield contract_with_planned_bli


@given("I have a non-contract agreement", target_fixture="agreement")
def non_contract(direct_agreement):
    yield direct_agreement


@given("I have a contract agreement as the project officer", target_fixture="agreement")
def project_officer(contract_agreement_project_officer):
    yield contract_agreement_project_officer


@given("I have a contract agreement as a team member", target_fixture="agreement")
def team_member(contract_agreement_team_member):
    yield contract_agreement_team_member


@given("I have a contract agreement I am not allowed to delete", target_fixture="agreement")
def not_associated(contract_agreement_not_associated):
    yield contract_agreement_not_associated


@when("I delete the agreement", target_fixture="submit_response")
def delete_agreement(client, agreement):
    resp = client.delete(f"/api/v1/agreements/{agreement.id}")
    return resp


@when(
    "I delete the agreement with a user that has no perms",
    target_fixture="submit_response",
)
def delete_agreement_no_perms(client, agreement):
    resp = client.delete(f"/api/v1/agreements/{agreement.id}")
    return resp


@then("I should get a message that it was successful")
def delete_success(submit_response):
    assert submit_response.status_code == 200


@then("I should get an error message that it's invalid")
def delete_failure(submit_response):
    assert submit_response.status_code == 400


@then("I should get an error message that I'm not authorized")
def delete_failure_not_authorized(submit_response):
    assert submit_response.status_code == 401<|MERGE_RESOLUTION|>--- conflicted
+++ resolved
@@ -106,11 +106,7 @@
 
 
 @pytest.fixture()
-<<<<<<< HEAD
-def contract_with_draft_bli(loaded_db, test_user, test_admin_user, test_project):
-=======
-def contract_with_draft_bli(loaded_db, test_user, test_admin_user, test_can):
->>>>>>> 891f5f31
+def contract_with_draft_bli(loaded_db, test_user, test_admin_user, test_can, test_project):
     contract_agreement = ContractAgreement(
         name="Feature Test Contract",
         contract_number="CT0999",
@@ -144,11 +140,7 @@
 
 
 @pytest.fixture()
-<<<<<<< HEAD
-def contract_with_planned_bli(loaded_db, test_user, test_admin_user, test_project):
-=======
-def contract_with_planned_bli(loaded_db, test_user, test_admin_user, test_can):
->>>>>>> 891f5f31
+def contract_with_planned_bli(loaded_db, test_user, test_admin_user, test_can, test_project):
     contract_agreement = ContractAgreement(
         name="Feature Test Contract",
         contract_number="CT0999",
