{
    "_meta": {
        "hash": {
<<<<<<< HEAD
            "sha256": "0c42a649f4c818da7a6c592b89055b949ba5c581503fba0a2e09d63cc8fc563a"
=======
            "sha256": "e2e8e3ab30604b19c20665c0ad3b0dd040a9d01d4346b72d064f1a8f67c15a2b"
>>>>>>> 382b918c
        },
        "pipfile-spec": 6,
        "requires": {
            "python_version": "3.10"
        },
        "sources": [
            {
                "name": "pypi",
                "url": "https://pypi.org/simple",
                "verify_ssl": true
            }
        ]
    },
    "default": {
        "alembic": {
            "hashes": [
                "sha256:2edcc97bed0bd3272611ce3a98d98279e9c209e7186e43e75bbb1b2bdfdbcc43",
                "sha256:4932c8558bf68f2ee92b9bbcb8218671c627064d5b08939437af6d77dc05e595"
            ],
            "index": "pypi",
            "markers": "python_version >= '3.8'",
            "version": "==1.13.1"
        },
        "alembic-postgresql-enum": {
            "hashes": [
                "sha256:0c7f3d818ab94bdfcc9b092fc672a1ab9495c7208f3561c3ae33d2da214d13ea",
                "sha256:7c23303b4383d23bbb8aafbd9541cd744e37b476e93fa8dc6d27a157c7c8e597"
            ],
            "index": "pypi",
            "markers": "python_version >= '3.7' and python_version < '4.0'",
            "version": "==1.1.2"
        },
        "attrs": {
            "hashes": [
                "sha256:935dc3b529c262f6cf76e50877d35a4bd3c1de194fd41f47a2b7ae8f19971f30",
                "sha256:99b87a485a5820b23b879f04c2305b44b951b502fd64be915879d77a7e8fc6f1"
            ],
            "markers": "python_version >= '3.7'",
            "version": "==23.2.0"
        },
        "authlib": {
            "hashes": [
                "sha256:959ea62a5b7b5123c5059758296122b57cd2585ae2ed1c0622c21b371ffdae06",
                "sha256:9637e4de1fb498310a56900b3e2043a206b03cb11c05422014b0302cbc814be3"
            ],
            "index": "pypi",
            "markers": "python_version >= '3.8'",
            "version": "==1.3.0"
        },
        "azure-core": {
            "hashes": [
                "sha256:26273a254131f84269e8ea4464f3560c731f29c0c1f69ac99010845f239c1a8f",
                "sha256:7c5ee397e48f281ec4dd773d67a0a47a0962ed6fa833036057f9ea067f688e74"
            ],
            "markers": "python_version >= '3.7'",
            "version": "==1.30.1"
        },
        "azure-identity": {
            "hashes": [
                "sha256:4c28fc246b7f9265610eb5261d65931183d019a23d4b0e99357facb2e6c227c8",
                "sha256:a14b1f01c7036f11f148f22cd8c16e05035293d714458d6b44ddf534d93eb912"
            ],
            "index": "pypi",
            "version": "==1.15.0"
        },
        "azure-storage-blob": {
            "hashes": [
                "sha256:26c0a4320a34a3c2a1b74528ba6812ebcb632a04cd67b1c7377232c4b01a5897",
                "sha256:7bbc2c9c16678f7a420367fef6b172ba8730a7e66df7f4d7a55d5b3c8216615b"
            ],
            "index": "pypi",
            "version": "==12.19.0"
        },
        "blinker": {
            "hashes": [
                "sha256:c3f865d4d54db7abc53758a01601cf343fe55b84c1de4e3fa910e420b438d5b9",
                "sha256:e6820ff6fa4e4d1d8e2747c2283749c3f547e4fee112b98555cdcdae32996182"
            ],
            "markers": "python_version >= '3.8'",
            "version": "==1.7.0"
        },
        "certifi": {
            "hashes": [
                "sha256:0569859f95fc761b18b45ef421b1290a0f65f147e92a1e5eb3e635f9a5e4e66f",
                "sha256:dc383c07b76109f368f6106eee2b593b04a011ea4d55f652c6ca24a754d1cdd1"
            ],
            "markers": "python_version >= '3.6'",
            "version": "==2024.2.2"
        },
        "cffi": {
            "hashes": [
                "sha256:0c9ef6ff37e974b73c25eecc13952c55bceed9112be2d9d938ded8e856138bcc",
                "sha256:131fd094d1065b19540c3d72594260f118b231090295d8c34e19a7bbcf2e860a",
                "sha256:1b8ebc27c014c59692bb2664c7d13ce7a6e9a629be20e54e7271fa696ff2b417",
                "sha256:2c56b361916f390cd758a57f2e16233eb4f64bcbeee88a4881ea90fca14dc6ab",
                "sha256:2d92b25dbf6cae33f65005baf472d2c245c050b1ce709cc4588cdcdd5495b520",
                "sha256:31d13b0f99e0836b7ff893d37af07366ebc90b678b6664c955b54561fc36ef36",
                "sha256:32c68ef735dbe5857c810328cb2481e24722a59a2003018885514d4c09af9743",
                "sha256:3686dffb02459559c74dd3d81748269ffb0eb027c39a6fc99502de37d501faa8",
                "sha256:582215a0e9adbe0e379761260553ba11c58943e4bbe9c36430c4ca6ac74b15ed",
                "sha256:5b50bf3f55561dac5438f8e70bfcdfd74543fd60df5fa5f62d94e5867deca684",
                "sha256:5bf44d66cdf9e893637896c7faa22298baebcd18d1ddb6d2626a6e39793a1d56",
                "sha256:6602bc8dc6f3a9e02b6c22c4fc1e47aa50f8f8e6d3f78a5e16ac33ef5fefa324",
                "sha256:673739cb539f8cdaa07d92d02efa93c9ccf87e345b9a0b556e3ecc666718468d",
                "sha256:68678abf380b42ce21a5f2abde8efee05c114c2fdb2e9eef2efdb0257fba1235",
                "sha256:68e7c44931cc171c54ccb702482e9fc723192e88d25a0e133edd7aff8fcd1f6e",
                "sha256:6b3d6606d369fc1da4fd8c357d026317fbb9c9b75d36dc16e90e84c26854b088",
                "sha256:748dcd1e3d3d7cd5443ef03ce8685043294ad6bd7c02a38d1bd367cfd968e000",
                "sha256:7651c50c8c5ef7bdb41108b7b8c5a83013bfaa8a935590c5d74627c047a583c7",
                "sha256:7b78010e7b97fef4bee1e896df8a4bbb6712b7f05b7ef630f9d1da00f6444d2e",
                "sha256:7e61e3e4fa664a8588aa25c883eab612a188c725755afff6289454d6362b9673",
                "sha256:80876338e19c951fdfed6198e70bc88f1c9758b94578d5a7c4c91a87af3cf31c",
                "sha256:8895613bcc094d4a1b2dbe179d88d7fb4a15cee43c052e8885783fac397d91fe",
                "sha256:88e2b3c14bdb32e440be531ade29d3c50a1a59cd4e51b1dd8b0865c54ea5d2e2",
                "sha256:8f8e709127c6c77446a8c0a8c8bf3c8ee706a06cd44b1e827c3e6a2ee6b8c098",
                "sha256:9cb4a35b3642fc5c005a6755a5d17c6c8b6bcb6981baf81cea8bfbc8903e8ba8",
                "sha256:9f90389693731ff1f659e55c7d1640e2ec43ff725cc61b04b2f9c6d8d017df6a",
                "sha256:a09582f178759ee8128d9270cd1344154fd473bb77d94ce0aeb2a93ebf0feaf0",
                "sha256:a6a14b17d7e17fa0d207ac08642c8820f84f25ce17a442fd15e27ea18d67c59b",
                "sha256:a72e8961a86d19bdb45851d8f1f08b041ea37d2bd8d4fd19903bc3083d80c896",
                "sha256:abd808f9c129ba2beda4cfc53bde801e5bcf9d6e0f22f095e45327c038bfe68e",
                "sha256:ac0f5edd2360eea2f1daa9e26a41db02dd4b0451b48f7c318e217ee092a213e9",
                "sha256:b29ebffcf550f9da55bec9e02ad430c992a87e5f512cd63388abb76f1036d8d2",
                "sha256:b2ca4e77f9f47c55c194982e10f058db063937845bb2b7a86c84a6cfe0aefa8b",
                "sha256:b7be2d771cdba2942e13215c4e340bfd76398e9227ad10402a8767ab1865d2e6",
                "sha256:b84834d0cf97e7d27dd5b7f3aca7b6e9263c56308ab9dc8aae9784abb774d404",
                "sha256:b86851a328eedc692acf81fb05444bdf1891747c25af7529e39ddafaf68a4f3f",
                "sha256:bcb3ef43e58665bbda2fb198698fcae6776483e0c4a631aa5647806c25e02cc0",
                "sha256:c0f31130ebc2d37cdd8e44605fb5fa7ad59049298b3f745c74fa74c62fbfcfc4",
                "sha256:c6a164aa47843fb1b01e941d385aab7215563bb8816d80ff3a363a9f8448a8dc",
                "sha256:d8a9d3ebe49f084ad71f9269834ceccbf398253c9fac910c4fd7053ff1386936",
                "sha256:db8e577c19c0fda0beb7e0d4e09e0ba74b1e4c092e0e40bfa12fe05b6f6d75ba",
                "sha256:dc9b18bf40cc75f66f40a7379f6a9513244fe33c0e8aa72e2d56b0196a7ef872",
                "sha256:e09f3ff613345df5e8c3667da1d918f9149bd623cd9070c983c013792a9a62eb",
                "sha256:e4108df7fe9b707191e55f33efbcb2d81928e10cea45527879a4749cbe472614",
                "sha256:e6024675e67af929088fda399b2094574609396b1decb609c55fa58b028a32a1",
                "sha256:e70f54f1796669ef691ca07d046cd81a29cb4deb1e5f942003f401c0c4a2695d",
                "sha256:e715596e683d2ce000574bae5d07bd522c781a822866c20495e52520564f0969",
                "sha256:e760191dd42581e023a68b758769e2da259b5d52e3103c6060ddc02c9edb8d7b",
                "sha256:ed86a35631f7bfbb28e108dd96773b9d5a6ce4811cf6ea468bb6a359b256b1e4",
                "sha256:ee07e47c12890ef248766a6e55bd38ebfb2bb8edd4142d56db91b21ea68b7627",
                "sha256:fa3a0128b152627161ce47201262d3140edb5a5c3da88d73a1b790a959126956",
                "sha256:fcc8eb6d5902bb1cf6dc4f187ee3ea80a1eba0a89aba40a5cb20a5087d961357"
            ],
            "markers": "platform_python_implementation != 'PyPy'",
            "version": "==1.16.0"
        },
        "charset-normalizer": {
            "hashes": [
                "sha256:06435b539f889b1f6f4ac1758871aae42dc3a8c0e24ac9e60c2384973ad73027",
                "sha256:06a81e93cd441c56a9b65d8e1d043daeb97a3d0856d177d5c90ba85acb3db087",
                "sha256:0a55554a2fa0d408816b3b5cedf0045f4b8e1a6065aec45849de2d6f3f8e9786",
                "sha256:0b2b64d2bb6d3fb9112bafa732def486049e63de9618b5843bcdd081d8144cd8",
                "sha256:10955842570876604d404661fbccbc9c7e684caf432c09c715ec38fbae45ae09",
                "sha256:122c7fa62b130ed55f8f285bfd56d5f4b4a5b503609d181f9ad85e55c89f4185",
                "sha256:1ceae2f17a9c33cb48e3263960dc5fc8005351ee19db217e9b1bb15d28c02574",
                "sha256:1d3193f4a680c64b4b6a9115943538edb896edc190f0b222e73761716519268e",
                "sha256:1f79682fbe303db92bc2b1136016a38a42e835d932bab5b3b1bfcfbf0640e519",
                "sha256:2127566c664442652f024c837091890cb1942c30937add288223dc895793f898",
                "sha256:22afcb9f253dac0696b5a4be4a1c0f8762f8239e21b99680099abd9b2b1b2269",
                "sha256:25baf083bf6f6b341f4121c2f3c548875ee6f5339300e08be3f2b2ba1721cdd3",
                "sha256:2e81c7b9c8979ce92ed306c249d46894776a909505d8f5a4ba55b14206e3222f",
                "sha256:3287761bc4ee9e33561a7e058c72ac0938c4f57fe49a09eae428fd88aafe7bb6",
                "sha256:34d1c8da1e78d2e001f363791c98a272bb734000fcef47a491c1e3b0505657a8",
                "sha256:37e55c8e51c236f95b033f6fb391d7d7970ba5fe7ff453dad675e88cf303377a",
                "sha256:3d47fa203a7bd9c5b6cee4736ee84ca03b8ef23193c0d1ca99b5089f72645c73",
                "sha256:3e4d1f6587322d2788836a99c69062fbb091331ec940e02d12d179c1d53e25fc",
                "sha256:42cb296636fcc8b0644486d15c12376cb9fa75443e00fb25de0b8602e64c1714",
                "sha256:45485e01ff4d3630ec0d9617310448a8702f70e9c01906b0d0118bdf9d124cf2",
                "sha256:4a78b2b446bd7c934f5dcedc588903fb2f5eec172f3d29e52a9096a43722adfc",
                "sha256:4ab2fe47fae9e0f9dee8c04187ce5d09f48eabe611be8259444906793ab7cbce",
                "sha256:4d0d1650369165a14e14e1e47b372cfcb31d6ab44e6e33cb2d4e57265290044d",
                "sha256:549a3a73da901d5bc3ce8d24e0600d1fa85524c10287f6004fbab87672bf3e1e",
                "sha256:55086ee1064215781fff39a1af09518bc9255b50d6333f2e4c74ca09fac6a8f6",
                "sha256:572c3763a264ba47b3cf708a44ce965d98555f618ca42c926a9c1616d8f34269",
                "sha256:573f6eac48f4769d667c4442081b1794f52919e7edada77495aaed9236d13a96",
                "sha256:5b4c145409bef602a690e7cfad0a15a55c13320ff7a3ad7ca59c13bb8ba4d45d",
                "sha256:6463effa3186ea09411d50efc7d85360b38d5f09b870c48e4600f63af490e56a",
                "sha256:65f6f63034100ead094b8744b3b97965785388f308a64cf8d7c34f2f2e5be0c4",
                "sha256:663946639d296df6a2bb2aa51b60a2454ca1cb29835324c640dafb5ff2131a77",
                "sha256:6897af51655e3691ff853668779c7bad41579facacf5fd7253b0133308cf000d",
                "sha256:68d1f8a9e9e37c1223b656399be5d6b448dea850bed7d0f87a8311f1ff3dabb0",
                "sha256:6ac7ffc7ad6d040517be39eb591cac5ff87416c2537df6ba3cba3bae290c0fed",
                "sha256:6b3251890fff30ee142c44144871185dbe13b11bab478a88887a639655be1068",
                "sha256:6c4caeef8fa63d06bd437cd4bdcf3ffefe6738fb1b25951440d80dc7df8c03ac",
                "sha256:6ef1d82a3af9d3eecdba2321dc1b3c238245d890843e040e41e470ffa64c3e25",
                "sha256:753f10e867343b4511128c6ed8c82f7bec3bd026875576dfd88483c5c73b2fd8",
                "sha256:7cd13a2e3ddeed6913a65e66e94b51d80a041145a026c27e6bb76c31a853c6ab",
                "sha256:7ed9e526742851e8d5cc9e6cf41427dfc6068d4f5a3bb03659444b4cabf6bc26",
                "sha256:7f04c839ed0b6b98b1a7501a002144b76c18fb1c1850c8b98d458ac269e26ed2",
                "sha256:802fe99cca7457642125a8a88a084cef28ff0cf9407060f7b93dca5aa25480db",
                "sha256:80402cd6ee291dcb72644d6eac93785fe2c8b9cb30893c1af5b8fdd753b9d40f",
                "sha256:8465322196c8b4d7ab6d1e049e4c5cb460d0394da4a27d23cc242fbf0034b6b5",
                "sha256:86216b5cee4b06df986d214f664305142d9c76df9b6512be2738aa72a2048f99",
                "sha256:87d1351268731db79e0f8e745d92493ee2841c974128ef629dc518b937d9194c",
                "sha256:8bdb58ff7ba23002a4c5808d608e4e6c687175724f54a5dade5fa8c67b604e4d",
                "sha256:8c622a5fe39a48f78944a87d4fb8a53ee07344641b0562c540d840748571b811",
                "sha256:8d756e44e94489e49571086ef83b2bb8ce311e730092d2c34ca8f7d925cb20aa",
                "sha256:8f4a014bc36d3c57402e2977dada34f9c12300af536839dc38c0beab8878f38a",
                "sha256:9063e24fdb1e498ab71cb7419e24622516c4a04476b17a2dab57e8baa30d6e03",
                "sha256:90d558489962fd4918143277a773316e56c72da56ec7aa3dc3dbbe20fdfed15b",
                "sha256:923c0c831b7cfcb071580d3f46c4baf50f174be571576556269530f4bbd79d04",
                "sha256:95f2a5796329323b8f0512e09dbb7a1860c46a39da62ecb2324f116fa8fdc85c",
                "sha256:96b02a3dc4381e5494fad39be677abcb5e6634bf7b4fa83a6dd3112607547001",
                "sha256:9f96df6923e21816da7e0ad3fd47dd8f94b2a5ce594e00677c0013018b813458",
                "sha256:a10af20b82360ab00827f916a6058451b723b4e65030c5a18577c8b2de5b3389",
                "sha256:a50aebfa173e157099939b17f18600f72f84eed3049e743b68ad15bd69b6bf99",
                "sha256:a981a536974bbc7a512cf44ed14938cf01030a99e9b3a06dd59578882f06f985",
                "sha256:a9a8e9031d613fd2009c182b69c7b2c1ef8239a0efb1df3f7c8da66d5dd3d537",
                "sha256:ae5f4161f18c61806f411a13b0310bea87f987c7d2ecdbdaad0e94eb2e404238",
                "sha256:aed38f6e4fb3f5d6bf81bfa990a07806be9d83cf7bacef998ab1a9bd660a581f",
                "sha256:b01b88d45a6fcb69667cd6d2f7a9aeb4bf53760d7fc536bf679ec94fe9f3ff3d",
                "sha256:b261ccdec7821281dade748d088bb6e9b69e6d15b30652b74cbbac25e280b796",
                "sha256:b2b0a0c0517616b6869869f8c581d4eb2dd83a4d79e0ebcb7d373ef9956aeb0a",
                "sha256:b4a23f61ce87adf89be746c8a8974fe1c823c891d8f86eb218bb957c924bb143",
                "sha256:bd8f7df7d12c2db9fab40bdd87a7c09b1530128315d047a086fa3ae3435cb3a8",
                "sha256:beb58fe5cdb101e3a055192ac291b7a21e3b7ef4f67fa1d74e331a7f2124341c",
                "sha256:c002b4ffc0be611f0d9da932eb0f704fe2602a9a949d1f738e4c34c75b0863d5",
                "sha256:c083af607d2515612056a31f0a8d9e0fcb5876b7bfc0abad3ecd275bc4ebc2d5",
                "sha256:c180f51afb394e165eafe4ac2936a14bee3eb10debc9d9e4db8958fe36afe711",
                "sha256:c235ebd9baae02f1b77bcea61bce332cb4331dc3617d254df3323aa01ab47bd4",
                "sha256:cd70574b12bb8a4d2aaa0094515df2463cb429d8536cfb6c7ce983246983e5a6",
                "sha256:d0eccceffcb53201b5bfebb52600a5fb483a20b61da9dbc885f8b103cbe7598c",
                "sha256:d965bba47ddeec8cd560687584e88cf699fd28f192ceb452d1d7ee807c5597b7",
                "sha256:db364eca23f876da6f9e16c9da0df51aa4f104a972735574842618b8c6d999d4",
                "sha256:ddbb2551d7e0102e7252db79ba445cdab71b26640817ab1e3e3648dad515003b",
                "sha256:deb6be0ac38ece9ba87dea880e438f25ca3eddfac8b002a2ec3d9183a454e8ae",
                "sha256:e06ed3eb3218bc64786f7db41917d4e686cc4856944f53d5bdf83a6884432e12",
                "sha256:e27ad930a842b4c5eb8ac0016b0a54f5aebbe679340c26101df33424142c143c",
                "sha256:e537484df0d8f426ce2afb2d0f8e1c3d0b114b83f8850e5f2fbea0e797bd82ae",
                "sha256:eb00ed941194665c332bf8e078baf037d6c35d7c4f3102ea2d4f16ca94a26dc8",
                "sha256:eb6904c354526e758fda7167b33005998fb68c46fbc10e013ca97f21ca5c8887",
                "sha256:eb8821e09e916165e160797a6c17edda0679379a4be5c716c260e836e122f54b",
                "sha256:efcb3f6676480691518c177e3b465bcddf57cea040302f9f4e6e191af91174d4",
                "sha256:f27273b60488abe721a075bcca6d7f3964f9f6f067c8c4c605743023d7d3944f",
                "sha256:f30c3cb33b24454a82faecaf01b19c18562b1e89558fb6c56de4d9118a032fd5",
                "sha256:fb69256e180cb6c8a894fee62b3afebae785babc1ee98b81cdf68bbca1987f33",
                "sha256:fd1abc0d89e30cc4e02e4064dc67fcc51bd941eb395c502aac3ec19fab46b519",
                "sha256:ff8fa367d09b717b2a17a052544193ad76cd49979c805768879cb63d9ca50561"
            ],
            "markers": "python_full_version >= '3.7.0'",
            "version": "==3.3.2"
        },
        "click": {
            "hashes": [
                "sha256:ae74fb96c20a0277a1d615f1e4d73c8414f5a98db8b799a7931d1582f3390c28",
                "sha256:ca9853ad459e787e2192211578cc907e7594e294c7ccc834310722b41b9ca6de"
            ],
            "markers": "python_version >= '3.7'",
            "version": "==8.1.7"
        },
        "cryptography": {
            "hashes": [
                "sha256:0270572b8bd2c833c3981724b8ee9747b3ec96f699a9665470018594301439ee",
                "sha256:111a0d8553afcf8eb02a4fea6ca4f59d48ddb34497aa8706a6cf536f1a5ec576",
                "sha256:16a48c23a62a2f4a285699dba2e4ff2d1cff3115b9df052cdd976a18856d8e3d",
                "sha256:1b95b98b0d2af784078fa69f637135e3c317091b615cd0905f8b8a087e86fa30",
                "sha256:1f71c10d1e88467126f0efd484bd44bca5e14c664ec2ede64c32f20875c0d413",
                "sha256:2424ff4c4ac7f6b8177b53c17ed5d8fa74ae5955656867f5a8affaca36a27abb",
                "sha256:2bce03af1ce5a5567ab89bd90d11e7bbdff56b8af3acbbec1faded8f44cb06da",
                "sha256:329906dcc7b20ff3cad13c069a78124ed8247adcac44b10bea1130e36caae0b4",
                "sha256:37dd623507659e08be98eec89323469e8c7b4c1407c85112634ae3dbdb926fdd",
                "sha256:3eaafe47ec0d0ffcc9349e1708be2aaea4c6dd4978d76bf6eb0cb2c13636c6fc",
                "sha256:5e6275c09d2badf57aea3afa80d975444f4be8d3bc58f7f80d2a484c6f9485c8",
                "sha256:6fe07eec95dfd477eb9530aef5bead34fec819b3aaf6c5bd6d20565da607bfe1",
                "sha256:7367d7b2eca6513681127ebad53b2582911d1736dc2ffc19f2c3ae49997496bc",
                "sha256:7cde5f38e614f55e28d831754e8a3bacf9ace5d1566235e39d91b35502d6936e",
                "sha256:9481ffe3cf013b71b2428b905c4f7a9a4f76ec03065b05ff499bb5682a8d9ad8",
                "sha256:98d8dc6d012b82287f2c3d26ce1d2dd130ec200c8679b6213b3c73c08b2b7940",
                "sha256:a011a644f6d7d03736214d38832e030d8268bcff4a41f728e6030325fea3e400",
                "sha256:a2913c5375154b6ef2e91c10b5720ea6e21007412f6437504ffea2109b5a33d7",
                "sha256:a30596bae9403a342c978fb47d9b0ee277699fa53bbafad14706af51fe543d16",
                "sha256:b03c2ae5d2f0fc05f9a2c0c997e1bc18c8229f392234e8a0194f202169ccd278",
                "sha256:b6cd2203306b63e41acdf39aa93b86fb566049aeb6dc489b70e34bcd07adca74",
                "sha256:b7ffe927ee6531c78f81aa17e684e2ff617daeba7f189f911065b2ea2d526dec",
                "sha256:b8cac287fafc4ad485b8a9b67d0ee80c66bf3574f655d3b97ef2e1082360faf1",
                "sha256:ba334e6e4b1d92442b75ddacc615c5476d4ad55cc29b15d590cc6b86efa487e2",
                "sha256:ba3e4a42397c25b7ff88cdec6e2a16c2be18720f317506ee25210f6d31925f9c",
                "sha256:c41fb5e6a5fe9ebcd58ca3abfeb51dffb5d83d6775405305bfa8715b76521922",
                "sha256:cd2030f6650c089aeb304cf093f3244d34745ce0cfcc39f20c6fbfe030102e2a",
                "sha256:cd65d75953847815962c84a4654a84850b2bb4aed3f26fadcc1c13892e1e29f6",
                "sha256:e4985a790f921508f36f81831817cbc03b102d643b5fcb81cd33df3fa291a1a1",
                "sha256:e807b3188f9eb0eaa7bbb579b462c5ace579f1cedb28107ce8b48a9f7ad3679e",
                "sha256:f12764b8fffc7a123f641d7d049d382b73f96a34117e0b637b80643169cec8ac",
                "sha256:f8837fe1d6ac4a8052a9a8ddab256bc006242696f03368a4009be7ee3075cdb7"
            ],
            "markers": "python_version >= '3.7'",
            "version": "==42.0.5"
        },
        "desert": {
            "hashes": [
                "sha256:0f45e098915e16452a269a1da0bcbbf31df0af2173899f1c097fb2e3b0265d89",
                "sha256:cad7b6f1936448d26bde403882ec6855786b4d24d38d0ed4400e505ac8c5591f"
            ],
            "index": "pypi",
            "markers": "python_version >= '3.6'",
            "version": "==2022.9.22"
        },
        "flask": {
            "hashes": [
                "sha256:09c347a92aa7ff4a8e7f3206795f30d826654baf38b873d0744cd571ca609efc",
                "sha256:f69fcd559dc907ed196ab9df0e48471709175e696d6e698dd4dbe940f96ce66b"
            ],
            "index": "pypi",
            "markers": "python_version >= '3.8'",
            "version": "==2.3.3"
        },
        "flask-cors": {
            "hashes": [
                "sha256:bc3492bfd6368d27cfe79c7821df5a8a319e1a6d5eab277a3794be19bdc51783",
                "sha256:f268522fcb2f73e2ecdde1ef45e2fd5c71cc48fe03cffb4b441c6d1b40684eb0"
            ],
            "index": "pypi",
            "version": "==4.0.0"
        },
        "flask-jwt-extended": {
            "extras": [
                "asymmetric_crypto"
            ],
            "hashes": [
                "sha256:63a28fc9731bcc6c4b8815b6f954b5904caa534fc2ae9b93b1d3ef12930dca95",
                "sha256:9215d05a9413d3855764bcd67035e75819d23af2fafb6b55197eb5a3313fdfb2"
            ],
            "markers": "python_version >= '3.7' and python_version < '4'",
            "version": "==4.6.0"
        },
        "gunicorn": {
            "hashes": [
                "sha256:3213aa5e8c24949e792bcacfc176fef362e7aac80b76c56f6b5122bf350722f0",
                "sha256:88ec8bff1d634f98e61b9f65bc4bf3cd918a90806c6f5c48bc5603849ec81033"
            ],
            "index": "pypi",
            "markers": "python_version >= '3.5'",
            "version": "==21.2.0"
        },
        "idna": {
            "hashes": [
                "sha256:9ecdbbd083b06798ae1e86adcbfe8ab1479cf864e4ee30fe4e46a003d12491ca",
                "sha256:c05567e9c24a6b9faaa835c4821bad0590fbb9d5779e7caa6e1cc4978e7eb24f"
            ],
            "markers": "python_version >= '3.5'",
            "version": "==3.6"
        },
        "isodate": {
            "hashes": [
                "sha256:0751eece944162659049d35f4f549ed815792b38793f07cf73381c1c87cbed96",
                "sha256:48c5881de7e8b0a0d648cb024c8062dc84e7b840ed81e864c7614fd3c127bde9"
            ],
            "version": "==0.6.1"
        },
        "itsdangerous": {
            "hashes": [
                "sha256:2c2349112351b88699d8d4b6b075022c0808887cb7ad10069318a8b0bc88db44",
                "sha256:5dbbc68b317e5e42f327f9021763545dc3fc3bfe22e6deb96aaf1fc38874156a"
            ],
            "markers": "python_version >= '3.7'",
            "version": "==2.1.2"
        },
        "jinja2": {
            "hashes": [
                "sha256:7d6d50dd97d52cbc355597bd845fabfbac3f551e1f99619e39a35ce8c370b5fa",
                "sha256:ac8bd6544d4bb2c9792bf3a159e80bba8fda7f07e81bc3aed565432d5925ba90"
            ],
            "markers": "python_version >= '3.7'",
            "version": "==3.1.3"
        },
        "mako": {
            "hashes": [
                "sha256:2a0c8ad7f6274271b3bb7467dd37cf9cc6dab4bc19cb69a4ef10669402de698e",
                "sha256:32a99d70754dfce237019d17ffe4a282d2d3351b9c476e90d8a60e63f133b80c"
            ],
            "markers": "python_version >= '3.8'",
            "version": "==1.3.2"
        },
        "markupsafe": {
            "hashes": [
                "sha256:00e046b6dd71aa03a41079792f8473dc494d564611a8f89bbbd7cb93295ebdcf",
                "sha256:075202fa5b72c86ad32dc7d0b56024ebdbcf2048c0ba09f1cde31bfdd57bcfff",
                "sha256:0e397ac966fdf721b2c528cf028494e86172b4feba51d65f81ffd65c63798f3f",
                "sha256:17b950fccb810b3293638215058e432159d2b71005c74371d784862b7e4683f3",
                "sha256:1f3fbcb7ef1f16e48246f704ab79d79da8a46891e2da03f8783a5b6fa41a9532",
                "sha256:2174c595a0d73a3080ca3257b40096db99799265e1c27cc5a610743acd86d62f",
                "sha256:2b7c57a4dfc4f16f7142221afe5ba4e093e09e728ca65c51f5620c9aaeb9a617",
                "sha256:2d2d793e36e230fd32babe143b04cec8a8b3eb8a3122d2aceb4a371e6b09b8df",
                "sha256:30b600cf0a7ac9234b2638fbc0fb6158ba5bdcdf46aeb631ead21248b9affbc4",
                "sha256:397081c1a0bfb5124355710fe79478cdbeb39626492b15d399526ae53422b906",
                "sha256:3a57fdd7ce31c7ff06cdfbf31dafa96cc533c21e443d57f5b1ecc6cdc668ec7f",
                "sha256:3c6b973f22eb18a789b1460b4b91bf04ae3f0c4234a0a6aa6b0a92f6f7b951d4",
                "sha256:3e53af139f8579a6d5f7b76549125f0d94d7e630761a2111bc431fd820e163b8",
                "sha256:4096e9de5c6fdf43fb4f04c26fb114f61ef0bf2e5604b6ee3019d51b69e8c371",
                "sha256:4275d846e41ecefa46e2015117a9f491e57a71ddd59bbead77e904dc02b1bed2",
                "sha256:4c31f53cdae6ecfa91a77820e8b151dba54ab528ba65dfd235c80b086d68a465",
                "sha256:4f11aa001c540f62c6166c7726f71f7573b52c68c31f014c25cc7901deea0b52",
                "sha256:5049256f536511ee3f7e1b3f87d1d1209d327e818e6ae1365e8653d7e3abb6a6",
                "sha256:58c98fee265677f63a4385256a6d7683ab1832f3ddd1e66fe948d5880c21a169",
                "sha256:598e3276b64aff0e7b3451b72e94fa3c238d452e7ddcd893c3ab324717456bad",
                "sha256:5b7b716f97b52c5a14bffdf688f971b2d5ef4029127f1ad7a513973cfd818df2",
                "sha256:5dedb4db619ba5a2787a94d877bc8ffc0566f92a01c0ef214865e54ecc9ee5e0",
                "sha256:619bc166c4f2de5caa5a633b8b7326fbe98e0ccbfacabd87268a2b15ff73a029",
                "sha256:629ddd2ca402ae6dbedfceeba9c46d5f7b2a61d9749597d4307f943ef198fc1f",
                "sha256:656f7526c69fac7f600bd1f400991cc282b417d17539a1b228617081106feb4a",
                "sha256:6ec585f69cec0aa07d945b20805be741395e28ac1627333b1c5b0105962ffced",
                "sha256:72b6be590cc35924b02c78ef34b467da4ba07e4e0f0454a2c5907f473fc50ce5",
                "sha256:7502934a33b54030eaf1194c21c692a534196063db72176b0c4028e140f8f32c",
                "sha256:7a68b554d356a91cce1236aa7682dc01df0edba8d043fd1ce607c49dd3c1edcf",
                "sha256:7b2e5a267c855eea6b4283940daa6e88a285f5f2a67f2220203786dfa59b37e9",
                "sha256:823b65d8706e32ad2df51ed89496147a42a2a6e01c13cfb6ffb8b1e92bc910bb",
                "sha256:8590b4ae07a35970728874632fed7bd57b26b0102df2d2b233b6d9d82f6c62ad",
                "sha256:8dd717634f5a044f860435c1d8c16a270ddf0ef8588d4887037c5028b859b0c3",
                "sha256:8dec4936e9c3100156f8a2dc89c4b88d5c435175ff03413b443469c7c8c5f4d1",
                "sha256:97cafb1f3cbcd3fd2b6fbfb99ae11cdb14deea0736fc2b0952ee177f2b813a46",
                "sha256:a17a92de5231666cfbe003f0e4b9b3a7ae3afb1ec2845aadc2bacc93ff85febc",
                "sha256:a549b9c31bec33820e885335b451286e2969a2d9e24879f83fe904a5ce59d70a",
                "sha256:ac07bad82163452a6884fe8fa0963fb98c2346ba78d779ec06bd7a6262132aee",
                "sha256:ae2ad8ae6ebee9d2d94b17fb62763125f3f374c25618198f40cbb8b525411900",
                "sha256:b91c037585eba9095565a3556f611e3cbfaa42ca1e865f7b8015fe5c7336d5a5",
                "sha256:bc1667f8b83f48511b94671e0e441401371dfd0f0a795c7daa4a3cd1dde55bea",
                "sha256:bec0a414d016ac1a18862a519e54b2fd0fc8bbfd6890376898a6c0891dd82e9f",
                "sha256:bf50cd79a75d181c9181df03572cdce0fbb75cc353bc350712073108cba98de5",
                "sha256:bff1b4290a66b490a2f4719358c0cdcd9bafb6b8f061e45c7a2460866bf50c2e",
                "sha256:c061bb86a71b42465156a3ee7bd58c8c2ceacdbeb95d05a99893e08b8467359a",
                "sha256:c8b29db45f8fe46ad280a7294f5c3ec36dbac9491f2d1c17345be8e69cc5928f",
                "sha256:ce409136744f6521e39fd8e2a24c53fa18ad67aa5bc7c2cf83645cce5b5c4e50",
                "sha256:d050b3361367a06d752db6ead6e7edeb0009be66bc3bae0ee9d97fb326badc2a",
                "sha256:d283d37a890ba4c1ae73ffadf8046435c76e7bc2247bbb63c00bd1a709c6544b",
                "sha256:d9fad5155d72433c921b782e58892377c44bd6252b5af2f67f16b194987338a4",
                "sha256:daa4ee5a243f0f20d528d939d06670a298dd39b1ad5f8a72a4275124a7819eff",
                "sha256:db0b55e0f3cc0be60c1f19efdde9a637c32740486004f20d1cff53c3c0ece4d2",
                "sha256:e61659ba32cf2cf1481e575d0462554625196a1f2fc06a1c777d3f48e8865d46",
                "sha256:ea3d8a3d18833cf4304cd2fc9cbb1efe188ca9b5efef2bdac7adc20594a0e46b",
                "sha256:ec6a563cff360b50eed26f13adc43e61bc0c04d94b8be985e6fb24b81f6dcfdf",
                "sha256:f5dfb42c4604dddc8e4305050aa6deb084540643ed5804d7455b5df8fe16f5e5",
                "sha256:fa173ec60341d6bb97a89f5ea19c85c5643c1e7dedebc22f5181eb73573142c5",
                "sha256:fa9db3f79de01457b03d4f01b34cf91bc0048eb2c3846ff26f66687c2f6d16ab",
                "sha256:fce659a462a1be54d2ffcacea5e3ba2d74daa74f30f5f143fe0c58636e355fdd",
                "sha256:ffee1f21e5ef0d712f9033568f8344d5da8cc2869dbd08d87c84656e6a2d2f68"
            ],
            "index": "pypi",
            "markers": "python_version >= '3.7'",
            "version": "==2.1.5"
        },
        "marshmallow": {
            "hashes": [
                "sha256:4e65e9e0d80fc9e609574b9983cf32579f305c718afb30d7233ab818571768c3",
                "sha256:f085493f79efb0644f270a9bf2892843142d80d7174bbbd2f3713f2a589dc633"
            ],
            "markers": "python_version >= '3.8'",
            "version": "==3.21.1"
        },
        "marshmallow-dataclass": {
            "hashes": [
                "sha256:7885e9b5f5287b64573b174d69334fd20de1628001a4fa2adc8e75be5196755e",
                "sha256:a21f4d050a1d24249fd43aa56c7e4aea4b6454e049dc2c5f1496f479e30bf5d7"
            ],
            "index": "pypi",
            "markers": "python_version >= '3.6'",
            "version": "==8.6.0"
        },
        "marshmallow-enum": {
            "hashes": [
                "sha256:38e697e11f45a8e64b4a1e664000897c659b60aa57bfa18d44e226a9920b6e58",
                "sha256:57161ab3dbfde4f57adeb12090f39592e992b9c86d206d02f6bd03ebec60f072"
            ],
            "index": "pypi",
            "version": "==1.5.1"
        },
        "marshmallow-sqlalchemy": {
            "hashes": [
                "sha256:29ad0a4fd1b4a1e52dcb07f9673d284a6b0795141916cc2169d4ee9a5d007347",
                "sha256:808c1e95bf72f4491ad2f3498e73116b33074d7dcef79f0e6997d0d37d648ac7"
            ],
            "index": "pypi",
            "markers": "python_version >= '3.8'",
            "version": "==0.30.0"
        },
        "msal": {
            "hashes": [
                "sha256:3064f80221a21cd535ad8c3fafbb3a3582cd9c7e9af0bb789ae14f726a0ca99b",
                "sha256:80bbabe34567cb734efd2ec1869b2d98195c927455369d8077b3c542088c5c9d"
            ],
            "markers": "python_version >= '3.7'",
            "version": "==1.28.0"
        },
        "msal-extensions": {
            "hashes": [
                "sha256:01be9711b4c0b1a151450068eeb2c4f0997df3bba085ac299de3a66f585e382f",
                "sha256:6ab357867062db7b253d0bd2df6d411c7891a0ee7308d54d1e4317c1d1c54252"
            ],
            "markers": "python_version >= '3.7'",
            "version": "==1.1.0"
        },
        "mypy": {
            "hashes": [
                "sha256:028cf9f2cae89e202d7b6593cd98db6759379f17a319b5faf4f9978d7084cdc6",
                "sha256:2afecd6354bbfb6e0160f4e4ad9ba6e4e003b767dd80d85516e71f2e955ab50d",
                "sha256:2b5b6c721bd4aabaadead3a5e6fa85c11c6c795e0c81a7215776ef8afc66de02",
                "sha256:42419861b43e6962a649068a61f4a4839205a3ef525b858377a960b9e2de6e0d",
                "sha256:42c6680d256ab35637ef88891c6bd02514ccb7e1122133ac96055ff458f93fc3",
                "sha256:485a8942f671120f76afffff70f259e1cd0f0cfe08f81c05d8816d958d4577d3",
                "sha256:4c886c6cce2d070bd7df4ec4a05a13ee20c0aa60cb587e8d1265b6c03cf91da3",
                "sha256:4e6d97288757e1ddba10dd9549ac27982e3e74a49d8d0179fc14d4365c7add66",
                "sha256:4ef4be7baf08a203170f29e89d79064463b7fc7a0908b9d0d5114e8009c3a259",
                "sha256:51720c776d148bad2372ca21ca29256ed483aa9a4cdefefcef49006dff2a6835",
                "sha256:52825b01f5c4c1c4eb0db253ec09c7aa17e1a7304d247c48b6f3599ef40db8bd",
                "sha256:538fd81bb5e430cc1381a443971c0475582ff9f434c16cd46d2c66763ce85d9d",
                "sha256:5c1538c38584029352878a0466f03a8ee7547d7bd9f641f57a0f3017a7c905b8",
                "sha256:6ff8b244d7085a0b425b56d327b480c3b29cafbd2eff27316a004f9a7391ae07",
                "sha256:7178def594014aa6c35a8ff411cf37d682f428b3b5617ca79029d8ae72f5402b",
                "sha256:720a5ca70e136b675af3af63db533c1c8c9181314d207568bbe79051f122669e",
                "sha256:7f1478736fcebb90f97e40aff11a5f253af890c845ee0c850fe80aa060a267c6",
                "sha256:855fe27b80375e5c5878492f0729540db47b186509c98dae341254c8f45f42ae",
                "sha256:8963b83d53ee733a6e4196954502b33567ad07dfd74851f32be18eb932fb1cb9",
                "sha256:9261ed810972061388918c83c3f5cd46079d875026ba97380f3e3978a72f503d",
                "sha256:99b00bc72855812a60d253420d8a2eae839b0afa4938f09f4d2aa9bb4654263a",
                "sha256:ab3c84fa13c04aeeeabb2a7f67a25ef5d77ac9d6486ff33ded762ef353aa5592",
                "sha256:afe3fe972c645b4632c563d3f3eff1cdca2fa058f730df2b93a35e3b0c538218",
                "sha256:d19c413b3c07cbecf1f991e2221746b0d2a9410b59cb3f4fb9557f0365a1a817",
                "sha256:df9824ac11deaf007443e7ed2a4a26bebff98d2bc43c6da21b2b64185da011c4",
                "sha256:e46f44b54ebddbeedbd3d5b289a893219065ef805d95094d16a0af6630f5d410",
                "sha256:f5ac9a4eeb1ec0f1ccdc6f326bcdb464de5f80eb07fb38b5ddd7b0de6bc61e55"
            ],
            "index": "pypi",
            "markers": "python_version >= '3.8'",
            "version": "==1.8.0"
        },
        "mypy-extensions": {
            "hashes": [
                "sha256:4392f6c0eb8a5668a69e23d168ffa70f0be9ccfd32b5cc2d26a34ae5b844552d",
                "sha256:75dbf8955dc00442a438fc4d0666508a9a97b6bd41aa2f0ffe9d2f2725af0782"
            ],
            "markers": "python_version >= '3.5'",
            "version": "==1.0.0"
        },
        "packaging": {
            "hashes": [
                "sha256:2ddfb553fdf02fb784c234c7ba6ccc288296ceabec964ad2eae3777778130bc5",
                "sha256:eb82c5e3e56209074766e6885bb04b8c38a0c015d0a30036ebe7ece34c9989e9"
            ],
            "markers": "python_version >= '3.7'",
            "version": "==24.0"
<<<<<<< HEAD
        },
        "portalocker": {
            "hashes": [
                "sha256:2b035aa7828e46c58e9b31390ee1f169b98e1066ab10b9a6a861fe7e25ee4f33",
                "sha256:cfb86acc09b9aa7c3b43594e19be1345b9d16af3feb08bf92f23d4dce513a28e"
            ],
            "markers": "platform_system != 'Windows'",
            "version": "==2.8.2"
=======
>>>>>>> 382b918c
        },
        "psycopg2-binary": {
            "hashes": [
                "sha256:03ef7df18daf2c4c07e2695e8cfd5ee7f748a1d54d802330985a78d2a5a6dca9",
                "sha256:0a602ea5aff39bb9fac6308e9c9d82b9a35c2bf288e184a816002c9fae930b77",
                "sha256:0c009475ee389757e6e34611d75f6e4f05f0cf5ebb76c6037508318e1a1e0d7e",
                "sha256:0ef4854e82c09e84cc63084a9e4ccd6d9b154f1dbdd283efb92ecd0b5e2b8c84",
                "sha256:1236ed0952fbd919c100bc839eaa4a39ebc397ed1c08a97fc45fee2a595aa1b3",
                "sha256:143072318f793f53819048fdfe30c321890af0c3ec7cb1dfc9cc87aa88241de2",
                "sha256:15208be1c50b99203fe88d15695f22a5bed95ab3f84354c494bcb1d08557df67",
                "sha256:1873aade94b74715be2246321c8650cabf5a0d098a95bab81145ffffa4c13876",
                "sha256:18d0ef97766055fec15b5de2c06dd8e7654705ce3e5e5eed3b6651a1d2a9a152",
                "sha256:1ea665f8ce695bcc37a90ee52de7a7980be5161375d42a0b6c6abedbf0d81f0f",
                "sha256:2293b001e319ab0d869d660a704942c9e2cce19745262a8aba2115ef41a0a42a",
                "sha256:246b123cc54bb5361588acc54218c8c9fb73068bf227a4a531d8ed56fa3ca7d6",
                "sha256:275ff571376626195ab95a746e6a04c7df8ea34638b99fc11160de91f2fef503",
                "sha256:281309265596e388ef483250db3640e5f414168c5a67e9c665cafce9492eda2f",
                "sha256:2d423c8d8a3c82d08fe8af900ad5b613ce3632a1249fd6a223941d0735fce493",
                "sha256:2e5afae772c00980525f6d6ecf7cbca55676296b580c0e6abb407f15f3706996",
                "sha256:30dcc86377618a4c8f3b72418df92e77be4254d8f89f14b8e8f57d6d43603c0f",
                "sha256:31a34c508c003a4347d389a9e6fcc2307cc2150eb516462a7a17512130de109e",
                "sha256:323ba25b92454adb36fa425dc5cf6f8f19f78948cbad2e7bc6cdf7b0d7982e59",
                "sha256:34eccd14566f8fe14b2b95bb13b11572f7c7d5c36da61caf414d23b91fcc5d94",
                "sha256:3a58c98a7e9c021f357348867f537017057c2ed7f77337fd914d0bedb35dace7",
                "sha256:3f78fd71c4f43a13d342be74ebbc0666fe1f555b8837eb113cb7416856c79682",
                "sha256:4154ad09dac630a0f13f37b583eae260c6aa885d67dfbccb5b02c33f31a6d420",
                "sha256:420f9bbf47a02616e8554e825208cb947969451978dceb77f95ad09c37791dae",
                "sha256:4686818798f9194d03c9129a4d9a702d9e113a89cb03bffe08c6cf799e053291",
                "sha256:57fede879f08d23c85140a360c6a77709113efd1c993923c59fde17aa27599fe",
                "sha256:60989127da422b74a04345096c10d416c2b41bd7bf2a380eb541059e4e999980",
                "sha256:64cf30263844fa208851ebb13b0732ce674d8ec6a0c86a4e160495d299ba3c93",
                "sha256:68fc1f1ba168724771e38bee37d940d2865cb0f562380a1fb1ffb428b75cb692",
                "sha256:6e6f98446430fdf41bd36d4faa6cb409f5140c1c2cf58ce0bbdaf16af7d3f119",
                "sha256:729177eaf0aefca0994ce4cffe96ad3c75e377c7b6f4efa59ebf003b6d398716",
                "sha256:72dffbd8b4194858d0941062a9766f8297e8868e1dd07a7b36212aaa90f49472",
                "sha256:75723c3c0fbbf34350b46a3199eb50638ab22a0228f93fb472ef4d9becc2382b",
                "sha256:77853062a2c45be16fd6b8d6de2a99278ee1d985a7bd8b103e97e41c034006d2",
                "sha256:78151aa3ec21dccd5cdef6c74c3e73386dcdfaf19bced944169697d7ac7482fc",
                "sha256:7f01846810177d829c7692f1f5ada8096762d9172af1b1a28d4ab5b77c923c1c",
                "sha256:804d99b24ad523a1fe18cc707bf741670332f7c7412e9d49cb5eab67e886b9b5",
                "sha256:81ff62668af011f9a48787564ab7eded4e9fb17a4a6a74af5ffa6a457400d2ab",
                "sha256:8359bf4791968c5a78c56103702000105501adb557f3cf772b2c207284273984",
                "sha256:83791a65b51ad6ee6cf0845634859d69a038ea9b03d7b26e703f94c7e93dbcf9",
                "sha256:8532fd6e6e2dc57bcb3bc90b079c60de896d2128c5d9d6f24a63875a95a088cf",
                "sha256:876801744b0dee379e4e3c38b76fc89f88834bb15bf92ee07d94acd06ec890a0",
                "sha256:8dbf6d1bc73f1d04ec1734bae3b4fb0ee3cb2a493d35ede9badbeb901fb40f6f",
                "sha256:8f8544b092a29a6ddd72f3556a9fcf249ec412e10ad28be6a0c0d948924f2212",
                "sha256:911dda9c487075abd54e644ccdf5e5c16773470a6a5d3826fda76699410066fb",
                "sha256:977646e05232579d2e7b9c59e21dbe5261f403a88417f6a6512e70d3f8a046be",
                "sha256:9dba73be7305b399924709b91682299794887cbbd88e38226ed9f6712eabee90",
                "sha256:a148c5d507bb9b4f2030a2025c545fccb0e1ef317393eaba42e7eabd28eb6041",
                "sha256:a6cdcc3ede532f4a4b96000b6362099591ab4a3e913d70bcbac2b56c872446f7",
                "sha256:ac05fb791acf5e1a3e39402641827780fe44d27e72567a000412c648a85ba860",
                "sha256:b0605eaed3eb239e87df0d5e3c6489daae3f7388d455d0c0b4df899519c6a38d",
                "sha256:b58b4710c7f4161b5e9dcbe73bb7c62d65670a87df7bcce9e1faaad43e715245",
                "sha256:b6356793b84728d9d50ead16ab43c187673831e9d4019013f1402c41b1db9b27",
                "sha256:b76bedd166805480ab069612119ea636f5ab8f8771e640ae103e05a4aae3e417",
                "sha256:bc7bb56d04601d443f24094e9e31ae6deec9ccb23581f75343feebaf30423359",
                "sha256:c2470da5418b76232f02a2fcd2229537bb2d5a7096674ce61859c3229f2eb202",
                "sha256:c332c8d69fb64979ebf76613c66b985414927a40f8defa16cf1bc028b7b0a7b0",
                "sha256:c6af2a6d4b7ee9615cbb162b0738f6e1fd1f5c3eda7e5da17861eacf4c717ea7",
                "sha256:c77e3d1862452565875eb31bdb45ac62502feabbd53429fdc39a1cc341d681ba",
                "sha256:ca08decd2697fdea0aea364b370b1249d47336aec935f87b8bbfd7da5b2ee9c1",
                "sha256:ca49a8119c6cbd77375ae303b0cfd8c11f011abbbd64601167ecca18a87e7cdd",
                "sha256:cb16c65dcb648d0a43a2521f2f0a2300f40639f6f8c1ecbc662141e4e3e1ee07",
                "sha256:d2997c458c690ec2bc6b0b7ecbafd02b029b7b4283078d3b32a852a7ce3ddd98",
                "sha256:d3f82c171b4ccd83bbaf35aa05e44e690113bd4f3b7b6cc54d2219b132f3ae55",
                "sha256:dc4926288b2a3e9fd7b50dc6a1909a13bbdadfc67d93f3374d984e56f885579d",
                "sha256:ead20f7913a9c1e894aebe47cccf9dc834e1618b7aa96155d2091a626e59c972",
                "sha256:ebdc36bea43063116f0486869652cb2ed7032dbc59fbcb4445c4862b5c1ecf7f",
                "sha256:ed1184ab8f113e8d660ce49a56390ca181f2981066acc27cf637d5c1e10ce46e",
                "sha256:ee825e70b1a209475622f7f7b776785bd68f34af6e7a46e2e42f27b659b5bc26",
                "sha256:f7ae5d65ccfbebdfa761585228eb4d0df3a8b15cfb53bd953e713e09fbb12957",
                "sha256:f7fc5a5acafb7d6ccca13bfa8c90f8c51f13d8fb87d95656d3950f0158d3ce53",
                "sha256:f9b5571d33660d5009a8b3c25dc1db560206e2d2f89d3df1cb32d72c0d117d52"
            ],
            "index": "pypi",
            "markers": "python_version >= '3.7'",
            "version": "==2.9.9"
        },
        "pycparser": {
            "hashes": [
                "sha256:8ee45429555515e1f6b185e78100aea234072576aa43ab53aefcae078162fca9",
                "sha256:e644fdec12f7872f86c58ff790da456218b10f863970249516d60a5eaca77206"
            ],
            "version": "==2.21"
        },
        "pyjwt": {
            "hashes": [
                "sha256:57e28d156e3d5c10088e0c68abb90bfac3df82b40a71bd0daa20c65ccd5c23de",
                "sha256:59127c392cc44c2da5bb3192169a91f429924e17aff6534d70fdc02ab3e04320"
            ],
            "markers": "python_version >= '3.7'",
            "version": "==2.8.0"
        },
        "requests": {
            "hashes": [
                "sha256:58cd2187c01e70e6e26505bca751777aa9f2ee0b7f4300988b709f44e013003f",
                "sha256:942c5a758f98d790eaed1a29cb6eefc7ffb0d1cf7af05c3d2791656dbd6ad1e1"
            ],
            "index": "pypi",
            "markers": "python_version >= '3.7'",
            "version": "==2.31.0"
        },
        "six": {
            "hashes": [
                "sha256:1e61c37477a1626458e36f7b1d82aa5c9b094fa4802892072e49de9c60c4c926",
                "sha256:8abb2f1d86890a2dfb989f9a77cfcfd3e47c2a354b01111771326f8aa26e0254"
            ],
            "markers": "python_version >= '2.7' and python_version not in '3.0, 3.1, 3.2, 3.3'",
            "version": "==1.16.0"
        },
        "sqlalchemy": {
            "hashes": [
                "sha256:03f448ffb731b48323bda68bcc93152f751436ad6037f18a42b7e16af9e91c07",
                "sha256:0de1263aac858f288a80b2071990f02082c51d88335a1db0d589237a3435fe71",
                "sha256:0fb3bffc0ced37e5aa4ac2416f56d6d858f46d4da70c09bb731a246e70bff4d5",
                "sha256:120af1e49d614d2525ac247f6123841589b029c318b9afbfc9e2b70e22e1827d",
                "sha256:1306102f6d9e625cebaca3d4c9c8f10588735ef877f0360b5cdb4fdfd3fd7131",
                "sha256:15e19a84b84528f52a68143439d0c7a3a69befcd4f50b8ef9b7b69d2628ae7c4",
                "sha256:1ab4e0448018d01b142c916cc7119ca573803a4745cfe341b8f95657812700ac",
                "sha256:1fc19ae2e07a067663dd24fca55f8ed06a288384f0e6e3910420bf4b1270cc51",
                "sha256:2f5c9dfb0b9ab5e3a8a00249534bdd838d943ec4cfb9abe176a6c33408430230",
                "sha256:30d81cc1192dc693d49d5671cd40cdec596b885b0ce3b72f323888ab1c3863d5",
                "sha256:33e8bde8fff203de50399b9039c4e14e42d4d227759155c21f8da4a47fc8053c",
                "sha256:4535c49d961fe9a77392e3a630a626af5baa967172d42732b7a43496c8b28876",
                "sha256:48217be1de7d29a5600b5c513f3f7664b21d32e596d69582be0a94e36b8309cb",
                "sha256:5ada0438f5b74c3952d916c199367c29ee4d6858edff18eab783b3978d0db16d",
                "sha256:5b78aa9f4f68212248aaf8943d84c0ff0f74efc65a661c2fc68b82d498311fd5",
                "sha256:5cd20f58c29bbf2680039ff9f569fa6d21453fbd2fa84dbdb4092f006424c2e6",
                "sha256:611068511b5531304137bcd7fe8117c985d1b828eb86043bd944cebb7fae3910",
                "sha256:680b9a36029b30cf063698755d277885d4a0eab70a2c7c6e71aab601323cba45",
                "sha256:6c5bad7c60a392850d2f0fee8f355953abaec878c483dd7c3836e0089f046bf6",
                "sha256:6c7a596d0be71b7baa037f4ac10d5e057d276f65a9a611c46970f012752ebf2d",
                "sha256:7f470327d06400a0aa7926b375b8e8c3c31d335e0884f509fe272b3c700a7254",
                "sha256:86a6ed69a71fe6b88bf9331594fa390a2adda4a49b5c06f98e47bf0d392534f8",
                "sha256:8dfc936870507da96aebb43e664ae3a71a7b96278382bcfe84d277b88e379b18",
                "sha256:954d9735ee9c3fa74874c830d089a815b7b48df6f6b6e357a74130e478dbd951",
                "sha256:9e56afce6431450442f3ab5973156289bd5ec33dd618941283847c9fd5ff06bf",
                "sha256:a3012ab65ea42de1be81fff5fb28d6db893ef978950afc8130ba707179b4284a",
                "sha256:ad862295ad3f644e3c2c0d8b10a988e1600d3123ecb48702d2c0f26771f1c396",
                "sha256:b1d9d1bfd96eef3c3faedb73f486c89e44e64e40e5bfec304ee163de01cf996f",
                "sha256:b86abba762ecfeea359112b2bb4490802b340850bbee1948f785141a5e020de8",
                "sha256:b90053be91973a6fb6020a6e44382c97739736a5a9d74e08cc29b196639eb979",
                "sha256:c4fbe6a766301f2e8a4519f4500fe74ef0a8509a59e07a4085458f26228cd7cc",
                "sha256:ca891af9f3289d24a490a5fde664ea04fe2f4984cd97e26de7442a4251bd4b7c",
                "sha256:cb0845e934647232b6ff5150df37ceffd0b67b754b9fdbb095233deebcddbd4a",
                "sha256:ce850db091bf7d2a1f2fdb615220b968aeff3849007b1204bf6e3e50a57b3d32",
                "sha256:d04e579e911562f1055d26dab1868d3e0bb905db3bccf664ee8ad109f035618a",
                "sha256:d07ee7793f2aeb9b80ec8ceb96bc8cc08a2aec8a1b152da1955d64e4825fcbac",
                "sha256:d177b7e82f6dd5e1aebd24d9c3297c70ce09cd1d5d37b43e53f39514379c029c",
                "sha256:d7b5a3e2120982b8b6bd1d5d99e3025339f7fb8b8267551c679afb39e9c7c7f1",
                "sha256:d873c21b356bfaf1589b89090a4011e6532582b3a8ea568a00e0c3aab09399dd",
                "sha256:d997c5938a08b5e172c30583ba6b8aad657ed9901fc24caf3a7152eeccb2f1b4",
                "sha256:dbcd77c4d94b23e0753c5ed8deba8c69f331d4fd83f68bfc9db58bc8983f49cd",
                "sha256:e36aa62b765cf9f43a003233a8c2d7ffdeb55bc62eaa0a0380475b228663a38f",
                "sha256:e97cf143d74a7a5a0f143aa34039b4fecf11343eed66538610debc438685db4a",
                "sha256:eb15ef40b833f5b2f19eeae65d65e191f039e71790dd565c2af2a3783f72262f",
                "sha256:ec1f5a328464daf7a1e4e385e4f5652dd9b1d12405075ccba1df842f7774b4fc",
                "sha256:f9374e270e2553653d710ece397df67db9d19c60d2647bcd35bfc616f1622dcd",
                "sha256:fa67d821c1fd268a5a87922ef4940442513b4e6c377553506b9db3b83beebbd8",
                "sha256:fd8aafda7cdff03b905d4426b714601c0978725a19efc39f5f207b86d188ba01",
                "sha256:ff2f1b7c963961d41403b650842dc2039175b906ab2093635d8319bef0b7d620"
            ],
            "index": "pypi",
            "markers": "python_version >= '3.7'",
            "version": "==2.0.27"
        },
        "sqlalchemy-continuum": {
            "hashes": [
                "sha256:464f9a5b106352b5ee44f139312cb358c592d25eeaae3537c0eac72c2fafb5e5",
                "sha256:a1de72660bb026cfaa6b8922ef79efaed5e7bc5e423f1d792d4c38e08ffaf3ae"
            ],
            "index": "pypi",
            "version": "==1.4.0"
        },
        "sqlalchemy-utils": {
            "hashes": [
                "sha256:6c96b0768ea3f15c0dc56b363d386138c562752b84f647fb8d31a2223aaab801",
                "sha256:a2181bff01eeb84479e38571d2c0718eb52042f9afd8c194d0d02877e84b7d74"
            ],
            "markers": "python_version >= '3.6'",
            "version": "==0.41.1"
        },
        "tomli": {
            "hashes": [
                "sha256:939de3e7a6161af0c887ef91b7d41a53e7c5a1ca976325f429cb46ea9bc30ecc",
                "sha256:de526c12914f0c550d15924c62d72abc48d6fe7364aa87328337a31007fe8a4f"
            ],
            "markers": "python_version < '3.11'",
            "version": "==2.0.1"
        },
        "typing-extensions": {
            "hashes": [
                "sha256:69b1a937c3a517342112fb4c6df7e72fc39a38e7891a5730ed4985b5214b5475",
                "sha256:b0abd7c89e8fb96f98db18d86106ff1d90ab692004eb746cf6eda2682f91b3cb"
            ],
            "markers": "python_version < '3.11' and python_version >= '3.7'",
            "version": "==4.10.0"
        },
        "typing-inspect": {
            "hashes": [
                "sha256:9ee6fc59062311ef8547596ab6b955e1b8aa46242d854bfc78f4f6b0eff35f9f",
                "sha256:b23fc42ff6f6ef6954e4852c1fb512cdd18dbea03134f91f856a95ccc9461f78"
            ],
            "version": "==0.9.0"
        },
        "urllib3": {
            "hashes": [
                "sha256:450b20ec296a467077128bff42b73080516e71b56ff59a60a02bef2232c4fa9d",
                "sha256:d0570876c61ab9e520d776c38acbbb5b05a776d3f9ff98a5c8fd5162a444cf19"
            ],
            "markers": "python_version >= '3.8'",
            "version": "==2.2.1"
        },
        "werkzeug": {
            "hashes": [
                "sha256:507e811ecea72b18a404947aded4b3390e1db8f826b494d76550ef45bb3b1dcc",
                "sha256:90a285dc0e42ad56b34e696398b8122ee4c681833fb35b8334a095d82c56da10"
            ],
            "markers": "python_version >= '3.8'",
            "version": "==3.0.1"
        }
    },
    "develop": {
        "aiohttp": {
            "hashes": [
                "sha256:017a21b0df49039c8f46ca0971b3a7fdc1f56741ab1240cb90ca408049766168",
                "sha256:039df344b45ae0b34ac885ab5b53940b174530d4dd8a14ed8b0e2155b9dddccb",
                "sha256:055ce4f74b82551678291473f66dc9fb9048a50d8324278751926ff0ae7715e5",
                "sha256:06a9b2c8837d9a94fae16c6223acc14b4dfdff216ab9b7202e07a9a09541168f",
                "sha256:07b837ef0d2f252f96009e9b8435ec1fef68ef8b1461933253d318748ec1acdc",
                "sha256:0ed621426d961df79aa3b963ac7af0d40392956ffa9be022024cd16297b30c8c",
                "sha256:0fa43c32d1643f518491d9d3a730f85f5bbaedcbd7fbcae27435bb8b7a061b29",
                "sha256:1f5a71d25cd8106eab05f8704cd9167b6e5187bcdf8f090a66c6d88b634802b4",
                "sha256:1f5cd333fcf7590a18334c90f8c9147c837a6ec8a178e88d90a9b96ea03194cc",
                "sha256:27468897f628c627230dba07ec65dc8d0db566923c48f29e084ce382119802bc",
                "sha256:298abd678033b8571995650ccee753d9458dfa0377be4dba91e4491da3f2be63",
                "sha256:2c895a656dd7e061b2fd6bb77d971cc38f2afc277229ce7dd3552de8313a483e",
                "sha256:361a1026c9dd4aba0109e4040e2aecf9884f5cfe1b1b1bd3d09419c205e2e53d",
                "sha256:363afe77cfcbe3a36353d8ea133e904b108feea505aa4792dad6585a8192c55a",
                "sha256:38a19bc3b686ad55804ae931012f78f7a534cce165d089a2059f658f6c91fa60",
                "sha256:38f307b41e0bea3294a9a2a87833191e4bcf89bb0365e83a8be3a58b31fb7f38",
                "sha256:3e59c23c52765951b69ec45ddbbc9403a8761ee6f57253250c6e1536cacc758b",
                "sha256:4b4af9f25b49a7be47c0972139e59ec0e8285c371049df1a63b6ca81fdd216a2",
                "sha256:504b6981675ace64c28bf4a05a508af5cde526e36492c98916127f5a02354d53",
                "sha256:50fca156d718f8ced687a373f9e140c1bb765ca16e3d6f4fe116e3df7c05b2c5",
                "sha256:522a11c934ea660ff8953eda090dcd2154d367dec1ae3c540aff9f8a5c109ab4",
                "sha256:52df73f14ed99cee84865b95a3d9e044f226320a87af208f068ecc33e0c35b96",
                "sha256:595f105710293e76b9dc09f52e0dd896bd064a79346234b521f6b968ffdd8e58",
                "sha256:59c26c95975f26e662ca78fdf543d4eeaef70e533a672b4113dd888bd2423caa",
                "sha256:5bce0dc147ca85caa5d33debc4f4d65e8e8b5c97c7f9f660f215fa74fc49a321",
                "sha256:5eafe2c065df5401ba06821b9a054d9cb2848867f3c59801b5d07a0be3a380ae",
                "sha256:5ed3e046ea7b14938112ccd53d91c1539af3e6679b222f9469981e3dac7ba1ce",
                "sha256:5fe9ce6c09668063b8447f85d43b8d1c4e5d3d7e92c63173e6180b2ac5d46dd8",
                "sha256:648056db9a9fa565d3fa851880f99f45e3f9a771dd3ff3bb0c048ea83fb28194",
                "sha256:69361bfdca5468c0488d7017b9b1e5ce769d40b46a9f4a2eed26b78619e9396c",
                "sha256:6b0e029353361f1746bac2e4cc19b32f972ec03f0f943b390c4ab3371840aabf",
                "sha256:6b88f9386ff1ad91ace19d2a1c0225896e28815ee09fc6a8932fded8cda97c3d",
                "sha256:770d015888c2a598b377bd2f663adfd947d78c0124cfe7b959e1ef39f5b13869",
                "sha256:7943c414d3a8d9235f5f15c22ace69787c140c80b718dcd57caaade95f7cd93b",
                "sha256:7cf5c9458e1e90e3c390c2639f1017a0379a99a94fdfad3a1fd966a2874bba52",
                "sha256:7f46acd6a194287b7e41e87957bfe2ad1ad88318d447caf5b090012f2c5bb528",
                "sha256:82e6aa28dd46374f72093eda8bcd142f7771ee1eb9d1e223ff0fa7177a96b4a5",
                "sha256:835a55b7ca49468aaaac0b217092dfdff370e6c215c9224c52f30daaa735c1c1",
                "sha256:84871a243359bb42c12728f04d181a389718710129b36b6aad0fc4655a7647d4",
                "sha256:8aacb477dc26797ee089721536a292a664846489c49d3ef9725f992449eda5a8",
                "sha256:8e2c45c208c62e955e8256949eb225bd8b66a4c9b6865729a786f2aa79b72e9d",
                "sha256:90842933e5d1ff760fae6caca4b2b3edba53ba8f4b71e95dacf2818a2aca06f7",
                "sha256:938a9653e1e0c592053f815f7028e41a3062e902095e5a7dc84617c87267ebd5",
                "sha256:939677b61f9d72a4fa2a042a5eee2a99a24001a67c13da113b2e30396567db54",
                "sha256:9d3c9b50f19704552f23b4eaea1fc082fdd82c63429a6506446cbd8737823da3",
                "sha256:a6fe5571784af92b6bc2fda8d1925cccdf24642d49546d3144948a6a1ed58ca5",
                "sha256:a78ed8a53a1221393d9637c01870248a6f4ea5b214a59a92a36f18151739452c",
                "sha256:ab40e6251c3873d86ea9b30a1ac6d7478c09277b32e14745d0d3c6e76e3c7e29",
                "sha256:abf151955990d23f84205286938796c55ff11bbfb4ccfada8c9c83ae6b3c89a3",
                "sha256:acef0899fea7492145d2bbaaaec7b345c87753168589cc7faf0afec9afe9b747",
                "sha256:b40670ec7e2156d8e57f70aec34a7216407848dfe6c693ef131ddf6e76feb672",
                "sha256:b791a3143681a520c0a17e26ae7465f1b6f99461a28019d1a2f425236e6eedb5",
                "sha256:b955ed993491f1a5da7f92e98d5dad3c1e14dc175f74517c4e610b1f2456fb11",
                "sha256:ba39e9c8627edc56544c8628cc180d88605df3892beeb2b94c9bc857774848ca",
                "sha256:bca77a198bb6e69795ef2f09a5f4c12758487f83f33d63acde5f0d4919815768",
                "sha256:c3452ea726c76e92f3b9fae4b34a151981a9ec0a4847a627c43d71a15ac32aa6",
                "sha256:c46956ed82961e31557b6857a5ca153c67e5476972e5f7190015018760938da2",
                "sha256:c7c8b816c2b5af5c8a436df44ca08258fc1a13b449393a91484225fcb7545533",
                "sha256:cd73265a9e5ea618014802ab01babf1940cecb90c9762d8b9e7d2cc1e1969ec6",
                "sha256:dad46e6f620574b3b4801c68255492e0159d1712271cc99d8bdf35f2043ec266",
                "sha256:dc9b311743a78043b26ffaeeb9715dc360335e5517832f5a8e339f8a43581e4d",
                "sha256:df822ee7feaaeffb99c1a9e5e608800bd8eda6e5f18f5cfb0dc7eeb2eaa6bbec",
                "sha256:e083c285857b78ee21a96ba1eb1b5339733c3563f72980728ca2b08b53826ca5",
                "sha256:e5e46b578c0e9db71d04c4b506a2121c0cb371dd89af17a0586ff6769d4c58c1",
                "sha256:e99abf0bba688259a496f966211c49a514e65afa9b3073a1fcee08856e04425b",
                "sha256:ee43080e75fc92bf36219926c8e6de497f9b247301bbf88c5c7593d931426679",
                "sha256:f033d80bc6283092613882dfe40419c6a6a1527e04fc69350e87a9df02bbc283",
                "sha256:f1088fa100bf46e7b398ffd9904f4808a0612e1d966b4aa43baa535d1b6341eb",
                "sha256:f56455b0c2c7cc3b0c584815264461d07b177f903a04481dfc33e08a89f0c26b",
                "sha256:f59dfe57bb1ec82ac0698ebfcdb7bcd0e99c255bd637ff613760d5f33e7c81b3",
                "sha256:f7217af2e14da0856e082e96ff637f14ae45c10a5714b63c77f26d8884cf1051",
                "sha256:f734e38fd8666f53da904c52a23ce517f1b07722118d750405af7e4123933511",
                "sha256:f95511dd5d0e05fd9728bac4096319f80615aaef4acbecb35a990afebe953b0e",
                "sha256:fdd215b7b7fd4a53994f238d0f46b7ba4ac4c0adb12452beee724ddd0743ae5d",
                "sha256:feeb18a801aacb098220e2c3eea59a512362eb408d4afd0c242044c33ad6d542",
                "sha256:ff30218887e62209942f91ac1be902cc80cddb86bf00fbc6783b7a43b2bea26f"
            ],
            "version": "==3.9.3"
        },
        "aiosignal": {
            "hashes": [
                "sha256:54cd96e15e1649b75d6c87526a6ff0b6c1b0dd3459f43d9ca11d48c339b68cfc",
                "sha256:f8376fb07dd1e86a584e4fcdec80b36b7f81aac666ebc724e2c090300dd83b17"
            ],
            "markers": "python_version >= '3.7'",
            "version": "==1.3.1"
        },
        "argcomplete": {
            "hashes": [
                "sha256:bf7900329262e481be5a15f56f19736b376df6f82ed27576fa893652c5de6c23",
                "sha256:c12355e0494c76a2a7b73e3a59b09024ca0ba1e279fb9ed6c1b82d5b74b6a70c"
            ],
            "markers": "python_version >= '3.8'",
            "version": "==3.2.3"
        },
        "asttokens": {
            "hashes": [
                "sha256:051ed49c3dcae8913ea7cd08e46a606dba30b79993209636c4875bc1d637bc24",
                "sha256:b03869718ba9a6eb027e134bfdf69f38a236d681c83c160d510768af11254ba0"
            ],
            "version": "==2.4.1"
        },
        "async-timeout": {
            "hashes": [
                "sha256:4640d96be84d82d02ed59ea2b7105a0f7b33abe8703703cd0ab0bf87c427522f",
                "sha256:7405140ff1230c310e51dc27b3145b9092d659ce68ff733fb0cefe3ee42be028"
            ],
            "markers": "python_version < '3.11'",
            "version": "==4.0.3"
        },
        "attrs": {
            "hashes": [
                "sha256:935dc3b529c262f6cf76e50877d35a4bd3c1de194fd41f47a2b7ae8f19971f30",
                "sha256:99b87a485a5820b23b879f04c2305b44b951b502fd64be915879d77a7e8fc6f1"
            ],
            "markers": "python_version >= '3.7'",
            "version": "==23.2.0"
        },
        "black": {
            "extras": [
                "d"
            ],
            "hashes": [
                "sha256:0808494f2b2df923ffc5723ed3c7b096bd76341f6213989759287611e9837d50",
                "sha256:1fa88a0f74e50e4487477bc0bb900c6781dbddfdfa32691e780bf854c3b4a47f",
                "sha256:25e57fd232a6d6ff3f4478a6fd0580838e47c93c83eaf1ccc92d4faf27112c4e",
                "sha256:2d9e13db441c509a3763a7a3d9a49ccc1b4e974a47be4e08ade2a228876500ec",
                "sha256:3e1b38b3135fd4c025c28c55ddfc236b05af657828a8a6abe5deec419a0b7055",
                "sha256:3fa4be75ef2a6b96ea8d92b1587dd8cb3a35c7e3d51f0738ced0781c3aa3a5a3",
                "sha256:4ce3ef14ebe8d9509188014d96af1c456a910d5b5cbf434a09fef7e024b3d0d5",
                "sha256:4f0031eaa7b921db76decd73636ef3a12c942ed367d8c3841a0739412b260a54",
                "sha256:602cfb1196dc692424c70b6507593a2b29aac0547c1be9a1d1365f0d964c353b",
                "sha256:6d1bd9c210f8b109b1762ec9fd36592fdd528485aadb3f5849b2740ef17e674e",
                "sha256:78baad24af0f033958cad29731e27363183e140962595def56423e626f4bee3e",
                "sha256:8d4df77958a622f9b5a4c96edb4b8c0034f8434032ab11077ec6c56ae9f384ba",
                "sha256:97e56155c6b737854e60a9ab1c598ff2533d57e7506d97af5481141671abf3ea",
                "sha256:9c4352800f14be5b4864016882cdba10755bd50805c95f728011bcb47a4afd59",
                "sha256:a4d6a9668e45ad99d2f8ec70d5c8c04ef4f32f648ef39048d010b0689832ec6d",
                "sha256:a920b569dc6b3472513ba6ddea21f440d4b4c699494d2e972a1753cdc25df7b0",
                "sha256:ae76c22bde5cbb6bfd211ec343ded2163bba7883c7bc77f6b756a1049436fbb9",
                "sha256:b18fb2ae6c4bb63eebe5be6bd869ba2f14fd0259bda7d18a46b764d8fb86298a",
                "sha256:c04b6d9d20e9c13f43eee8ea87d44156b8505ca8a3c878773f68b4e4812a421e",
                "sha256:c88b3711d12905b74206227109272673edce0cb29f27e1385f33b0163c414bba",
                "sha256:dd15245c8b68fe2b6bd0f32c1556509d11bb33aec9b5d0866dd8e2ed3dba09c2",
                "sha256:e0aaf6041986767a5e0ce663c7a2f0e9eaf21e6ff87a5f95cbf3675bfd4c41d2"
            ],
            "markers": "python_version >= '3.8'",
            "version": "==23.12.1"
        },
        "blinker": {
            "hashes": [
                "sha256:c3f865d4d54db7abc53758a01601cf343fe55b84c1de4e3fa910e420b438d5b9",
                "sha256:e6820ff6fa4e4d1d8e2747c2283749c3f547e4fee112b98555cdcdae32996182"
            ],
            "markers": "python_version >= '3.8'",
            "version": "==1.7.0"
        },
        "cffi": {
            "hashes": [
                "sha256:0c9ef6ff37e974b73c25eecc13952c55bceed9112be2d9d938ded8e856138bcc",
                "sha256:131fd094d1065b19540c3d72594260f118b231090295d8c34e19a7bbcf2e860a",
                "sha256:1b8ebc27c014c59692bb2664c7d13ce7a6e9a629be20e54e7271fa696ff2b417",
                "sha256:2c56b361916f390cd758a57f2e16233eb4f64bcbeee88a4881ea90fca14dc6ab",
                "sha256:2d92b25dbf6cae33f65005baf472d2c245c050b1ce709cc4588cdcdd5495b520",
                "sha256:31d13b0f99e0836b7ff893d37af07366ebc90b678b6664c955b54561fc36ef36",
                "sha256:32c68ef735dbe5857c810328cb2481e24722a59a2003018885514d4c09af9743",
                "sha256:3686dffb02459559c74dd3d81748269ffb0eb027c39a6fc99502de37d501faa8",
                "sha256:582215a0e9adbe0e379761260553ba11c58943e4bbe9c36430c4ca6ac74b15ed",
                "sha256:5b50bf3f55561dac5438f8e70bfcdfd74543fd60df5fa5f62d94e5867deca684",
                "sha256:5bf44d66cdf9e893637896c7faa22298baebcd18d1ddb6d2626a6e39793a1d56",
                "sha256:6602bc8dc6f3a9e02b6c22c4fc1e47aa50f8f8e6d3f78a5e16ac33ef5fefa324",
                "sha256:673739cb539f8cdaa07d92d02efa93c9ccf87e345b9a0b556e3ecc666718468d",
                "sha256:68678abf380b42ce21a5f2abde8efee05c114c2fdb2e9eef2efdb0257fba1235",
                "sha256:68e7c44931cc171c54ccb702482e9fc723192e88d25a0e133edd7aff8fcd1f6e",
                "sha256:6b3d6606d369fc1da4fd8c357d026317fbb9c9b75d36dc16e90e84c26854b088",
                "sha256:748dcd1e3d3d7cd5443ef03ce8685043294ad6bd7c02a38d1bd367cfd968e000",
                "sha256:7651c50c8c5ef7bdb41108b7b8c5a83013bfaa8a935590c5d74627c047a583c7",
                "sha256:7b78010e7b97fef4bee1e896df8a4bbb6712b7f05b7ef630f9d1da00f6444d2e",
                "sha256:7e61e3e4fa664a8588aa25c883eab612a188c725755afff6289454d6362b9673",
                "sha256:80876338e19c951fdfed6198e70bc88f1c9758b94578d5a7c4c91a87af3cf31c",
                "sha256:8895613bcc094d4a1b2dbe179d88d7fb4a15cee43c052e8885783fac397d91fe",
                "sha256:88e2b3c14bdb32e440be531ade29d3c50a1a59cd4e51b1dd8b0865c54ea5d2e2",
                "sha256:8f8e709127c6c77446a8c0a8c8bf3c8ee706a06cd44b1e827c3e6a2ee6b8c098",
                "sha256:9cb4a35b3642fc5c005a6755a5d17c6c8b6bcb6981baf81cea8bfbc8903e8ba8",
                "sha256:9f90389693731ff1f659e55c7d1640e2ec43ff725cc61b04b2f9c6d8d017df6a",
                "sha256:a09582f178759ee8128d9270cd1344154fd473bb77d94ce0aeb2a93ebf0feaf0",
                "sha256:a6a14b17d7e17fa0d207ac08642c8820f84f25ce17a442fd15e27ea18d67c59b",
                "sha256:a72e8961a86d19bdb45851d8f1f08b041ea37d2bd8d4fd19903bc3083d80c896",
                "sha256:abd808f9c129ba2beda4cfc53bde801e5bcf9d6e0f22f095e45327c038bfe68e",
                "sha256:ac0f5edd2360eea2f1daa9e26a41db02dd4b0451b48f7c318e217ee092a213e9",
                "sha256:b29ebffcf550f9da55bec9e02ad430c992a87e5f512cd63388abb76f1036d8d2",
                "sha256:b2ca4e77f9f47c55c194982e10f058db063937845bb2b7a86c84a6cfe0aefa8b",
                "sha256:b7be2d771cdba2942e13215c4e340bfd76398e9227ad10402a8767ab1865d2e6",
                "sha256:b84834d0cf97e7d27dd5b7f3aca7b6e9263c56308ab9dc8aae9784abb774d404",
                "sha256:b86851a328eedc692acf81fb05444bdf1891747c25af7529e39ddafaf68a4f3f",
                "sha256:bcb3ef43e58665bbda2fb198698fcae6776483e0c4a631aa5647806c25e02cc0",
                "sha256:c0f31130ebc2d37cdd8e44605fb5fa7ad59049298b3f745c74fa74c62fbfcfc4",
                "sha256:c6a164aa47843fb1b01e941d385aab7215563bb8816d80ff3a363a9f8448a8dc",
                "sha256:d8a9d3ebe49f084ad71f9269834ceccbf398253c9fac910c4fd7053ff1386936",
                "sha256:db8e577c19c0fda0beb7e0d4e09e0ba74b1e4c092e0e40bfa12fe05b6f6d75ba",
                "sha256:dc9b18bf40cc75f66f40a7379f6a9513244fe33c0e8aa72e2d56b0196a7ef872",
                "sha256:e09f3ff613345df5e8c3667da1d918f9149bd623cd9070c983c013792a9a62eb",
                "sha256:e4108df7fe9b707191e55f33efbcb2d81928e10cea45527879a4749cbe472614",
                "sha256:e6024675e67af929088fda399b2094574609396b1decb609c55fa58b028a32a1",
                "sha256:e70f54f1796669ef691ca07d046cd81a29cb4deb1e5f942003f401c0c4a2695d",
                "sha256:e715596e683d2ce000574bae5d07bd522c781a822866c20495e52520564f0969",
                "sha256:e760191dd42581e023a68b758769e2da259b5d52e3103c6060ddc02c9edb8d7b",
                "sha256:ed86a35631f7bfbb28e108dd96773b9d5a6ce4811cf6ea468bb6a359b256b1e4",
                "sha256:ee07e47c12890ef248766a6e55bd38ebfb2bb8edd4142d56db91b21ea68b7627",
                "sha256:fa3a0128b152627161ce47201262d3140edb5a5c3da88d73a1b790a959126956",
                "sha256:fcc8eb6d5902bb1cf6dc4f187ee3ea80a1eba0a89aba40a5cb20a5087d961357"
            ],
            "markers": "platform_python_implementation != 'PyPy'",
            "version": "==1.16.0"
        },
        "click": {
            "hashes": [
                "sha256:ae74fb96c20a0277a1d615f1e4d73c8414f5a98db8b799a7931d1582f3390c28",
                "sha256:ca9853ad459e787e2192211578cc907e7594e294c7ccc834310722b41b9ca6de"
            ],
            "markers": "python_version >= '3.7'",
            "version": "==8.1.7"
        },
        "colorlog": {
            "hashes": [
                "sha256:3e3e079a41feb5a1b64f978b5ea4f46040a94f11f0e8bbb8261e3dbbeca64d44",
                "sha256:4dcbb62368e2800cb3c5abd348da7e53f6c362dda502ec27c560b2e58a66bd33"
            ],
            "markers": "python_version >= '3.6'",
            "version": "==6.8.2"
        },
        "coverage": {
            "extras": [
                "toml"
            ],
            "hashes": [
                "sha256:00838a35b882694afda09f85e469c96367daa3f3f2b097d846a7216993d37f4c",
                "sha256:0513b9508b93da4e1716744ef6ebc507aff016ba115ffe8ecff744d1322a7b63",
                "sha256:09c3255458533cb76ef55da8cc49ffab9e33f083739c8bd4f58e79fecfe288f7",
                "sha256:09ef9199ed6653989ebbcaacc9b62b514bb63ea2f90256e71fea3ed74bd8ff6f",
                "sha256:09fa497a8ab37784fbb20ab699c246053ac294d13fc7eb40ec007a5043ec91f8",
                "sha256:0f9f50e7ef2a71e2fae92774c99170eb8304e3fdf9c8c3c7ae9bab3e7229c5cf",
                "sha256:137eb07173141545e07403cca94ab625cc1cc6bc4c1e97b6e3846270e7e1fea0",
                "sha256:1f384c3cc76aeedce208643697fb3e8437604b512255de6d18dae3f27655a384",
                "sha256:201bef2eea65e0e9c56343115ba3814e896afe6d36ffd37bab783261db430f76",
                "sha256:38dd60d7bf242c4ed5b38e094baf6401faa114fc09e9e6632374388a404f98e7",
                "sha256:3b799445b9f7ee8bf299cfaed6f5b226c0037b74886a4e11515e569b36fe310d",
                "sha256:3ea79bb50e805cd6ac058dfa3b5c8f6c040cb87fe83de10845857f5535d1db70",
                "sha256:40209e141059b9370a2657c9b15607815359ab3ef9918f0196b6fccce8d3230f",
                "sha256:41c9c5f3de16b903b610d09650e5e27adbfa7f500302718c9ffd1c12cf9d6818",
                "sha256:54eb8d1bf7cacfbf2a3186019bcf01d11c666bd495ed18717162f7eb1e9dd00b",
                "sha256:598825b51b81c808cb6f078dcb972f96af96b078faa47af7dfcdf282835baa8d",
                "sha256:5fc1de20b2d4a061b3df27ab9b7c7111e9a710f10dc2b84d33a4ab25065994ec",
                "sha256:623512f8ba53c422fcfb2ce68362c97945095b864cda94a92edbaf5994201083",
                "sha256:690db6517f09336559dc0b5f55342df62370a48f5469fabf502db2c6d1cffcd2",
                "sha256:69eb372f7e2ece89f14751fbcbe470295d73ed41ecd37ca36ed2eb47512a6ab9",
                "sha256:73bfb9c09951125d06ee473bed216e2c3742f530fc5acc1383883125de76d9cd",
                "sha256:742a76a12aa45b44d236815d282b03cfb1de3b4323f3e4ec933acfae08e54ade",
                "sha256:7c95949560050d04d46b919301826525597f07b33beba6187d04fa64d47ac82e",
                "sha256:8130a2aa2acb8788e0b56938786c33c7c98562697bf9f4c7d6e8e5e3a0501e4a",
                "sha256:8a2b2b78c78293782fd3767d53e6474582f62443d0504b1554370bde86cc8227",
                "sha256:8ce1415194b4a6bd0cdcc3a1dfbf58b63f910dcb7330fe15bdff542c56949f87",
                "sha256:9ca28a302acb19b6af89e90f33ee3e1906961f94b54ea37de6737b7ca9d8827c",
                "sha256:a4cdc86d54b5da0df6d3d3a2f0b710949286094c3a6700c21e9015932b81447e",
                "sha256:aa5b1c1bfc28384f1f53b69a023d789f72b2e0ab1b3787aae16992a7ca21056c",
                "sha256:aadacf9a2f407a4688d700e4ebab33a7e2e408f2ca04dbf4aef17585389eff3e",
                "sha256:ae71e7ddb7a413dd60052e90528f2f65270aad4b509563af6d03d53e979feafd",
                "sha256:b14706df8b2de49869ae03a5ccbc211f4041750cd4a66f698df89d44f4bd30ec",
                "sha256:b1a93009cb80730c9bca5d6d4665494b725b6e8e157c1cb7f2db5b4b122ea562",
                "sha256:b2991665420a803495e0b90a79233c1433d6ed77ef282e8e152a324bbbc5e0c8",
                "sha256:b2c5edc4ac10a7ef6605a966c58929ec6c1bd0917fb8c15cb3363f65aa40e677",
                "sha256:b4d33f418f46362995f1e9d4f3a35a1b6322cb959c31d88ae56b0298e1c22357",
                "sha256:b91cbc4b195444e7e258ba27ac33769c41b94967919f10037e6355e998af255c",
                "sha256:c74880fc64d4958159fbd537a091d2a585448a8f8508bf248d72112723974cbd",
                "sha256:c901df83d097649e257e803be22592aedfd5182f07b3cc87d640bbb9afd50f49",
                "sha256:cac99918c7bba15302a2d81f0312c08054a3359eaa1929c7e4b26ebe41e9b286",
                "sha256:cc4f1358cb0c78edef3ed237ef2c86056206bb8d9140e73b6b89fbcfcbdd40e1",
                "sha256:ccd341521be3d1b3daeb41960ae94a5e87abe2f46f17224ba5d6f2b8398016cf",
                "sha256:ce4b94265ca988c3f8e479e741693d143026632672e3ff924f25fab50518dd51",
                "sha256:cf271892d13e43bc2b51e6908ec9a6a5094a4df1d8af0bfc360088ee6c684409",
                "sha256:d5ae728ff3b5401cc320d792866987e7e7e880e6ebd24433b70a33b643bb0384",
                "sha256:d71eec7d83298f1af3326ce0ff1d0ea83c7cb98f72b577097f9083b20bdaf05e",
                "sha256:d898fe162d26929b5960e4e138651f7427048e72c853607f2b200909794ed978",
                "sha256:d89d7b2974cae412400e88f35d86af72208e1ede1a541954af5d944a8ba46c57",
                "sha256:dfa8fe35a0bb90382837b238fff375de15f0dcdb9ae68ff85f7a63649c98527e",
                "sha256:e0be5efd5127542ef31f165de269f77560d6cdef525fffa446de6f7e9186cfb2",
                "sha256:fdfafb32984684eb03c2d83e1e51f64f0906b11e64482df3c5db936ce3839d48",
                "sha256:ff7687ca3d7028d8a5f0ebae95a6e4827c5616b31a4ee1192bdfde697db110d4"
            ],
            "markers": "python_version >= '3.8'",
            "version": "==7.4.4"
        },
        "cryptography": {
            "hashes": [
                "sha256:0270572b8bd2c833c3981724b8ee9747b3ec96f699a9665470018594301439ee",
                "sha256:111a0d8553afcf8eb02a4fea6ca4f59d48ddb34497aa8706a6cf536f1a5ec576",
                "sha256:16a48c23a62a2f4a285699dba2e4ff2d1cff3115b9df052cdd976a18856d8e3d",
                "sha256:1b95b98b0d2af784078fa69f637135e3c317091b615cd0905f8b8a087e86fa30",
                "sha256:1f71c10d1e88467126f0efd484bd44bca5e14c664ec2ede64c32f20875c0d413",
                "sha256:2424ff4c4ac7f6b8177b53c17ed5d8fa74ae5955656867f5a8affaca36a27abb",
                "sha256:2bce03af1ce5a5567ab89bd90d11e7bbdff56b8af3acbbec1faded8f44cb06da",
                "sha256:329906dcc7b20ff3cad13c069a78124ed8247adcac44b10bea1130e36caae0b4",
                "sha256:37dd623507659e08be98eec89323469e8c7b4c1407c85112634ae3dbdb926fdd",
                "sha256:3eaafe47ec0d0ffcc9349e1708be2aaea4c6dd4978d76bf6eb0cb2c13636c6fc",
                "sha256:5e6275c09d2badf57aea3afa80d975444f4be8d3bc58f7f80d2a484c6f9485c8",
                "sha256:6fe07eec95dfd477eb9530aef5bead34fec819b3aaf6c5bd6d20565da607bfe1",
                "sha256:7367d7b2eca6513681127ebad53b2582911d1736dc2ffc19f2c3ae49997496bc",
                "sha256:7cde5f38e614f55e28d831754e8a3bacf9ace5d1566235e39d91b35502d6936e",
                "sha256:9481ffe3cf013b71b2428b905c4f7a9a4f76ec03065b05ff499bb5682a8d9ad8",
                "sha256:98d8dc6d012b82287f2c3d26ce1d2dd130ec200c8679b6213b3c73c08b2b7940",
                "sha256:a011a644f6d7d03736214d38832e030d8268bcff4a41f728e6030325fea3e400",
                "sha256:a2913c5375154b6ef2e91c10b5720ea6e21007412f6437504ffea2109b5a33d7",
                "sha256:a30596bae9403a342c978fb47d9b0ee277699fa53bbafad14706af51fe543d16",
                "sha256:b03c2ae5d2f0fc05f9a2c0c997e1bc18c8229f392234e8a0194f202169ccd278",
                "sha256:b6cd2203306b63e41acdf39aa93b86fb566049aeb6dc489b70e34bcd07adca74",
                "sha256:b7ffe927ee6531c78f81aa17e684e2ff617daeba7f189f911065b2ea2d526dec",
                "sha256:b8cac287fafc4ad485b8a9b67d0ee80c66bf3574f655d3b97ef2e1082360faf1",
                "sha256:ba334e6e4b1d92442b75ddacc615c5476d4ad55cc29b15d590cc6b86efa487e2",
                "sha256:ba3e4a42397c25b7ff88cdec6e2a16c2be18720f317506ee25210f6d31925f9c",
                "sha256:c41fb5e6a5fe9ebcd58ca3abfeb51dffb5d83d6775405305bfa8715b76521922",
                "sha256:cd2030f6650c089aeb304cf093f3244d34745ce0cfcc39f20c6fbfe030102e2a",
                "sha256:cd65d75953847815962c84a4654a84850b2bb4aed3f26fadcc1c13892e1e29f6",
                "sha256:e4985a790f921508f36f81831817cbc03b102d643b5fcb81cd33df3fa291a1a1",
                "sha256:e807b3188f9eb0eaa7bbb579b462c5ace579f1cedb28107ce8b48a9f7ad3679e",
                "sha256:f12764b8fffc7a123f641d7d049d382b73f96a34117e0b637b80643169cec8ac",
                "sha256:f8837fe1d6ac4a8052a9a8ddab256bc006242696f03368a4009be7ee3075cdb7"
            ],
            "markers": "python_version >= '3.7'",
            "version": "==42.0.5"
        },
        "decorator": {
            "hashes": [
                "sha256:637996211036b6385ef91435e4fae22989472f9d571faba8927ba8253acbc330",
                "sha256:b8c3f85900b9dc423225913c5aace94729fe1fa9763b38939a95226f02d37186"
            ],
            "markers": "python_version >= '3.5'",
            "version": "==5.1.1"
        },
        "distlib": {
            "hashes": [
                "sha256:034db59a0b96f8ca18035f36290806a9a6e6bd9d1ff91e45a7f172eb17e51784",
                "sha256:1530ea13e350031b6312d8580ddb6b27a104275a31106523b8f123787f494f64"
            ],
            "version": "==0.3.8"
        },
        "exceptiongroup": {
            "hashes": [
                "sha256:4bfd3996ac73b41e9b9628b04e079f193850720ea5945fc96a08633c66912f14",
                "sha256:91f5c769735f051a4290d52edd0858999b57e5876e9f85937691bd4c9fa3ed68"
            ],
            "markers": "python_version < '3.11'",
            "version": "==1.2.0"
        },
        "executing": {
            "hashes": [
                "sha256:35afe2ce3affba8ee97f2d69927fa823b08b472b7b994e36a52a964b93d16147",
                "sha256:eac49ca94516ccc753f9fb5ce82603156e590b27525a8bc32cce8ae302eb61bc"
            ],
            "markers": "python_version >= '3.5'",
            "version": "==2.0.1"
        },
        "filelock": {
            "hashes": [
                "sha256:521f5f56c50f8426f5e03ad3b281b490a87ef15bc6c526f168290f0c7148d44e",
                "sha256:57dbda9b35157b05fb3e58ee91448612eb674172fab98ee235ccb0b5bee19a1c"
            ],
            "markers": "python_version >= '3.8'",
            "version": "==3.13.1"
        },
        "flake8": {
            "hashes": [
                "sha256:33f96621059e65eec474169085dc92bf26e7b2d47366b70be2f67ab80dc25132",
                "sha256:a6dfbb75e03252917f2473ea9653f7cd799c3064e54d4c8140044c5c065f53c3"
            ],
            "index": "pypi",
            "markers": "python_full_version >= '3.8.1'",
            "version": "==7.0.0"
        },
        "flake8-black": {
            "hashes": [
                "sha256:0dfbca3274777792a5bcb2af887a4cad72c72d0e86c94e08e3a3de151bb41c34",
                "sha256:fe8ea2eca98d8a504f22040d9117347f6b367458366952862ac3586e7d4eeaca"
            ],
            "index": "pypi",
            "markers": "python_version >= '3.7'",
            "version": "==0.3.6"
        },
        "flask": {
            "hashes": [
                "sha256:09c347a92aa7ff4a8e7f3206795f30d826654baf38b873d0744cd571ca609efc",
                "sha256:f69fcd559dc907ed196ab9df0e48471709175e696d6e698dd4dbe940f96ce66b"
            ],
            "index": "pypi",
            "markers": "python_version >= '3.8'",
            "version": "==2.3.3"
        },
        "frozenlist": {
            "hashes": [
                "sha256:04ced3e6a46b4cfffe20f9ae482818e34eba9b5fb0ce4056e4cc9b6e212d09b7",
                "sha256:0633c8d5337cb5c77acbccc6357ac49a1770b8c487e5b3505c57b949b4b82e98",
                "sha256:068b63f23b17df8569b7fdca5517edef76171cf3897eb68beb01341131fbd2ad",
                "sha256:0c250a29735d4f15321007fb02865f0e6b6a41a6b88f1f523ca1596ab5f50bd5",
                "sha256:1979bc0aeb89b33b588c51c54ab0161791149f2461ea7c7c946d95d5f93b56ae",
                "sha256:1a4471094e146b6790f61b98616ab8e44f72661879cc63fa1049d13ef711e71e",
                "sha256:1b280e6507ea8a4fa0c0a7150b4e526a8d113989e28eaaef946cc77ffd7efc0a",
                "sha256:1d0ce09d36d53bbbe566fe296965b23b961764c0bcf3ce2fa45f463745c04701",
                "sha256:20b51fa3f588ff2fe658663db52a41a4f7aa6c04f6201449c6c7c476bd255c0d",
                "sha256:23b2d7679b73fe0e5a4560b672a39f98dfc6f60df63823b0a9970525325b95f6",
                "sha256:23b701e65c7b36e4bf15546a89279bd4d8675faabc287d06bbcfac7d3c33e1e6",
                "sha256:2471c201b70d58a0f0c1f91261542a03d9a5e088ed3dc6c160d614c01649c106",
                "sha256:27657df69e8801be6c3638054e202a135c7f299267f1a55ed3a598934f6c0d75",
                "sha256:29acab3f66f0f24674b7dc4736477bcd4bc3ad4b896f5f45379a67bce8b96868",
                "sha256:32453c1de775c889eb4e22f1197fe3bdfe457d16476ea407472b9442e6295f7a",
                "sha256:3a670dc61eb0d0eb7080890c13de3066790f9049b47b0de04007090807c776b0",
                "sha256:3e0153a805a98f5ada7e09826255ba99fb4f7524bb81bf6b47fb702666484ae1",
                "sha256:410478a0c562d1a5bcc2f7ea448359fcb050ed48b3c6f6f4f18c313a9bdb1826",
                "sha256:442acde1e068288a4ba7acfe05f5f343e19fac87bfc96d89eb886b0363e977ec",
                "sha256:48f6a4533887e189dae092f1cf981f2e3885175f7a0f33c91fb5b7b682b6bab6",
                "sha256:4f57dab5fe3407b6c0c1cc907ac98e8a189f9e418f3b6e54d65a718aaafe3950",
                "sha256:4f9c515e7914626b2a2e1e311794b4c35720a0be87af52b79ff8e1429fc25f19",
                "sha256:55fdc093b5a3cb41d420884cdaf37a1e74c3c37a31f46e66286d9145d2063bd0",
                "sha256:5667ed53d68d91920defdf4035d1cdaa3c3121dc0b113255124bcfada1cfa1b8",
                "sha256:590344787a90ae57d62511dd7c736ed56b428f04cd8c161fcc5e7232c130c69a",
                "sha256:5a7d70357e7cee13f470c7883a063aae5fe209a493c57d86eb7f5a6f910fae09",
                "sha256:5c3894db91f5a489fc8fa6a9991820f368f0b3cbdb9cd8849547ccfab3392d86",
                "sha256:5c849d495bf5154cd8da18a9eb15db127d4dba2968d88831aff6f0331ea9bd4c",
                "sha256:64536573d0a2cb6e625cf309984e2d873979709f2cf22839bf2d61790b448ad5",
                "sha256:693945278a31f2086d9bf3df0fe8254bbeaef1fe71e1351c3bd730aa7d31c41b",
                "sha256:6db4667b187a6742b33afbbaf05a7bc551ffcf1ced0000a571aedbb4aa42fc7b",
                "sha256:6eb73fa5426ea69ee0e012fb59cdc76a15b1283d6e32e4f8dc4482ec67d1194d",
                "sha256:722e1124aec435320ae01ee3ac7bec11a5d47f25d0ed6328f2273d287bc3abb0",
                "sha256:7268252af60904bf52c26173cbadc3a071cece75f873705419c8681f24d3edea",
                "sha256:74fb4bee6880b529a0c6560885fce4dc95936920f9f20f53d99a213f7bf66776",
                "sha256:780d3a35680ced9ce682fbcf4cb9c2bad3136eeff760ab33707b71db84664e3a",
                "sha256:82e8211d69a4f4bc360ea22cd6555f8e61a1bd211d1d5d39d3d228b48c83a897",
                "sha256:89aa2c2eeb20957be2d950b85974b30a01a762f3308cd02bb15e1ad632e22dc7",
                "sha256:8aefbba5f69d42246543407ed2461db31006b0f76c4e32dfd6f42215a2c41d09",
                "sha256:96ec70beabbd3b10e8bfe52616a13561e58fe84c0101dd031dc78f250d5128b9",
                "sha256:9750cc7fe1ae3b1611bb8cfc3f9ec11d532244235d75901fb6b8e42ce9229dfe",
                "sha256:9acbb16f06fe7f52f441bb6f413ebae6c37baa6ef9edd49cdd567216da8600cd",
                "sha256:9d3e0c25a2350080e9319724dede4f31f43a6c9779be48021a7f4ebde8b2d742",
                "sha256:a06339f38e9ed3a64e4c4e43aec7f59084033647f908e4259d279a52d3757d09",
                "sha256:a0cb6f11204443f27a1628b0e460f37fb30f624be6051d490fa7d7e26d4af3d0",
                "sha256:a7496bfe1da7fb1a4e1cc23bb67c58fab69311cc7d32b5a99c2007b4b2a0e932",
                "sha256:a828c57f00f729620a442881cc60e57cfcec6842ba38e1b19fd3e47ac0ff8dc1",
                "sha256:a9b2de4cf0cdd5bd2dee4c4f63a653c61d2408055ab77b151c1957f221cabf2a",
                "sha256:b46c8ae3a8f1f41a0d2ef350c0b6e65822d80772fe46b653ab6b6274f61d4a49",
                "sha256:b7e3ed87d4138356775346e6845cccbe66cd9e207f3cd11d2f0b9fd13681359d",
                "sha256:b7f2f9f912dca3934c1baec2e4585a674ef16fe00218d833856408c48d5beee7",
                "sha256:ba60bb19387e13597fb059f32cd4d59445d7b18b69a745b8f8e5db0346f33480",
                "sha256:beee944ae828747fd7cb216a70f120767fc9f4f00bacae8543c14a6831673f89",
                "sha256:bfa4a17e17ce9abf47a74ae02f32d014c5e9404b6d9ac7f729e01562bbee601e",
                "sha256:c037a86e8513059a2613aaba4d817bb90b9d9b6b69aace3ce9c877e8c8ed402b",
                "sha256:c302220494f5c1ebeb0912ea782bcd5e2f8308037b3c7553fad0e48ebad6ad82",
                "sha256:c6321c9efe29975232da3bd0af0ad216800a47e93d763ce64f291917a381b8eb",
                "sha256:c757a9dd70d72b076d6f68efdbb9bc943665ae954dad2801b874c8c69e185068",
                "sha256:c99169d4ff810155ca50b4da3b075cbde79752443117d89429595c2e8e37fed8",
                "sha256:c9c92be9fd329ac801cc420e08452b70e7aeab94ea4233a4804f0915c14eba9b",
                "sha256:cc7b01b3754ea68a62bd77ce6020afaffb44a590c2289089289363472d13aedb",
                "sha256:db9e724bebd621d9beca794f2a4ff1d26eed5965b004a97f1f1685a173b869c2",
                "sha256:dca69045298ce5c11fd539682cff879cc1e664c245d1c64da929813e54241d11",
                "sha256:dd9b1baec094d91bf36ec729445f7769d0d0cf6b64d04d86e45baf89e2b9059b",
                "sha256:e02a0e11cf6597299b9f3bbd3f93d79217cb90cfd1411aec33848b13f5c656cc",
                "sha256:e6a20a581f9ce92d389a8c7d7c3dd47c81fd5d6e655c8dddf341e14aa48659d0",
                "sha256:e7004be74cbb7d9f34553a5ce5fb08be14fb33bc86f332fb71cbe5216362a497",
                "sha256:e774d53b1a477a67838a904131c4b0eef6b3d8a651f8b138b04f748fccfefe17",
                "sha256:edb678da49d9f72c9f6c609fbe41a5dfb9a9282f9e6a2253d5a91e0fc382d7c0",
                "sha256:f146e0911cb2f1da549fc58fc7bcd2b836a44b79ef871980d605ec392ff6b0d2",
                "sha256:f56e2333dda1fe0f909e7cc59f021eba0d2307bc6f012a1ccf2beca6ba362439",
                "sha256:f9a3ea26252bd92f570600098783d1371354d89d5f6b7dfd87359d669f2109b5",
                "sha256:f9aa1878d1083b276b0196f2dfbe00c9b7e752475ed3b682025ff20c1c1f51ac",
                "sha256:fb3c2db03683b5767dedb5769b8a40ebb47d6f7f45b1b3e3b4b51ec8ad9d9825",
                "sha256:fbeb989b5cc29e8daf7f976b421c220f1b8c731cbf22b9130d8815418ea45887",
                "sha256:fde5bd59ab5357e3853313127f4d3565fc7dad314a74d7b5d43c22c6a5ed2ced",
                "sha256:fe1a06da377e3a1062ae5fe0926e12b84eceb8a50b350ddca72dc85015873f74"
            ],
            "markers": "python_version >= '3.8'",
            "version": "==1.4.1"
        },
        "idna": {
            "hashes": [
                "sha256:9ecdbbd083b06798ae1e86adcbfe8ab1479cf864e4ee30fe4e46a003d12491ca",
                "sha256:c05567e9c24a6b9faaa835c4821bad0590fbb9d5779e7caa6e1cc4978e7eb24f"
            ],
            "markers": "python_version >= '3.5'",
            "version": "==3.6"
        },
        "iniconfig": {
            "hashes": [
                "sha256:2d91e135bf72d31a410b17c16da610a82cb55f6b0477d1a902134b24a455b8b3",
                "sha256:b6a85871a79d2e3b22d2d1b94ac2824226a63c6b741c88f7ae975f18b6778374"
            ],
            "markers": "python_version >= '3.7'",
            "version": "==2.0.0"
        },
        "ipython": {
            "hashes": [
                "sha256:39c6f9efc079fb19bfb0f17eee903978fe9a290b1b82d68196c641cecb76ea22",
                "sha256:869335e8cded62ffb6fac8928e5287a05433d6462e3ebaac25f4216474dd6bc4"
            ],
            "index": "pypi",
            "markers": "python_version >= '3.10'",
            "version": "==8.22.1"
        },
        "isort": {
            "hashes": [
                "sha256:48fdfcb9face5d58a4f6dde2e72a1fb8dcaf8ab26f95ab49fab84c2ddefb0109",
                "sha256:8ca5e72a8d85860d5a3fa69b8745237f2939afe12dbf656afbcb47fe72d947a6"
            ],
            "index": "pypi",
            "markers": "python_full_version >= '3.8.0'",
            "version": "==5.13.2"
        },
        "itsdangerous": {
            "hashes": [
                "sha256:2c2349112351b88699d8d4b6b075022c0808887cb7ad10069318a8b0bc88db44",
                "sha256:5dbbc68b317e5e42f327f9021763545dc3fc3bfe22e6deb96aaf1fc38874156a"
            ],
            "markers": "python_version >= '3.7'",
            "version": "==2.1.2"
        },
        "jedi": {
            "hashes": [
                "sha256:cf0496f3651bc65d7174ac1b7d043eff454892c708a87d1b683e57b569927ffd",
                "sha256:e983c654fe5c02867aef4cdfce5a2fbb4a50adc0af145f70504238f18ef5e7e0"
            ],
            "markers": "python_version >= '3.6'",
            "version": "==0.19.1"
        },
        "jinja2": {
            "hashes": [
                "sha256:7d6d50dd97d52cbc355597bd845fabfbac3f551e1f99619e39a35ce8c370b5fa",
                "sha256:ac8bd6544d4bb2c9792bf3a159e80bba8fda7f07e81bc3aed565432d5925ba90"
            ],
            "markers": "python_version >= '3.7'",
            "version": "==3.1.3"
        },
        "mako": {
            "hashes": [
                "sha256:2a0c8ad7f6274271b3bb7467dd37cf9cc6dab4bc19cb69a4ef10669402de698e",
                "sha256:32a99d70754dfce237019d17ffe4a282d2d3351b9c476e90d8a60e63f133b80c"
            ],
            "markers": "python_version >= '3.8'",
            "version": "==1.3.2"
        },
        "markupsafe": {
            "hashes": [
                "sha256:00e046b6dd71aa03a41079792f8473dc494d564611a8f89bbbd7cb93295ebdcf",
                "sha256:075202fa5b72c86ad32dc7d0b56024ebdbcf2048c0ba09f1cde31bfdd57bcfff",
                "sha256:0e397ac966fdf721b2c528cf028494e86172b4feba51d65f81ffd65c63798f3f",
                "sha256:17b950fccb810b3293638215058e432159d2b71005c74371d784862b7e4683f3",
                "sha256:1f3fbcb7ef1f16e48246f704ab79d79da8a46891e2da03f8783a5b6fa41a9532",
                "sha256:2174c595a0d73a3080ca3257b40096db99799265e1c27cc5a610743acd86d62f",
                "sha256:2b7c57a4dfc4f16f7142221afe5ba4e093e09e728ca65c51f5620c9aaeb9a617",
                "sha256:2d2d793e36e230fd32babe143b04cec8a8b3eb8a3122d2aceb4a371e6b09b8df",
                "sha256:30b600cf0a7ac9234b2638fbc0fb6158ba5bdcdf46aeb631ead21248b9affbc4",
                "sha256:397081c1a0bfb5124355710fe79478cdbeb39626492b15d399526ae53422b906",
                "sha256:3a57fdd7ce31c7ff06cdfbf31dafa96cc533c21e443d57f5b1ecc6cdc668ec7f",
                "sha256:3c6b973f22eb18a789b1460b4b91bf04ae3f0c4234a0a6aa6b0a92f6f7b951d4",
                "sha256:3e53af139f8579a6d5f7b76549125f0d94d7e630761a2111bc431fd820e163b8",
                "sha256:4096e9de5c6fdf43fb4f04c26fb114f61ef0bf2e5604b6ee3019d51b69e8c371",
                "sha256:4275d846e41ecefa46e2015117a9f491e57a71ddd59bbead77e904dc02b1bed2",
                "sha256:4c31f53cdae6ecfa91a77820e8b151dba54ab528ba65dfd235c80b086d68a465",
                "sha256:4f11aa001c540f62c6166c7726f71f7573b52c68c31f014c25cc7901deea0b52",
                "sha256:5049256f536511ee3f7e1b3f87d1d1209d327e818e6ae1365e8653d7e3abb6a6",
                "sha256:58c98fee265677f63a4385256a6d7683ab1832f3ddd1e66fe948d5880c21a169",
                "sha256:598e3276b64aff0e7b3451b72e94fa3c238d452e7ddcd893c3ab324717456bad",
                "sha256:5b7b716f97b52c5a14bffdf688f971b2d5ef4029127f1ad7a513973cfd818df2",
                "sha256:5dedb4db619ba5a2787a94d877bc8ffc0566f92a01c0ef214865e54ecc9ee5e0",
                "sha256:619bc166c4f2de5caa5a633b8b7326fbe98e0ccbfacabd87268a2b15ff73a029",
                "sha256:629ddd2ca402ae6dbedfceeba9c46d5f7b2a61d9749597d4307f943ef198fc1f",
                "sha256:656f7526c69fac7f600bd1f400991cc282b417d17539a1b228617081106feb4a",
                "sha256:6ec585f69cec0aa07d945b20805be741395e28ac1627333b1c5b0105962ffced",
                "sha256:72b6be590cc35924b02c78ef34b467da4ba07e4e0f0454a2c5907f473fc50ce5",
                "sha256:7502934a33b54030eaf1194c21c692a534196063db72176b0c4028e140f8f32c",
                "sha256:7a68b554d356a91cce1236aa7682dc01df0edba8d043fd1ce607c49dd3c1edcf",
                "sha256:7b2e5a267c855eea6b4283940daa6e88a285f5f2a67f2220203786dfa59b37e9",
                "sha256:823b65d8706e32ad2df51ed89496147a42a2a6e01c13cfb6ffb8b1e92bc910bb",
                "sha256:8590b4ae07a35970728874632fed7bd57b26b0102df2d2b233b6d9d82f6c62ad",
                "sha256:8dd717634f5a044f860435c1d8c16a270ddf0ef8588d4887037c5028b859b0c3",
                "sha256:8dec4936e9c3100156f8a2dc89c4b88d5c435175ff03413b443469c7c8c5f4d1",
                "sha256:97cafb1f3cbcd3fd2b6fbfb99ae11cdb14deea0736fc2b0952ee177f2b813a46",
                "sha256:a17a92de5231666cfbe003f0e4b9b3a7ae3afb1ec2845aadc2bacc93ff85febc",
                "sha256:a549b9c31bec33820e885335b451286e2969a2d9e24879f83fe904a5ce59d70a",
                "sha256:ac07bad82163452a6884fe8fa0963fb98c2346ba78d779ec06bd7a6262132aee",
                "sha256:ae2ad8ae6ebee9d2d94b17fb62763125f3f374c25618198f40cbb8b525411900",
                "sha256:b91c037585eba9095565a3556f611e3cbfaa42ca1e865f7b8015fe5c7336d5a5",
                "sha256:bc1667f8b83f48511b94671e0e441401371dfd0f0a795c7daa4a3cd1dde55bea",
                "sha256:bec0a414d016ac1a18862a519e54b2fd0fc8bbfd6890376898a6c0891dd82e9f",
                "sha256:bf50cd79a75d181c9181df03572cdce0fbb75cc353bc350712073108cba98de5",
                "sha256:bff1b4290a66b490a2f4719358c0cdcd9bafb6b8f061e45c7a2460866bf50c2e",
                "sha256:c061bb86a71b42465156a3ee7bd58c8c2ceacdbeb95d05a99893e08b8467359a",
                "sha256:c8b29db45f8fe46ad280a7294f5c3ec36dbac9491f2d1c17345be8e69cc5928f",
                "sha256:ce409136744f6521e39fd8e2a24c53fa18ad67aa5bc7c2cf83645cce5b5c4e50",
                "sha256:d050b3361367a06d752db6ead6e7edeb0009be66bc3bae0ee9d97fb326badc2a",
                "sha256:d283d37a890ba4c1ae73ffadf8046435c76e7bc2247bbb63c00bd1a709c6544b",
                "sha256:d9fad5155d72433c921b782e58892377c44bd6252b5af2f67f16b194987338a4",
                "sha256:daa4ee5a243f0f20d528d939d06670a298dd39b1ad5f8a72a4275124a7819eff",
                "sha256:db0b55e0f3cc0be60c1f19efdde9a637c32740486004f20d1cff53c3c0ece4d2",
                "sha256:e61659ba32cf2cf1481e575d0462554625196a1f2fc06a1c777d3f48e8865d46",
                "sha256:ea3d8a3d18833cf4304cd2fc9cbb1efe188ca9b5efef2bdac7adc20594a0e46b",
                "sha256:ec6a563cff360b50eed26f13adc43e61bc0c04d94b8be985e6fb24b81f6dcfdf",
                "sha256:f5dfb42c4604dddc8e4305050aa6deb084540643ed5804d7455b5df8fe16f5e5",
                "sha256:fa173ec60341d6bb97a89f5ea19c85c5643c1e7dedebc22f5181eb73573142c5",
                "sha256:fa9db3f79de01457b03d4f01b34cf91bc0048eb2c3846ff26f66687c2f6d16ab",
                "sha256:fce659a462a1be54d2ffcacea5e3ba2d74daa74f30f5f143fe0c58636e355fdd",
                "sha256:ffee1f21e5ef0d712f9033568f8344d5da8cc2869dbd08d87c84656e6a2d2f68"
            ],
            "index": "pypi",
            "markers": "python_version >= '3.7'",
            "version": "==2.1.5"
        },
        "matplotlib-inline": {
            "hashes": [
                "sha256:f1f41aab5328aa5aaea9b16d083b128102f8712542f819fe7e6a420ff581b311",
                "sha256:f887e5f10ba98e8d2b150ddcf4702c1e5f8b3a20005eb0f74bfdbd360ee6f304"
            ],
            "markers": "python_version >= '3.5'",
            "version": "==0.1.6"
        },
        "mccabe": {
            "hashes": [
                "sha256:348e0240c33b60bbdf4e523192ef919f28cb2c3d7d5c7794f74009290f236325",
                "sha256:6c2d30ab6be0e4a46919781807b4f0d834ebdd6c6e3dca0bda5a15f863427b6e"
            ],
            "markers": "python_version >= '3.6'",
            "version": "==0.7.0"
        },
        "multidict": {
            "hashes": [
                "sha256:01265f5e40f5a17f8241d52656ed27192be03bfa8764d88e8220141d1e4b3556",
                "sha256:0275e35209c27a3f7951e1ce7aaf93ce0d163b28948444bec61dd7badc6d3f8c",
                "sha256:04bde7a7b3de05732a4eb39c94574db1ec99abb56162d6c520ad26f83267de29",
                "sha256:04da1bb8c8dbadf2a18a452639771951c662c5ad03aefe4884775454be322c9b",
                "sha256:09a892e4a9fb47331da06948690ae38eaa2426de97b4ccbfafbdcbe5c8f37ff8",
                "sha256:0d63c74e3d7ab26de115c49bffc92cc77ed23395303d496eae515d4204a625e7",
                "sha256:107c0cdefe028703fb5dafe640a409cb146d44a6ae201e55b35a4af8e95457dd",
                "sha256:141b43360bfd3bdd75f15ed811850763555a251e38b2405967f8e25fb43f7d40",
                "sha256:14c2976aa9038c2629efa2c148022ed5eb4cb939e15ec7aace7ca932f48f9ba6",
                "sha256:19fe01cea168585ba0f678cad6f58133db2aa14eccaf22f88e4a6dccadfad8b3",
                "sha256:1d147090048129ce3c453f0292e7697d333db95e52616b3793922945804a433c",
                "sha256:1d9ea7a7e779d7a3561aade7d596649fbecfa5c08a7674b11b423783217933f9",
                "sha256:215ed703caf15f578dca76ee6f6b21b7603791ae090fbf1ef9d865571039ade5",
                "sha256:21fd81c4ebdb4f214161be351eb5bcf385426bf023041da2fd9e60681f3cebae",
                "sha256:220dd781e3f7af2c2c1053da9fa96d9cf3072ca58f057f4c5adaaa1cab8fc442",
                "sha256:228b644ae063c10e7f324ab1ab6b548bdf6f8b47f3ec234fef1093bc2735e5f9",
                "sha256:29bfeb0dff5cb5fdab2023a7a9947b3b4af63e9c47cae2a10ad58394b517fddc",
                "sha256:2f4848aa3baa109e6ab81fe2006c77ed4d3cd1e0ac2c1fbddb7b1277c168788c",
                "sha256:2faa5ae9376faba05f630d7e5e6be05be22913782b927b19d12b8145968a85ea",
                "sha256:2ffc42c922dbfddb4a4c3b438eb056828719f07608af27d163191cb3e3aa6cc5",
                "sha256:37b15024f864916b4951adb95d3a80c9431299080341ab9544ed148091b53f50",
                "sha256:3cc2ad10255f903656017363cd59436f2111443a76f996584d1077e43ee51182",
                "sha256:3d25f19500588cbc47dc19081d78131c32637c25804df8414463ec908631e453",
                "sha256:403c0911cd5d5791605808b942c88a8155c2592e05332d2bf78f18697a5fa15e",
                "sha256:411bf8515f3be9813d06004cac41ccf7d1cd46dfe233705933dd163b60e37600",
                "sha256:425bf820055005bfc8aa9a0b99ccb52cc2f4070153e34b701acc98d201693733",
                "sha256:435a0984199d81ca178b9ae2c26ec3d49692d20ee29bc4c11a2a8d4514c67eda",
                "sha256:4a6a4f196f08c58c59e0b8ef8ec441d12aee4125a7d4f4fef000ccb22f8d7241",
                "sha256:4cc0ef8b962ac7a5e62b9e826bd0cd5040e7d401bc45a6835910ed699037a461",
                "sha256:51d035609b86722963404f711db441cf7134f1889107fb171a970c9701f92e1e",
                "sha256:53689bb4e102200a4fafa9de9c7c3c212ab40a7ab2c8e474491914d2305f187e",
                "sha256:55205d03e8a598cfc688c71ca8ea5f66447164efff8869517f175ea632c7cb7b",
                "sha256:5c0631926c4f58e9a5ccce555ad7747d9a9f8b10619621f22f9635f069f6233e",
                "sha256:5cb241881eefd96b46f89b1a056187ea8e9ba14ab88ba632e68d7a2ecb7aadf7",
                "sha256:60d698e8179a42ec85172d12f50b1668254628425a6bd611aba022257cac1386",
                "sha256:612d1156111ae11d14afaf3a0669ebf6c170dbb735e510a7438ffe2369a847fd",
                "sha256:6214c5a5571802c33f80e6c84713b2c79e024995b9c5897f794b43e714daeec9",
                "sha256:6939c95381e003f54cd4c5516740faba40cf5ad3eeff460c3ad1d3e0ea2549bf",
                "sha256:69db76c09796b313331bb7048229e3bee7928eb62bab5e071e9f7fcc4879caee",
                "sha256:6bf7a982604375a8d49b6cc1b781c1747f243d91b81035a9b43a2126c04766f5",
                "sha256:766c8f7511df26d9f11cd3a8be623e59cca73d44643abab3f8c8c07620524e4a",
                "sha256:76c0de87358b192de7ea9649beb392f107dcad9ad27276324c24c91774ca5271",
                "sha256:76f067f5121dcecf0d63a67f29080b26c43c71a98b10c701b0677e4a065fbd54",
                "sha256:7901c05ead4b3fb75113fb1dd33eb1253c6d3ee37ce93305acd9d38e0b5f21a4",
                "sha256:79660376075cfd4b2c80f295528aa6beb2058fd289f4c9252f986751a4cd0496",
                "sha256:79a6d2ba910adb2cbafc95dad936f8b9386e77c84c35bc0add315b856d7c3abb",
                "sha256:7afcdd1fc07befad18ec4523a782cde4e93e0a2bf71239894b8d61ee578c1319",
                "sha256:7be7047bd08accdb7487737631d25735c9a04327911de89ff1b26b81745bd4e3",
                "sha256:7c6390cf87ff6234643428991b7359b5f59cc15155695deb4eda5c777d2b880f",
                "sha256:7df704ca8cf4a073334e0427ae2345323613e4df18cc224f647f251e5e75a527",
                "sha256:85f67aed7bb647f93e7520633d8f51d3cbc6ab96957c71272b286b2f30dc70ed",
                "sha256:896ebdcf62683551312c30e20614305f53125750803b614e9e6ce74a96232604",
                "sha256:92d16a3e275e38293623ebf639c471d3e03bb20b8ebb845237e0d3664914caef",
                "sha256:99f60d34c048c5c2fabc766108c103612344c46e35d4ed9ae0673d33c8fb26e8",
                "sha256:9fe7b0653ba3d9d65cbe7698cca585bf0f8c83dbbcc710db9c90f478e175f2d5",
                "sha256:a3145cb08d8625b2d3fee1b2d596a8766352979c9bffe5d7833e0503d0f0b5e5",
                "sha256:aeaf541ddbad8311a87dd695ed9642401131ea39ad7bc8cf3ef3967fd093b626",
                "sha256:b55358304d7a73d7bdf5de62494aaf70bd33015831ffd98bc498b433dfe5b10c",
                "sha256:b82cc8ace10ab5bd93235dfaab2021c70637005e1ac787031f4d1da63d493c1d",
                "sha256:c0868d64af83169e4d4152ec612637a543f7a336e4a307b119e98042e852ad9c",
                "sha256:c1c1496e73051918fcd4f58ff2e0f2f3066d1c76a0c6aeffd9b45d53243702cc",
                "sha256:c9bf56195c6bbd293340ea82eafd0071cb3d450c703d2c93afb89f93b8386ccc",
                "sha256:cbebcd5bcaf1eaf302617c114aa67569dd3f090dd0ce8ba9e35e9985b41ac35b",
                "sha256:cd6c8fca38178e12c00418de737aef1261576bd1b6e8c6134d3e729a4e858b38",
                "sha256:ceb3b7e6a0135e092de86110c5a74e46bda4bd4fbfeeb3a3bcec79c0f861e450",
                "sha256:cf590b134eb70629e350691ecca88eac3e3b8b3c86992042fb82e3cb1830d5e1",
                "sha256:d3eb1ceec286eba8220c26f3b0096cf189aea7057b6e7b7a2e60ed36b373b77f",
                "sha256:d65f25da8e248202bd47445cec78e0025c0fe7582b23ec69c3b27a640dd7a8e3",
                "sha256:d6f6d4f185481c9669b9447bf9d9cf3b95a0e9df9d169bbc17e363b7d5487755",
                "sha256:d84a5c3a5f7ce6db1f999fb9438f686bc2e09d38143f2d93d8406ed2dd6b9226",
                "sha256:d946b0a9eb8aaa590df1fe082cee553ceab173e6cb5b03239716338629c50c7a",
                "sha256:dce1c6912ab9ff5f179eaf6efe7365c1f425ed690b03341911bf4939ef2f3046",
                "sha256:de170c7b4fe6859beb8926e84f7d7d6c693dfe8e27372ce3b76f01c46e489fcf",
                "sha256:e02021f87a5b6932fa6ce916ca004c4d441509d33bbdbeca70d05dff5e9d2479",
                "sha256:e030047e85cbcedbfc073f71836d62dd5dadfbe7531cae27789ff66bc551bd5e",
                "sha256:e0e79d91e71b9867c73323a3444724d496c037e578a0e1755ae159ba14f4f3d1",
                "sha256:e4428b29611e989719874670fd152b6625500ad6c686d464e99f5aaeeaca175a",
                "sha256:e4972624066095e52b569e02b5ca97dbd7a7ddd4294bf4e7247d52635630dd83",
                "sha256:e7be68734bd8c9a513f2b0cfd508802d6609da068f40dc57d4e3494cefc92929",
                "sha256:e8e94e6912639a02ce173341ff62cc1201232ab86b8a8fcc05572741a5dc7d93",
                "sha256:ea1456df2a27c73ce51120fa2f519f1bea2f4a03a917f4a43c8707cf4cbbae1a",
                "sha256:ebd8d160f91a764652d3e51ce0d2956b38efe37c9231cd82cfc0bed2e40b581c",
                "sha256:eca2e9d0cc5a889850e9bbd68e98314ada174ff6ccd1129500103df7a94a7a44",
                "sha256:edd08e6f2f1a390bf137080507e44ccc086353c8e98c657e666c017718561b89",
                "sha256:f285e862d2f153a70586579c15c44656f888806ed0e5b56b64489afe4a2dbfba",
                "sha256:f2a1dee728b52b33eebff5072817176c172050d44d67befd681609b4746e1c2e",
                "sha256:f7e301075edaf50500f0b341543c41194d8df3ae5caf4702f2095f3ca73dd8da",
                "sha256:fb616be3538599e797a2017cccca78e354c767165e8858ab5116813146041a24",
                "sha256:fce28b3c8a81b6b36dfac9feb1de115bab619b3c13905b419ec71d03a3fc1423",
                "sha256:fe5d7785250541f7f5019ab9cba2c71169dc7d74d0f45253f8313f436458a4ef"
            ],
            "markers": "python_version >= '3.7'",
            "version": "==6.0.5"
        },
        "mypy-extensions": {
            "hashes": [
                "sha256:4392f6c0eb8a5668a69e23d168ffa70f0be9ccfd32b5cc2d26a34ae5b844552d",
                "sha256:75dbf8955dc00442a438fc4d0666508a9a97b6bd41aa2f0ffe9d2f2725af0782"
            ],
            "markers": "python_version >= '3.5'",
            "version": "==1.0.0"
        },
        "nox": {
            "hashes": [
                "sha256:e53514173ac0b98dd47585096a55572fe504fecede58ced708979184d05440be",
                "sha256:f521ae08a15adbf5e11f16cb34e8d0e6ea521e0b92868f684e91677deb974553"
            ],
            "index": "pypi",
            "markers": "python_version >= '3.7'",
            "version": "==2024.3.2"
        },
        "numpy": {
            "hashes": [
                "sha256:03a8c78d01d9781b28a6989f6fa1bb2c4f2d51201cf99d3dd875df6fbd96b23b",
                "sha256:08beddf13648eb95f8d867350f6a018a4be2e5ad54c8d8caed89ebca558b2818",
                "sha256:1af303d6b2210eb850fcf03064d364652b7120803a0b872f5211f5234b399f20",
                "sha256:1dda2e7b4ec9dd512f84935c5f126c8bd8b9f2fc001e9f54af255e8c5f16b0e0",
                "sha256:2a02aba9ed12e4ac4eb3ea9421c420301a0c6460d9830d74a9df87efa4912010",
                "sha256:2e4ee3380d6de9c9ec04745830fd9e2eccb3e6cf790d39d7b98ffd19b0dd754a",
                "sha256:3373d5d70a5fe74a2c1bb6d2cfd9609ecf686d47a2d7b1d37a8f3b6bf6003aea",
                "sha256:47711010ad8555514b434df65f7d7b076bb8261df1ca9bb78f53d3b2db02e95c",
                "sha256:4c66707fabe114439db9068ee468c26bbdf909cac0fb58686a42a24de1760c71",
                "sha256:50193e430acfc1346175fcbdaa28ffec49947a06918b7b92130744e81e640110",
                "sha256:52b8b60467cd7dd1e9ed082188b4e6bb35aa5cdd01777621a1658910745b90be",
                "sha256:60dedbb91afcbfdc9bc0b1f3f402804070deed7392c23eb7a7f07fa857868e8a",
                "sha256:62b8e4b1e28009ef2846b4c7852046736bab361f7aeadeb6a5b89ebec3c7055a",
                "sha256:666dbfb6ec68962c033a450943ded891bed2d54e6755e35e5835d63f4f6931d5",
                "sha256:675d61ffbfa78604709862923189bad94014bef562cc35cf61d3a07bba02a7ed",
                "sha256:679b0076f67ecc0138fd2ede3a8fd196dddc2ad3254069bcb9faf9a79b1cebcd",
                "sha256:7349ab0fa0c429c82442a27a9673fc802ffdb7c7775fad780226cb234965e53c",
                "sha256:7ab55401287bfec946ced39700c053796e7cc0e3acbef09993a9ad2adba6ca6e",
                "sha256:7e50d0a0cc3189f9cb0aeb3a6a6af18c16f59f004b866cd2be1c14b36134a4a0",
                "sha256:95a7476c59002f2f6c590b9b7b998306fba6a5aa646b1e22ddfeaf8f78c3a29c",
                "sha256:96ff0b2ad353d8f990b63294c8986f1ec3cb19d749234014f4e7eb0112ceba5a",
                "sha256:9fad7dcb1aac3c7f0584a5a8133e3a43eeb2fe127f47e3632d43d677c66c102b",
                "sha256:9ff0f4f29c51e2803569d7a51c2304de5554655a60c5d776e35b4a41413830d0",
                "sha256:a354325ee03388678242a4d7ebcd08b5c727033fcff3b2f536aea978e15ee9e6",
                "sha256:a4abb4f9001ad2858e7ac189089c42178fcce737e4169dc61321660f1a96c7d2",
                "sha256:ab47dbe5cc8210f55aa58e4805fe224dac469cde56b9f731a4c098b91917159a",
                "sha256:afedb719a9dcfc7eaf2287b839d8198e06dcd4cb5d276a3df279231138e83d30",
                "sha256:b3ce300f3644fb06443ee2222c2201dd3a89ea6040541412b8fa189341847218",
                "sha256:b97fe8060236edf3662adfc2c633f56a08ae30560c56310562cb4f95500022d5",
                "sha256:bfe25acf8b437eb2a8b2d49d443800a5f18508cd811fea3181723922a8a82b07",
                "sha256:cd25bcecc4974d09257ffcd1f098ee778f7834c3ad767fe5db785be9a4aa9cb2",
                "sha256:d209d8969599b27ad20994c8e41936ee0964e6da07478d6c35016bc386b66ad4",
                "sha256:d5241e0a80d808d70546c697135da2c613f30e28251ff8307eb72ba696945764",
                "sha256:edd8b5fe47dab091176d21bb6de568acdd906d1887a4584a15a9a96a1dca06ef",
                "sha256:f870204a840a60da0b12273ef34f7051e98c3b5961b61b0c2c1be6dfd64fbcd3",
                "sha256:ffa75af20b44f8dba823498024771d5ac50620e6915abac414251bd971b4529f"
            ],
            "markers": "python_version >= '3.9'",
            "version": "==1.26.4"
        },
        "packaging": {
            "hashes": [
                "sha256:2ddfb553fdf02fb784c234c7ba6ccc288296ceabec964ad2eae3777778130bc5",
                "sha256:eb82c5e3e56209074766e6885bb04b8c38a0c015d0a30036ebe7ece34c9989e9"
            ],
            "markers": "python_version >= '3.7'",
            "version": "==24.0"
        },
        "parse": {
            "hashes": [
                "sha256:09002ca350ad42e76629995f71f7b518670bcf93548bdde3684fd55d2be51975",
                "sha256:76ddd5214255ae711db4c512be636151fbabaa948c6f30115aecc440422ca82c"
            ],
            "version": "==1.20.1"
        },
        "parse-type": {
            "hashes": [
                "sha256:06d39a8b70fde873eb2a131141a0e79bb34a432941fb3d66fad247abafc9766c",
                "sha256:79b1f2497060d0928bc46016793f1fca1057c4aacdf15ef876aa48d75a73a355"
            ],
            "markers": "python_version >= '2.7' and python_version not in '3.0, 3.1'",
            "version": "==0.6.2"
        },
        "parso": {
            "hashes": [
                "sha256:8c07be290bb59f03588915921e29e8a50002acaf2cdc5fa0e0114f91709fafa0",
                "sha256:c001d4636cd3aecdaf33cbb40aebb59b094be2a74c556778ef5576c175e19e75"
            ],
            "markers": "python_version >= '3.6'",
            "version": "==0.8.3"
        },
        "pathspec": {
            "hashes": [
                "sha256:a0d503e138a4c123b27490a4f7beda6a01c6f288df0e4a8b79c7eb0dc7b4cc08",
                "sha256:a482d51503a1ab33b1c67a6c3813a26953dbdc71c31dacaef9a838c4e29f5712"
            ],
            "markers": "python_version >= '3.8'",
            "version": "==0.12.1"
        },
        "pexpect": {
            "hashes": [
                "sha256:7236d1e080e4936be2dc3e326cec0af72acf9212a7e1d060210e70a47e253523",
                "sha256:ee7d41123f3c9911050ea2c2dac107568dc43b2d3b0c7557a33212c398ead30f"
            ],
            "markers": "sys_platform != 'win32' and sys_platform != 'emscripten'",
            "version": "==4.9.0"
        },
        "platformdirs": {
            "hashes": [
                "sha256:0614df2a2f37e1a662acbd8e2b25b92ccf8632929bc6d43467e17fe89c75e068",
                "sha256:ef0cc731df711022c174543cb70a9b5bd22e5a9337c8624ef2c2ceb8ddad8768"
            ],
            "markers": "python_version >= '3.8'",
            "version": "==4.2.0"
        },
        "pluggy": {
            "hashes": [
                "sha256:7db9f7b503d67d1c5b95f59773ebb58a8c1c288129a88665838012cfb07b8981",
                "sha256:8c85c2876142a764e5b7548e7d9a0e0ddb46f5185161049a79b7e974454223be"
            ],
            "markers": "python_version >= '3.8'",
            "version": "==1.4.0"
        },
        "prompt-toolkit": {
            "hashes": [
                "sha256:3527b7af26106cbc65a040bcc84839a3566ec1b051bb0bfe953631e704b0ff7d",
                "sha256:a11a29cb3bf0a28a387fe5122cdb649816a957cd9261dcedf8c9f1fef33eacf6"
            ],
            "markers": "python_full_version >= '3.7.0'",
            "version": "==3.0.43"
        },
        "ptyprocess": {
            "hashes": [
                "sha256:4b41f3967fce3af57cc7e94b888626c18bf37a083e3651ca8feeb66d492fef35",
                "sha256:5c5d0a3b48ceee0b48485e0c26037c0acd7d29765ca3fbb5cb3831d347423220"
            ],
            "version": "==0.7.0"
        },
        "pure-eval": {
            "hashes": [
                "sha256:01eaab343580944bc56080ebe0a674b39ec44a945e6d09ba7db3cb8cec289350",
                "sha256:2b45320af6dfaa1750f543d714b6d1c520a1688dec6fd24d339063ce0aaa9ac3"
            ],
            "version": "==0.2.2"
        },
        "pycodestyle": {
            "hashes": [
                "sha256:41ba0e7afc9752dfb53ced5489e89f8186be00e599e712660695b7a75ff2663f",
                "sha256:44fe31000b2d866f2e41841b18528a505fbd7fef9017b04eff4e2648a0fadc67"
            ],
            "markers": "python_version >= '3.8'",
            "version": "==2.11.1"
        },
        "pycparser": {
            "hashes": [
                "sha256:8ee45429555515e1f6b185e78100aea234072576aa43ab53aefcae078162fca9",
                "sha256:e644fdec12f7872f86c58ff790da456218b10f863970249516d60a5eaca77206"
            ],
            "version": "==2.21"
        },
        "pyflakes": {
            "hashes": [
                "sha256:1c61603ff154621fb2a9172037d84dca3500def8c8b630657d1701f026f8af3f",
                "sha256:84b5be138a2dfbb40689ca07e2152deb896a65c3a3e24c251c5c62489568074a"
            ],
            "markers": "python_version >= '3.8'",
            "version": "==3.2.0"
        },
        "pygments": {
            "hashes": [
                "sha256:b27c2826c47d0f3219f29554824c30c5e8945175d888647acd804ddd04af846c",
                "sha256:da46cec9fd2de5be3a8a784f434e4c4ab670b4ff54d605c4c2717e9d49c4c367"
            ],
            "markers": "python_version >= '3.7'",
            "version": "==2.17.2"
        },
        "pytest": {
            "hashes": [
                "sha256:2cf0005922c6ace4a3e2ec8b4080eb0d9753fdc93107415332f50ce9e7994280",
                "sha256:b090cdf5ed60bf4c45261be03239c2c1c22df034fbffe691abe93cd80cea01d8"
            ],
            "index": "pypi",
            "markers": "python_version >= '3.7'",
            "version": "==7.4.4"
        },
        "pytest-bdd": {
            "hashes": [
                "sha256:652d9c5324076ed9348f1c69b6512c00c581708ff17f063771ea703b62d3b956",
                "sha256:faf115b9de793dc2341e898347f936c3766179a54a018c132796302b120918e5"
            ],
            "index": "pypi",
            "markers": "python_version >= '3.8'",
            "version": "==7.0.1"
        },
        "pytest-cov": {
            "hashes": [
                "sha256:3904b13dfbfec47f003b8e77fd5b589cd11904a21ddf1ab38a64f204d6a10ef6",
                "sha256:6ba70b9e97e69fcc3fb45bfeab2d0a138fb65c4d0d6a41ef33983ad114be8c3a"
            ],
            "index": "pypi",
            "markers": "python_version >= '3.7'",
            "version": "==4.1.0"
        },
        "pytest-docker": {
            "extras": [
                "docker-compose-v2"
            ],
            "hashes": [
                "sha256:8ee9c9742d58ac079c81c03635bb830881f7f4d529f0f53f4ba2c89ffc9c7137",
                "sha256:b083fd2ae69212369390033c22228d3263555a5f3b4bef87b74160e07218f377"
            ],
            "markers": "python_version >= '3.6'",
            "version": "==2.2.0"
        },
        "pytest-flask": {
            "hashes": [
                "sha256:58be1c97b21ba3c4d47e0a7691eb41007748506c36bf51004f78df10691fa95e",
                "sha256:c0e36e6b0fddc3b91c4362661db83fa694d1feb91fa505475be6732b5bc8c253"
            ],
            "index": "pypi",
            "markers": "python_version >= '3.7'",
            "version": "==1.3.0"
        },
        "pytest-mock": {
            "hashes": [
                "sha256:0972719a7263072da3a21c7f4773069bcc7486027d7e8e1f81d98a47e701bc4f",
                "sha256:31a40f038c22cad32287bb43932054451ff5583ff094bca6f675df2f8bc1a6e9"
            ],
            "index": "pypi",
            "markers": "python_version >= '3.8'",
            "version": "==3.12.0"
        },
        "six": {
            "hashes": [
                "sha256:1e61c37477a1626458e36f7b1d82aa5c9b094fa4802892072e49de9c60c4c926",
                "sha256:8abb2f1d86890a2dfb989f9a77cfcfd3e47c2a354b01111771326f8aa26e0254"
            ],
            "markers": "python_version >= '2.7' and python_version not in '3.0, 3.1, 3.2'",
            "version": "==1.16.0"
        },
        "stack-data": {
            "hashes": [
                "sha256:836a778de4fec4dcd1dcd89ed8abff8a221f58308462e1c4aa2a3cf30148f0b9",
                "sha256:d5558e0c25a4cb0853cddad3d77da9891a08cb85dd9f9f91b9f8cd66e511e695"
            ],
            "version": "==0.6.3"
        },
        "tomli": {
            "hashes": [
                "sha256:939de3e7a6161af0c887ef91b7d41a53e7c5a1ca976325f429cb46ea9bc30ecc",
                "sha256:de526c12914f0c550d15924c62d72abc48d6fe7364aa87328337a31007fe8a4f"
            ],
            "markers": "python_version < '3.11'",
            "version": "==2.0.1"
        },
        "traitlets": {
            "hashes": [
                "sha256:8cdd83c040dab7d1dee822678e5f5d100b514f7b72b01615b26fc5718916fdf9",
                "sha256:fcdf85684a772ddeba87db2f398ce00b40ff550d1528c03c14dbf6a02003cd80"
            ],
            "markers": "python_version >= '3.8'",
            "version": "==5.14.2"
        },
        "types-aiofiles": {
            "hashes": [
                "sha256:208e6b090de732739ef74ab8f133c954479c8e77e614f276f9e475a0cc986430",
                "sha256:ed10a8002d88c94220597b77304cf1a1d8cf489c7143fc3ffa2c96488b20fec7"
            ],
            "markers": "python_version >= '3.8'",
            "version": "==23.2.0.20240311"
        },
        "types-all": {
            "hashes": [
                "sha256:5de4a3c9f9c5687978fd05c3bc08e6b70b0c4c093a50e3ef866bbe50c5534a68",
                "sha256:b61d204c31b733e4296e666399c0ecf829844ab7080d77e5404fa55ef1d7d972"
            ],
            "index": "pypi",
            "markers": "python_full_version >= '3.6.1'",
            "version": "==1.0.0"
        },
        "types-annoy": {
            "hashes": [
                "sha256:3cb135d7b5fdda0c87fea9bf5cbeb6eead3f7d880cc7c9e3e9fe7ab06d8f5a0b",
                "sha256:73a6d3f93a8bfbd5e800635a6a59722818baeac9e1c2895c039aafe3b6a7d35a"
            ],
            "version": "==1.17.8.4"
        },
        "types-atomicwrites": {
            "hashes": [
                "sha256:2f1febbdc78b55453b189fa5b136dce34bab7d1d82319163d470e404aab55c83",
                "sha256:9e9f0923ebf93524b28bcece5a23ac8c3820f39b060df29f671936d2e4bc04bc"
            ],
            "version": "==1.4.5.1"
        },
        "types-backports": {
            "hashes": [
                "sha256:dafcd61848081503e738a7768872d1dd6c018401b4d2a1cfb608ea87ec9864b9",
                "sha256:f4b7206c073df88d6200891e3d27506185fd60cda66fb289737b2fa92c0010cf"
            ],
            "version": "==0.1.3"
        },
        "types-backports-abc": {
            "hashes": [
                "sha256:044266599faaaea85af6e8409cdc5894aa228885326ef5769c65dd45d96a9560",
                "sha256:4c35baaafafe1f5a06d0a6b3b080553c274a79071dfeb30bc2dd5a8633f8b65d"
            ],
            "version": "==0.5.2"
        },
        "types-bleach": {
            "hashes": [
                "sha256:1e65b16ab56d61c1d963f53a8dc44e9de50c6c44e3e267e2d3ae76fa41484c8e",
                "sha256:bd2bc2d57b677c44d0439f3cfdb98759f61200477fa1b602f6dc668e71f0ab7c"
            ],
            "markers": "python_version >= '3.8'",
            "version": "==6.1.0.20240311"
        },
        "types-boto": {
            "hashes": [
                "sha256:6c7f3945e5759e1f8a760e2843adbeb1eea64f869f3a3070af7cfcfc25ea71bd",
                "sha256:9873214ce37756a6145c165fb9beaf80cb4ac1df5a5967f6a0945109c8c4469a"
            ],
            "markers": "python_version >= '3.8'",
            "version": "==2.49.18.20240205"
        },
        "types-cachetools": {
            "hashes": [
                "sha256:27c982cdb9cf3fead8b0089ee6b895715ecc99dac90ec29e2cab56eb1aaf4199",
                "sha256:98c069dc7fc087b1b061703369c80751b0a0fc561f6fb072b554e5eee23773a0"
            ],
            "markers": "python_version >= '3.7'",
            "version": "==5.3.0.7"
        },
        "types-certifi": {
            "hashes": [
                "sha256:72cf7798d165bc0b76e1c10dd1ea3097c7063c42c21d664523b928e88b554a4f",
                "sha256:b2d1e325e69f71f7c78e5943d410e650b4707bb0ef32e4ddf3da37f54176e88a"
            ],
            "version": "==2021.10.8.3"
        },
        "types-cffi": {
            "hashes": [
                "sha256:195f5864f6e916f0b5fd8c985cf8266d091f5266b42c921cf973badbc540dafe",
                "sha256:557d5011baad5836510236efcbbfbe225be41c8cfaf755eb53a1694615975746"
            ],
            "markers": "python_version >= '3.8'",
            "version": "==1.16.0.20240311"
        },
        "types-characteristic": {
            "hashes": [
                "sha256:d49837535be1e336572d668fc794b2dab9df08e4477aa5ca37f874cd31503b87",
                "sha256:de01956d96521389a9bc670b8fab49fd9602ed5def29af5744452455ef446bc7"
            ],
            "version": "==14.3.7"
        },
        "types-chardet": {
            "hashes": [
                "sha256:caf4c74cd13ccfd8b3313c314aba943b159de562a2573ed03137402b2bb37818",
                "sha256:ea832d87e798abf1e4dfc73767807c2b7fee35d0003ae90348aea4ae00fb004d"
            ],
            "version": "==5.0.4.6"
        },
        "types-click": {
            "hashes": [
                "sha256:8cb030a669e2e927461be9827375f83c16b8178c365852c060a34e24871e7e81",
                "sha256:b6604968be6401dc516311ca50708a0a28baa7a0cb840efd7412f0dbbff4e092"
            ],
            "version": "==7.1.8"
        },
        "types-click-spinner": {
            "hashes": [
                "sha256:b32e73aebee90f65190123d5bd58cd04f4eb2d2f4a2ce4eecb0d592d80dabf5b",
                "sha256:f780cf995f615b2ab5119c81a7e30719da1ce33c61cad6d947cb1236d6d7e04e"
            ],
            "markers": "python_version >= '3.8'",
            "version": "==0.1.13.20240311"
        },
        "types-colorama": {
            "hashes": [
                "sha256:6391de60ddc0db3f147e31ecb230006a6823e81e380862ffca1e4695c13a0b8e",
                "sha256:a28e7f98d17d2b14fb9565d32388e419f4108f557a7d939a66319969b2b99c7a"
            ],
            "markers": "python_version >= '3.8'",
            "version": "==0.4.15.20240311"
        },
        "types-contextvars": {
            "hashes": [
                "sha256:a15a1624c709d04974900ea4f8c4fc2676941bf7d4771a9c9c4ac3daa0e0060d",
                "sha256:bcd8e97a5b58e76d20f5cc161ba39b29b60ac46dcc6edf3e23c1d33f99b34351"
            ],
            "version": "==2.4.7.3"
        },
        "types-croniter": {
            "hashes": [
                "sha256:29fc0aa0294815f07a3e2bbf2b8027902f6e5eeeafce800af0381df12da6fe42",
                "sha256:2b3b903b40276160b2cb1a135226f3d1c90643eaedec492324ef68ed1c144c5b"
            ],
            "markers": "python_version >= '3.8'",
            "version": "==2.0.0.20240318"
        },
        "types-cryptography": {
            "hashes": [
                "sha256:09cc53f273dd4d8c29fa7ad11fefd9b734126d467960162397bc5e3e604dea75",
                "sha256:b965d548f148f8e87f353ccf2b7bd92719fdf6c845ff7cedf2abb393a0643e4f"
            ],
            "version": "==3.3.23.2"
        },
        "types-dataclasses": {
            "hashes": [
                "sha256:4b5a2fcf8e568d5a1974cd69010e320e1af8251177ec968de7b9bb49aa49f7b9",
                "sha256:a0a1ab5324ba30363a15c9daa0f053ae4fff914812a1ebd8ad84a08e5349574d"
            ],
            "version": "==0.6.6"
        },
        "types-dateparser": {
            "hashes": [
                "sha256:155a1bd64111d9f2a03146d56f495f30ac58fdced646773144a68dca870a329c",
                "sha256:4abc6a4dc6cf8986f513672dce34057e609e6c857afbaba2fd8e33e1082efe4d"
            ],
            "markers": "python_version >= '3.8'",
            "version": "==1.1.4.20240106"
        },
        "types-datetimerange": {
            "hashes": [
                "sha256:767990370f571d6a6da89ea47a43a9bc78ec891deb20f06190be3e6f6408b36c",
                "sha256:a173c317691f0c98f4d86a8e2c9691550994be9c598ed7d8b8a6c6057a7e754c"
            ],
            "version": "==2.0.0.6"
        },
        "types-decorator": {
            "hashes": [
                "sha256:3af75dc38f5baf65b9b53ea6661ce2056c5ca7d70d620d0b1f620285c1242757",
                "sha256:52e316b03783886a8a2abdc228f7071680ba65894545cd2085ebe3cf88684a0e"
            ],
            "markers": "python_version >= '3.8'",
            "version": "==5.1.8.20240310"
        },
        "types-deprecated": {
            "hashes": [
                "sha256:0680e89989a8142707de8103f15d182445a533c1047fd9b7e8c5459101e9b90a",
                "sha256:d7793aaf32ff8f7e49a8ac781de4872248e0694c4b75a7a8a186c51167463f9d"
            ],
            "markers": "python_version >= '3.8'",
            "version": "==1.2.9.20240311"
        },
        "types-docopt": {
            "hashes": [
                "sha256:694fc67fc3b15733b65d3f07aa1eefc08212a0e2515dd39535ca81f45d3ac3e3",
                "sha256:991a64c1569310c2240ae734fd2c10627abb8a4afaf3be5ac6f4eff9a601f31a"
            ],
            "version": "==0.6.11.4"
        },
        "types-docutils": {
            "hashes": [
                "sha256:23657aab0de58634d111914b677b1855867f16cd9a9ea110254e23b48653e1a8",
                "sha256:4f11b3986b74f39169313ab528ffac101c45fca9c36c4cd22dbeec6143c99b7f"
            ],
            "markers": "python_version >= '3.8'",
            "version": "==0.20.0.20240317"
        },
        "types-emoji": {
            "hashes": [
                "sha256:32fe5cf02c4834bb59579380f600a89d1471571fb56e36465cbd0c7d95f669ca",
                "sha256:98ddb0ff5f48622550c431206e4dbfcbde8ca8bc03fcfbb9962a778d2049aa13"
            ],
            "version": "==2.1.0.3"
        },
        "types-enum34": {
            "hashes": [
                "sha256:05058c7a495f6bfaaca0be4aeac3cce5cdd80a2bad2aab01fd49a20bf4a0209d",
                "sha256:6f9c769641d06d73a55e11c14d38ac76fcd37eb545ce79cebb6eec9d50a64110"
            ],
            "version": "==1.1.8"
        },
        "types-fb303": {
            "hashes": [
                "sha256:3492e36567729fdb487e7b4388f8cc66f8d9e55a8cc8dff3fe7d18ca3e7c4841",
                "sha256:80f21d51c8075cf8d902b1048f2de6b8bc3dfd67c01d8c7b72984021293ff1b9"
            ],
            "version": "==1.0.0"
        },
        "types-filelock": {
            "hashes": [
                "sha256:0673a25b45725c5c45661fe3744c3d8058653a16e683f0ae4a74afb44a0cdef4",
                "sha256:ee0ee2b4ec3d491ebe71f7343e21435c3a07f910881275a94788cac42acf4339"
            ],
            "version": "==3.2.7"
        },
        "types-first": {
            "hashes": [
                "sha256:342c2d99d3a2bf43c281b2de5d08f83c65ac1b2320af04b0f878ea2bc8ba390c",
                "sha256:4115d28bdb52542531f70ccb1a044802f597d8fb3e4e55f65c23f522e1086d1f"
            ],
            "version": "==2.0.5.2"
        },
        "types-flask": {
            "hashes": [
                "sha256:6ab8a9a5e258b76539d652f6341408867298550b19b81f0e41e916825fc39087",
                "sha256:aac777b3abfff9436e6b01f6d08171cf23ea6e5be71cbf773aaabb1c5763e9cf"
            ],
            "version": "==1.1.6"
        },
        "types-freezegun": {
            "hashes": [
                "sha256:cb3a2d2eee950eacbaac0673ab50499823365ceb8c655babb1544a41446409ec",
                "sha256:fadebe72213e0674036153366205038e1f95c8ca96deb4ef9b71ddc15413543e"
            ],
            "version": "==1.1.10"
        },
        "types-frozendict": {
            "hashes": [
                "sha256:446b5f33125566c9885c31363e065d6416f8da6c81252af1e459a4e67a15487b",
                "sha256:d4292ef14f87ddec575ab1d968102dcba2c8f1e490acc67945eee1fc7de24d08"
            ],
            "version": "==2.0.9"
        },
        "types-futures": {
            "hashes": [
                "sha256:6fe8ccc2c2af7ef2fdd9bf73eab6d617074f09f30ad7d373510b4043d39c42de",
                "sha256:d6e97ec51d56b96debfbf1dea32ebec22c1687f16d2547ea0a34b48db45df205"
            ],
            "version": "==3.3.8"
        },
        "types-geoip2": {
            "hashes": [
                "sha256:75ce236f3d98529b44b2dddf91476178ff0d088f33414b206253594936613574",
                "sha256:d79d7e261365575de12047e4ef8774c4b216e16e3b1f6dd45de6c7a2cb2e563c"
            ],
            "version": "==3.0.0"
        },
        "types-html5lib": {
            "hashes": [
                "sha256:22736b7299e605ec4ba539d48691e905fd0c61c3ea610acc59922232dc84cede",
                "sha256:af5de0125cb0fe5667543b158db83849b22e25c0e36c9149836b095548bf1020"
            ],
            "markers": "python_version >= '3.8'",
            "version": "==1.1.11.20240228"
        },
        "types-ipaddress": {
            "hashes": [
                "sha256:4933b74da157ba877b1a705d64f6fa7742745e9ffd65e51011f370c11ebedb55",
                "sha256:a03df3be5935e50ba03fa843daabff539a041a28e73e0fce2c5705bee54d3841"
            ],
            "version": "==1.0.8"
        },
        "types-itsdangerous": {
            "hashes": [
                "sha256:21c6966c10e353a5d35d36c82aaa2c5598d3bc32ddc8e0591276da5ad2e3c638",
                "sha256:aef2535c2fa0527dcce244ece0792b20ec02ee46533800735275f82a45a0244d"
            ],
            "version": "==1.1.6"
        },
        "types-jack-client": {
            "hashes": [
                "sha256:313493296be739540c597e329328f08be6cda7dfe5249b694c6d2b88290905cd",
                "sha256:650973b2a7ba352d57f5e471996ea066756771cb1ba78a98756c18bf103a2009"
            ],
            "markers": "python_version >= '3.8'",
            "version": "==0.5.10.20240106"
        },
        "types-jinja2": {
            "hashes": [
                "sha256:60a1e21e8296979db32f9374d8a239af4cb541ff66447bb915d8ad398f9c63b2",
                "sha256:dbdc74a40aba7aed520b7e4d89e8f0fe4286518494208b35123bcf084d4b8c81"
            ],
            "version": "==2.11.9"
        },
        "types-kazoo": {
            "hashes": [
                "sha256:885cb481b2af327f6ecae725c9e2770ece454c675b94ea5e367dbc76243e7418",
                "sha256:97a3b95e2437fcc093506e822b009c1ee9e4db6906631b5320117f0d2be4aa4a"
            ],
            "version": "==0.1.3"
        },
        "types-markdown": {
            "hashes": [
                "sha256:d3ecd26a940781787c7b57a0e3c9d77c150db64e12989ef687059edc83dfd78a",
                "sha256:de9fb84860b55b647b170ca576895fcca61b934a6ecdc65c31932c6795b440b8"
            ],
            "markers": "python_version >= '3.8'",
            "version": "==3.6.0.20240316"
        },
        "types-markupsafe": {
            "hashes": [
                "sha256:85b3a872683d02aea3a5ac2a8ef590193c344092032f58457287fbf8e06711b1",
                "sha256:ca2bee0f4faafc45250602567ef38d533e877d2ddca13003b319c551ff5b3cc5"
            ],
            "version": "==1.1.10"
        },
        "types-maxminddb": {
            "hashes": [
                "sha256:4bdcd434a6f12feefbe1fa569cc202b15556cb5a5aec38f1008446516a36dc36",
                "sha256:9146df7098d834d5f584d2393af85ef9294c67a16ace991f1635a2aa331f7854"
            ],
            "version": "==1.5.0"
        },
        "types-mock": {
            "hashes": [
                "sha256:0769cb376dfc75b45215619f17a9fd6333d771cc29ce4a38937f060b1e45530f",
                "sha256:7472797986d83016f96fde7f73577d129b0cd8a8d0b783487a7be330d57ba431"
            ],
            "markers": "python_version >= '3.8'",
            "version": "==5.1.0.20240311"
        },
        "types-mypy-extensions": {
            "hashes": [
                "sha256:5bd57d5c6bf07b5a8db3c1b70df52c1570cab34a69a631e31d755c003d1a9da7",
                "sha256:a482ec81320658aaf14600f7dd8e6e3bc76394cdae1a8f403c5fa36300068248"
            ],
            "markers": "python_version >= '3.8'",
            "version": "==1.0.0.20240311"
        },
        "types-nmap": {
            "hashes": [
                "sha256:ed1f7f6bf280845e938549e70455a7a081cb8280e987b56caf93ddddd32317b8",
                "sha256:fc4446bc3bcbf19839fbb5bc0ddd6248f02b46863818e701216a84ee5ab14320"
            ],
            "version": "==0.1.6"
        },
        "types-openssl-python": {
            "hashes": [
                "sha256:8f58ebae880550412f8aad619a7615e49471de2766dfc35aa7faa5609d01ffe5"
            ],
            "version": "==0.1.3"
        },
        "types-orjson": {
            "hashes": [
                "sha256:22ee9a79236b6b0bfb35a0684eded62ad930a88a56797fa3c449b026cf7dbfe4",
                "sha256:cf9afcc79a86325c7aff251790338109ed6f6b1bab09d2d4262dd18c85a3c638"
            ],
            "version": "==3.6.2"
        },
        "types-paramiko": {
            "hashes": [
                "sha256:03c056b7bc4db3841e12d4ddc82ca2cb02d8dc121e389e6d12543d92976eac9c",
                "sha256:25b7237e54791bba131e5dee7fae892e75e0bad5c3744c80b12ff9cc75c8b5f7"
            ],
            "markers": "python_version >= '3.8'",
            "version": "==3.4.0.20240311"
        },
        "types-pathlib2": {
            "hashes": [
                "sha256:996981d3c39a3dd592bac06b4d87257c623f1acc3eef672f823d85c528b7a6ed",
                "sha256:c69db9ca95e4577ddbca19abbab5d387fa55f40d5475b45854bfa1c2d0604c37"
            ],
            "version": "==2.3.0"
        },
        "types-pillow": {
            "hashes": [
                "sha256:34ca2fe768c6b1d05f288374c1a5ef9437f75faa1f91437b43c50970bbb54a94",
                "sha256:f611f6baf7c3784fe550ee92b108060f5544a47c37c73acb81a785f1c6312772"
            ],
            "markers": "python_version >= '3.8'",
            "version": "==10.2.0.20240311"
        },
        "types-pkg-resources": {
            "hashes": [
                "sha256:0cb9972cee992249f93fff1a491bf2dc3ce674e5a1926e27d4f0866f7d9b6d9c",
                "sha256:834a9b8d3dbea343562fd99d5d3359a726f6bf9d3733bccd2b4f3096fbab9dae"
            ],
            "version": "==0.1.3"
        },
        "types-polib": {
            "hashes": [
                "sha256:5b4be206688c62f34cdd328b92e6001ac1b02f9ff50820f284a7ca47164b7440",
                "sha256:ca7d39f461d106e5f10e6d9e14ac0ecefb8210641b4d3d9ee36e47d19d4b8b5a"
            ],
            "markers": "python_version >= '3.8'",
            "version": "==1.2.0.20240115"
        },
        "types-protobuf": {
            "hashes": [
                "sha256:8e039486df058141cb221ab99f88c5878c08cca4376db1d84f63279860aa09cd",
                "sha256:c80426f9fb9b21aee514691e96ab32a5cd694a82e2ac07964b352c3e7e0182bc"
            ],
            "markers": "python_version >= '3.8'",
            "version": "==4.24.0.20240311"
        },
        "types-pyaudio": {
            "hashes": [
                "sha256:7181798a9155e57a0fcb9dfa4fe3311a058b28dc93f5e0997270c1c9137f8217",
                "sha256:adfcde598cb43224a15671dd086c311fab18a9f4d65c4932d652d891a810d115"
            ],
            "markers": "python_version >= '3.8'",
            "version": "==0.2.16.20240106"
        },
        "types-pycurl": {
            "hashes": [
                "sha256:44d093337041cb696ad4c16a063aea79c22b7d9219fb1d8af6b1e2f80f09069b",
                "sha256:6f308beb5779a9e229673e8993cb1cfbe70568f6302a1e5a5caa42c536fd6291"
            ],
            "markers": "python_version >= '3.8'",
            "version": "==7.45.2.20240311"
        },
        "types-pyfarmhash": {
            "hashes": [
                "sha256:358b94bd2976fcc2eeb453d0ca69566ae2a797f85e5034c1d4c6fc8545bd815a",
                "sha256:b3a377f1026831b6144ed3a5381c8009bcff870fb67cdbfad4cd22f63f221f2e"
            ],
            "markers": "python_version >= '3.8'",
            "version": "==0.3.1.20240311"
        },
        "types-pyjwt": {
            "hashes": [
                "sha256:810112a84b6c060bb5bc1959a1d229830465eccffa91d8a68eeaac28fb7713ac",
                "sha256:99c1a0d94d370951f9c6e57b1c369be280b2cbfab72c0f9c0998707490f015c9"
            ],
            "version": "==1.7.1"
        },
        "types-pymssql": {
            "hashes": [
                "sha256:3a531f46f559bbedf242bde7c8dbee18200c32e830522fcc4c67ebf96215a169",
                "sha256:72e04114ce360a0606c3e78caab036636928ad52c4dd839e057932342774763e"
            ],
            "version": "==2.1.0"
        },
        "types-pymysql": {
            "hashes": [
                "sha256:72bdaecb88de4a30bc3e1842e1d4522ceb3c4b2e883a6a2a7a7162775dd27b93",
                "sha256:9aec9ee0453314d477ef26e5832b4a992bc4cc3557358d62b0fe4af760a7728f"
            ],
            "version": "==1.1.0.1"
        },
        "types-pyopenssl": {
            "hashes": [
                "sha256:6e8e8bfad34924067333232c93f7fc4b369856d8bea0d5c9d1808cb290ab1972",
                "sha256:7bca00cfc4e7ef9c5d2663c6a1c068c35798e59670595439f6296e7ba3d58083"
            ],
            "markers": "python_version >= '3.8'",
            "version": "==24.0.0.20240311"
        },
        "types-pyrfc3339": {
            "hashes": [
                "sha256:713b106361aa1d72ea607bf9f91e3bbe76e228df2b9346c60fca434ac60ff389",
                "sha256:e45e8f4d039bc0c7e32e1c19bb915a01e8c2768f776996f1a4763efc654d8c51"
            ],
            "version": "==1.1.1.5"
        },
        "types-pysftp": {
            "hashes": [
                "sha256:bc10840e16edbc4a3876628fda3c0cc7da94769b849896e0bf85d4f178261136",
                "sha256:d3615ee38c8381ab415ca004223e12c8e36524d400a9911cb91504d875778323"
            ],
            "markers": "python_version >= '3.8'",
            "version": "==0.2.17.20240106"
        },
        "types-python-dateutil": {
            "hashes": [
                "sha256:5d2f2e240b86905e40944dd787db6da9263f0deabef1076ddaed797351ec0202",
                "sha256:6b8cb66d960771ce5ff974e9dd45e38facb81718cc1e208b10b1baccbfdbee3b"
            ],
            "markers": "python_version >= '3.8'",
            "version": "==2.9.0.20240316"
        },
        "types-python-gflags": {
            "hashes": [
                "sha256:15b3d64a0095143433bc56d90d330e1c3c0e114daad3cd927f53ebecdfbffdf6",
                "sha256:f5dafd8d47235b4a195333c8ee41994077f40dac1d1a9ac6fcf95b93a47caff5"
            ],
            "version": "==3.1.7.3"
        },
        "types-python-slugify": {
            "hashes": [
                "sha256:0efec18b802c69ebd22dcee55c91afaeaa80e1e40ddd66ccabf69fd42ce87b74",
                "sha256:5157b508c7fed587520c70d77f62aea0fafdc6620893c2ec8972f13a1faf5560"
            ],
            "markers": "python_version >= '3.8'",
            "version": "==8.0.2.20240310"
        },
        "types-pytz": {
            "hashes": [
                "sha256:9679eef0365db3af91ef7722c199dbb75ee5c1b67e3c4dd7bfbeb1b8a71c21a3",
                "sha256:c93751ee20dfc6e054a0148f8f5227b9a00b79c90a4d3c9f464711a73179c89e"
            ],
            "markers": "python_version >= '3.8'",
            "version": "==2024.1.0.20240203"
        },
        "types-pyvmomi": {
            "hashes": [
                "sha256:494114a0ff30fa9cfe80dbd940308757586c836717803d8cb8af90f4f3190932",
                "sha256:f1d95b25ce460cef6c2169053dbacfdab3872a2d30d184f1c3b3b2f0ba94be73"
            ],
            "version": "==8.0.0.6"
        },
        "types-pyyaml": {
            "hashes": [
                "sha256:a9e0f0f88dc835739b0c1ca51ee90d04ca2a897a71af79de9aec5f38cb0a5342",
                "sha256:b845b06a1c7e54b8e5b4c683043de0d9caf205e7434b3edc678ff2411979b8f6"
            ],
            "markers": "python_version >= '3.8'",
            "version": "==6.0.12.20240311"
        },
        "types-redis": {
            "hashes": [
                "sha256:6b9d68a29aba1ee400c823d8e5fe88675282eb69d7211e72fe65dbe54b33daca",
                "sha256:e049bbdff0e0a1f8e701b64636811291d21bff79bf1e7850850a44055224a85f"
            ],
            "markers": "python_version >= '3.8'",
            "version": "==4.6.0.20240311"
        },
        "types-requests": {
            "hashes": [
                "sha256:47872893d65a38e282ee9f277a4ee50d1b28bd592040df7d1fdaffdf3779937d",
                "sha256:b1c1b66abfb7fa79aae09097a811c4aa97130eb8831c60e47aee4ca344731ca5"
            ],
            "markers": "python_version >= '3.8'",
            "version": "==2.31.0.20240311"
        },
        "types-retry": {
            "hashes": [
                "sha256:e4731dc684b56b875d9746459ad665d3bc281a56b530acdf1c97730167799941",
                "sha256:f29760a9fe8b1fefe253e5fe6be7e4c0eba243932c600e0eccffb42a21d17765"
            ],
            "version": "==0.9.9.4"
        },
        "types-routes": {
            "hashes": [
                "sha256:9267c82633b8866bde9a1fa594c6040ca8fda29e7cc9a0e633a24b7900aa957e",
                "sha256:df7ab143c02821a749a4ba7c26fc697c2482c8fcb8f3032c509eecfcaf6d5951"
            ],
            "version": "==2.5.0"
        },
        "types-scribe": {
            "hashes": [
                "sha256:8d8a4bff3d663af5de66fbbb30c5962acd242008dbdbcdb6e7e3d2781dc0584b",
                "sha256:c302f6ae55a1d9a5f4c83754deccf85674cf6807683b2df5e66be41a1f2a2655"
            ],
            "version": "==2.0.0"
        },
        "types-setuptools": {
            "hashes": [
                "sha256:b607c4c48842ef3ee49dc0c7fe9c1bad75700b071e1018bb4d7e3ac492d47048",
                "sha256:cf91ff7c87ab7bf0625c3f0d4d90427c9da68561f3b0feab77977aaf0bbf7531"
            ],
            "markers": "python_version >= '3.8'",
            "version": "==69.2.0.20240317"
        },
        "types-simplejson": {
            "hashes": [
                "sha256:2831366f70d5d55832c3d978dff7c989575d55fb38621d086dbfee7a30c2b500",
                "sha256:6f06d8e50112bc931863a40e2cf463a99223d55fe07f275826fa969962bb56a4"
            ],
            "markers": "python_version >= '3.8'",
            "version": "==3.19.0.20240310"
        },
        "types-singledispatch": {
            "hashes": [
                "sha256:0b4cc46bb876a67263e807225b6542983f913e5d17cab45fdfc758854770a66f",
                "sha256:93f113ea22d66290821c0b59f87028e65c64160a5a62f77c3e1a5a586bee72e5"
            ],
            "version": "==4.1.0.0"
        },
        "types-six": {
            "hashes": [
                "sha256:abc0377990d38e9b37b3333dd115ec960ca9788d78f3d9c7eb3f778cfc6c925c",
                "sha256:b5a117193ba0dc7a66507925e95e140b2af52731402cdd71ef9f2a4348e01f60"
            ],
            "markers": "python_version >= '3.8'",
            "version": "==1.16.21.20240311"
        },
        "types-tabulate": {
            "hashes": [
                "sha256:0378b7b6fe0ccb4986299496d027a6d4c218298ecad67199bbd0e2d7e9d335a1",
                "sha256:c9b6db10dd7fcf55bd1712dd3537f86ddce72a08fd62bb1af4338c7096ce947e"
            ],
            "markers": "python_version >= '3.8'",
            "version": "==0.9.0.20240106"
        },
        "types-termcolor": {
            "hashes": [
                "sha256:44c4c762c54a90d99b5c1033ef008aaa5610056d31d5c66b9288a942682a64d7",
                "sha256:d8f0f69cf5552cc59ce75aa5172937cec9b320c17453adefe4168b93d16daad6"
            ],
            "version": "==1.1.6.2"
        },
        "types-toml": {
            "hashes": [
                "sha256:3d41501302972436a6b8b239c850b26689657e25281b48ff0ec06345b8830331",
                "sha256:627b47775d25fa29977d9c70dc0cbab3f314f32c8d8d0c012f2ef5de7aaec05d"
            ],
            "markers": "python_version >= '3.8'",
            "version": "==0.10.8.20240310"
        },
        "types-tornado": {
            "hashes": [
                "sha256:331c0069ff527ddeab4c38e2ee2bb0738dbd5ce04d536d9c0209d4c6de25b359",
                "sha256:69b603360db4e64453dcb932efa9a152d7fd99bf7553b67902c9a3ecf4ba57e7"
            ],
            "version": "==5.1.1"
        },
        "types-typed-ast": {
            "hashes": [
                "sha256:97bdd9b4228f96c6904a76e10a050305ddadb529bd35e4d8234711e09c41b543",
                "sha256:f7795f6f9d597b35212314040b993f6613b51d81738edce3c1e3a3e9ef655124"
            ],
            "version": "==1.5.8.7"
        },
        "types-tzlocal": {
            "hashes": [
                "sha256:0302e8067c86936de8f7e0aaedc2cfbf240080802c603df0f80312fbd4efb926",
                "sha256:b84a115c0c68f0d0fa9af1c57f0645eeef0e539147806faf1f95ac3ac01ce47b"
            ],
            "markers": "python_version >= '3.7'",
            "version": "==5.1.0.1"
        },
        "types-ujson": {
            "hashes": [
                "sha256:7e7042454dc7cd7f31b09c420d7caf36b93d30bdf4b8db93791bd0561713d017",
                "sha256:f274fa604ed6317effcd1c424ef4cf292c3b0689cb118fb3180689d40ed1f4ed"
            ],
            "markers": "python_version >= '3.7'",
            "version": "==5.9.0.0"
        },
        "types-waitress": {
            "hashes": [
                "sha256:0a608efb7769cff76affa2c9173e5081be95b5dc137677e43fbd826bbf333fe4",
                "sha256:65a7240a0771032b2aa073d09f63020aa594c7d84e05b6fefe354ef6f2c47fc2"
            ],
            "markers": "python_version >= '3.8'",
            "version": "==2.1.4.20240106"
        },
        "types-werkzeug": {
            "hashes": [
                "sha256:194bd5715a13c598f05c63e8a739328657590943bce941e8a3619a6b5d4a54ec",
                "sha256:5cc269604c400133d452a40cee6397655f878fc460e03fde291b9e3a5eaa518c"
            ],
            "version": "==1.0.9"
        },
        "types-xxhash": {
            "hashes": [
                "sha256:3e531728e168f64d7e8aa960a7633f4a6087e2875f349c2b962b2a66195eea50",
                "sha256:99f27f0af146beba2f108677d2b7980afe8ddf7359b445181bfc7139db76482e"
            ],
            "version": "==3.0.5.2"
        },
        "typing-extensions": {
            "hashes": [
                "sha256:69b1a937c3a517342112fb4c6df7e72fc39a38e7891a5730ed4985b5214b5475",
                "sha256:b0abd7c89e8fb96f98db18d86106ff1d90ab692004eb746cf6eda2682f91b3cb"
            ],
            "markers": "python_version < '3.11' and python_version >= '3.7'",
            "version": "==4.10.0"
        },
        "urllib3": {
            "hashes": [
                "sha256:450b20ec296a467077128bff42b73080516e71b56ff59a60a02bef2232c4fa9d",
                "sha256:d0570876c61ab9e520d776c38acbbb5b05a776d3f9ff98a5c8fd5162a444cf19"
            ],
            "markers": "python_version >= '3.8'",
            "version": "==2.2.1"
        },
        "virtualenv": {
            "hashes": [
                "sha256:961c026ac520bac5f69acb8ea063e8a4f071bcc9457b9c1f28f6b085c511583a",
                "sha256:e08e13ecdca7a0bd53798f356d5831434afa5b07b93f0abdf0797b7a06ffe197"
            ],
            "markers": "python_version >= '3.7'",
            "version": "==20.25.1"
        },
        "wcwidth": {
            "hashes": [
                "sha256:3da69048e4540d84af32131829ff948f1e022c1c6bdb8d6102117aac784f6859",
                "sha256:72ea0c06399eb286d978fdedb6923a9eb47e1c486ce63e9b4e64fc18303972b5"
            ],
            "version": "==0.2.13"
        },
        "werkzeug": {
            "hashes": [
                "sha256:507e811ecea72b18a404947aded4b3390e1db8f826b494d76550ef45bb3b1dcc",
                "sha256:90a285dc0e42ad56b34e696398b8122ee4c681833fb35b8334a095d82c56da10"
            ],
            "markers": "python_version >= '3.8'",
            "version": "==3.0.1"
        },
        "yarl": {
            "hashes": [
                "sha256:008d3e808d03ef28542372d01057fd09168419cdc8f848efe2804f894ae03e51",
                "sha256:03caa9507d3d3c83bca08650678e25364e1843b484f19986a527630ca376ecce",
                "sha256:07574b007ee20e5c375a8fe4a0789fad26db905f9813be0f9fef5a68080de559",
                "sha256:09efe4615ada057ba2d30df871d2f668af661e971dfeedf0c159927d48bbeff0",
                "sha256:0d2454f0aef65ea81037759be5ca9947539667eecebca092733b2eb43c965a81",
                "sha256:0e9d124c191d5b881060a9e5060627694c3bdd1fe24c5eecc8d5d7d0eb6faabc",
                "sha256:18580f672e44ce1238b82f7fb87d727c4a131f3a9d33a5e0e82b793362bf18b4",
                "sha256:1f23e4fe1e8794f74b6027d7cf19dc25f8b63af1483d91d595d4a07eca1fb26c",
                "sha256:206a55215e6d05dbc6c98ce598a59e6fbd0c493e2de4ea6cc2f4934d5a18d130",
                "sha256:23d32a2594cb5d565d358a92e151315d1b2268bc10f4610d098f96b147370136",
                "sha256:26a1dc6285e03f3cc9e839a2da83bcbf31dcb0d004c72d0730e755b33466c30e",
                "sha256:29e0f83f37610f173eb7e7b5562dd71467993495e568e708d99e9d1944f561ec",
                "sha256:2b134fd795e2322b7684155b7855cc99409d10b2e408056db2b93b51a52accc7",
                "sha256:2d47552b6e52c3319fede1b60b3de120fe83bde9b7bddad11a69fb0af7db32f1",
                "sha256:357495293086c5b6d34ca9616a43d329317feab7917518bc97a08f9e55648455",
                "sha256:35a2b9396879ce32754bd457d31a51ff0a9d426fd9e0e3c33394bf4b9036b099",
                "sha256:3777ce5536d17989c91696db1d459574e9a9bd37660ea7ee4d3344579bb6f129",
                "sha256:3986b6f41ad22988e53d5778f91855dc0399b043fc8946d4f2e68af22ee9ff10",
                "sha256:44d8ffbb9c06e5a7f529f38f53eda23e50d1ed33c6c869e01481d3fafa6b8142",
                "sha256:49a180c2e0743d5d6e0b4d1a9e5f633c62eca3f8a86ba5dd3c471060e352ca98",
                "sha256:4aa9741085f635934f3a2583e16fcf62ba835719a8b2b28fb2917bb0537c1dfa",
                "sha256:4b21516d181cd77ebd06ce160ef8cc2a5e9ad35fb1c5930882baff5ac865eee7",
                "sha256:4b3c1ffe10069f655ea2d731808e76e0f452fc6c749bea04781daf18e6039525",
                "sha256:4c7d56b293cc071e82532f70adcbd8b61909eec973ae9d2d1f9b233f3d943f2c",
                "sha256:4e9035df8d0880b2f1c7f5031f33f69e071dfe72ee9310cfc76f7b605958ceb9",
                "sha256:54525ae423d7b7a8ee81ba189f131054defdb122cde31ff17477951464c1691c",
                "sha256:549d19c84c55d11687ddbd47eeb348a89df9cb30e1993f1b128f4685cd0ebbf8",
                "sha256:54beabb809ffcacbd9d28ac57b0db46e42a6e341a030293fb3185c409e626b8b",
                "sha256:566db86717cf8080b99b58b083b773a908ae40f06681e87e589a976faf8246bf",
                "sha256:5a2e2433eb9344a163aced6a5f6c9222c0786e5a9e9cac2c89f0b28433f56e23",
                "sha256:5aef935237d60a51a62b86249839b51345f47564208c6ee615ed2a40878dccdd",
                "sha256:604f31d97fa493083ea21bd9b92c419012531c4e17ea6da0f65cacdcf5d0bd27",
                "sha256:63b20738b5aac74e239622d2fe30df4fca4942a86e31bf47a81a0e94c14df94f",
                "sha256:686a0c2f85f83463272ddffd4deb5e591c98aac1897d65e92319f729c320eece",
                "sha256:6a962e04b8f91f8c4e5917e518d17958e3bdee71fd1d8b88cdce74dd0ebbf434",
                "sha256:6ad6d10ed9b67a382b45f29ea028f92d25bc0bc1daf6c5b801b90b5aa70fb9ec",
                "sha256:6f5cb257bc2ec58f437da2b37a8cd48f666db96d47b8a3115c29f316313654ff",
                "sha256:6fe79f998a4052d79e1c30eeb7d6c1c1056ad33300f682465e1b4e9b5a188b78",
                "sha256:7855426dfbddac81896b6e533ebefc0af2f132d4a47340cee6d22cac7190022d",
                "sha256:7d5aaac37d19b2904bb9dfe12cdb08c8443e7ba7d2852894ad448d4b8f442863",
                "sha256:801e9264d19643548651b9db361ce3287176671fb0117f96b5ac0ee1c3530d53",
                "sha256:81eb57278deb6098a5b62e88ad8281b2ba09f2f1147c4767522353eaa6260b31",
                "sha256:824d6c50492add5da9374875ce72db7a0733b29c2394890aef23d533106e2b15",
                "sha256:8397a3817d7dcdd14bb266283cd1d6fc7264a48c186b986f32e86d86d35fbac5",
                "sha256:848cd2a1df56ddbffeb375535fb62c9d1645dde33ca4d51341378b3f5954429b",
                "sha256:84fc30f71689d7fc9168b92788abc977dc8cefa806909565fc2951d02f6b7d57",
                "sha256:8619d6915b3b0b34420cf9b2bb6d81ef59d984cb0fde7544e9ece32b4b3043c3",
                "sha256:8a854227cf581330ffa2c4824d96e52ee621dd571078a252c25e3a3b3d94a1b1",
                "sha256:8be9e837ea9113676e5754b43b940b50cce76d9ed7d2461df1af39a8ee674d9f",
                "sha256:928cecb0ef9d5a7946eb6ff58417ad2fe9375762382f1bf5c55e61645f2c43ad",
                "sha256:957b4774373cf6f709359e5c8c4a0af9f6d7875db657adb0feaf8d6cb3c3964c",
                "sha256:992f18e0ea248ee03b5a6e8b3b4738850ae7dbb172cc41c966462801cbf62cf7",
                "sha256:9fc5fc1eeb029757349ad26bbc5880557389a03fa6ada41703db5e068881e5f2",
                "sha256:a00862fb23195b6b8322f7d781b0dc1d82cb3bcac346d1e38689370cc1cc398b",
                "sha256:a3a6ed1d525bfb91b3fc9b690c5a21bb52de28c018530ad85093cc488bee2dd2",
                "sha256:a6327976c7c2f4ee6816eff196e25385ccc02cb81427952414a64811037bbc8b",
                "sha256:a7409f968456111140c1c95301cadf071bd30a81cbd7ab829169fb9e3d72eae9",
                "sha256:a825ec844298c791fd28ed14ed1bffc56a98d15b8c58a20e0e08c1f5f2bea1be",
                "sha256:a8c1df72eb746f4136fe9a2e72b0c9dc1da1cbd23b5372f94b5820ff8ae30e0e",
                "sha256:a9bd00dc3bc395a662900f33f74feb3e757429e545d831eef5bb280252631984",
                "sha256:aa102d6d280a5455ad6a0f9e6d769989638718e938a6a0a2ff3f4a7ff8c62cc4",
                "sha256:aaaea1e536f98754a6e5c56091baa1b6ce2f2700cc4a00b0d49eca8dea471074",
                "sha256:ad4d7a90a92e528aadf4965d685c17dacff3df282db1121136c382dc0b6014d2",
                "sha256:b8477c1ee4bd47c57d49621a062121c3023609f7a13b8a46953eb6c9716ca392",
                "sha256:ba6f52cbc7809cd8d74604cce9c14868306ae4aa0282016b641c661f981a6e91",
                "sha256:bac8d525a8dbc2a1507ec731d2867025d11ceadcb4dd421423a5d42c56818541",
                "sha256:bef596fdaa8f26e3d66af846bbe77057237cb6e8efff8cd7cc8dff9a62278bbf",
                "sha256:c0ec0ed476f77db9fb29bca17f0a8fcc7bc97ad4c6c1d8959c507decb22e8572",
                "sha256:c38c9ddb6103ceae4e4498f9c08fac9b590c5c71b0370f98714768e22ac6fa66",
                "sha256:c7224cab95645c7ab53791022ae77a4509472613e839dab722a72abe5a684575",
                "sha256:c74018551e31269d56fab81a728f683667e7c28c04e807ba08f8c9e3bba32f14",
                "sha256:ca06675212f94e7a610e85ca36948bb8fc023e458dd6c63ef71abfd482481aa5",
                "sha256:d1d2532b340b692880261c15aee4dc94dd22ca5d61b9db9a8a361953d36410b1",
                "sha256:d25039a474c4c72a5ad4b52495056f843a7ff07b632c1b92ea9043a3d9950f6e",
                "sha256:d5ff2c858f5f6a42c2a8e751100f237c5e869cbde669a724f2062d4c4ef93551",
                "sha256:d7d7f7de27b8944f1fee2c26a88b4dabc2409d2fea7a9ed3df79b67277644e17",
                "sha256:d7eeb6d22331e2fd42fce928a81c697c9ee2d51400bd1a28803965883e13cead",
                "sha256:d8a1c6c0be645c745a081c192e747c5de06e944a0d21245f4cf7c05e457c36e0",
                "sha256:d8b889777de69897406c9fb0b76cdf2fd0f31267861ae7501d93003d55f54fbe",
                "sha256:d9e09c9d74f4566e905a0b8fa668c58109f7624db96a2171f21747abc7524234",
                "sha256:db8e58b9d79200c76956cefd14d5c90af54416ff5353c5bfd7cbe58818e26ef0",
                "sha256:ddb2a5c08a4eaaba605340fdee8fc08e406c56617566d9643ad8bf6852778fc7",
                "sha256:e0381b4ce23ff92f8170080c97678040fc5b08da85e9e292292aba67fdac6c34",
                "sha256:e23a6d84d9d1738dbc6e38167776107e63307dfc8ad108e580548d1f2c587f42",
                "sha256:e516dc8baf7b380e6c1c26792610230f37147bb754d6426462ab115a02944385",
                "sha256:ea65804b5dc88dacd4a40279af0cdadcfe74b3e5b4c897aa0d81cf86927fee78",
                "sha256:ec61d826d80fc293ed46c9dd26995921e3a82146feacd952ef0757236fc137be",
                "sha256:ee04010f26d5102399bd17f8df8bc38dc7ccd7701dc77f4a68c5b8d733406958",
                "sha256:f3bc6af6e2b8f92eced34ef6a96ffb248e863af20ef4fde9448cc8c9b858b749",
                "sha256:f7d6b36dd2e029b6bcb8a13cf19664c7b8e19ab3a58e0fefbb5b8461447ed5ec"
            ],
            "markers": "python_version >= '3.7'",
            "version": "==1.9.4"
        }
    }
}<|MERGE_RESOLUTION|>--- conflicted
+++ resolved
@@ -1,11 +1,7 @@
 {
     "_meta": {
         "hash": {
-<<<<<<< HEAD
             "sha256": "0c42a649f4c818da7a6c592b89055b949ba5c581503fba0a2e09d63cc8fc563a"
-=======
-            "sha256": "e2e8e3ab30604b19c20665c0ad3b0dd040a9d01d4346b72d064f1a8f67c15a2b"
->>>>>>> 382b918c
         },
         "pipfile-spec": 6,
         "requires": {
@@ -546,7 +542,6 @@
             ],
             "markers": "python_version >= '3.7'",
             "version": "==24.0"
-<<<<<<< HEAD
         },
         "portalocker": {
             "hashes": [
@@ -555,8 +550,6 @@
             ],
             "markers": "platform_system != 'Windows'",
             "version": "==2.8.2"
-=======
->>>>>>> 382b918c
         },
         "psycopg2-binary": {
             "hashes": [
