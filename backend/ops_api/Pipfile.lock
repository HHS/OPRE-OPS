--- conflicted
+++ resolved
@@ -1,11 +1,7 @@
 {
     "_meta": {
         "hash": {
-<<<<<<< HEAD
-            "sha256": "9753c723ad85e80bb67e7c9ce2dc7bdd83e23198dddc7afb2ef358689c53f12c"
-=======
-            "sha256": "921643e5834a2ed79013ea214805d9ccc495c8807eb46646727e686da3ea8962"
->>>>>>> 96da0093
+            "sha256": "84063e3c2ba7050325b21efb04c2fa18fe647231c85c816bfe878f4b5fead3e3"
         },
         "pipfile-spec": 6,
         "requires": {
@@ -185,75 +181,6 @@
             "index": "pypi",
             "version": "==3.0.2"
         },
-<<<<<<< HEAD
-=======
-        "greenlet": {
-            "hashes": [
-                "sha256:0109af1138afbfb8ae647e31a2b1ab030f58b21dd8528c27beaeb0093b7938a9",
-                "sha256:0459d94f73265744fee4c2d5ec44c6f34aa8a31017e6e9de770f7bcf29710be9",
-                "sha256:04957dc96669be041e0c260964cfef4c77287f07c40452e61abe19d647505581",
-                "sha256:0722c9be0797f544a3ed212569ca3fe3d9d1a1b13942d10dd6f0e8601e484d26",
-                "sha256:097e3dae69321e9100202fc62977f687454cd0ea147d0fd5a766e57450c569fd",
-                "sha256:0b493db84d124805865adc587532ebad30efa68f79ad68f11b336e0a51ec86c2",
-                "sha256:13ba6e8e326e2116c954074c994da14954982ba2795aebb881c07ac5d093a58a",
-                "sha256:13ebf93c343dd8bd010cd98e617cb4c1c1f352a0cf2524c82d3814154116aa82",
-                "sha256:1407fe45246632d0ffb7a3f4a520ba4e6051fc2cbd61ba1f806900c27f47706a",
-                "sha256:1bf633a50cc93ed17e494015897361010fc08700d92676c87931d3ea464123ce",
-                "sha256:2d0bac0385d2b43a7bd1d651621a4e0f1380abc63d6fb1012213a401cbd5bf8f",
-                "sha256:3001d00eba6bbf084ae60ec7f4bb8ed375748f53aeaefaf2a37d9f0370558524",
-                "sha256:356e4519d4dfa766d50ecc498544b44c0249b6de66426041d7f8b751de4d6b48",
-                "sha256:38255a3f1e8942573b067510f9611fc9e38196077b0c8eb7a8c795e105f9ce77",
-                "sha256:3d75b8d013086b08e801fbbb896f7d5c9e6ccd44f13a9241d2bf7c0df9eda928",
-                "sha256:41b825d65f31e394b523c84db84f9383a2f7eefc13d987f308f4663794d2687e",
-                "sha256:42e602564460da0e8ee67cb6d7236363ee5e131aa15943b6670e44e5c2ed0f67",
-                "sha256:4aeaebcd91d9fee9aa768c1b39cb12214b30bf36d2b7370505a9f2165fedd8d9",
-                "sha256:4c8b1c43e75c42a6cafcc71defa9e01ead39ae80bd733a2608b297412beede68",
-                "sha256:4d37990425b4687ade27810e3b1a1c37825d242ebc275066cfee8cb6b8829ccd",
-                "sha256:4f09b0010e55bec3239278f642a8a506b91034f03a4fb28289a7d448a67f1515",
-                "sha256:505138d4fa69462447a562a7c2ef723c6025ba12ac04478bc1ce2fcc279a2db5",
-                "sha256:5067920de254f1a2dee8d3d9d7e4e03718e8fd2d2d9db962c8c9fa781ae82a39",
-                "sha256:56961cfca7da2fdd178f95ca407fa330c64f33289e1804b592a77d5593d9bd94",
-                "sha256:5a8e05057fab2a365c81abc696cb753da7549d20266e8511eb6c9d9f72fe3e92",
-                "sha256:659f167f419a4609bc0516fb18ea69ed39dbb25594934bd2dd4d0401660e8a1e",
-                "sha256:662e8f7cad915ba75d8017b3e601afc01ef20deeeabf281bd00369de196d7726",
-                "sha256:6f61d71bbc9b4a3de768371b210d906726535d6ca43506737682caa754b956cd",
-                "sha256:72b00a8e7c25dcea5946692a2485b1a0c0661ed93ecfedfa9b6687bd89a24ef5",
-                "sha256:811e1d37d60b47cb8126e0a929b58c046251f28117cb16fcd371eed61f66b764",
-                "sha256:81b0ea3715bf6a848d6f7149d25bf018fd24554a4be01fcbbe3fdc78e890b955",
-                "sha256:88c8d517e78acdf7df8a2134a3c4b964415b575d2840a2746ddb1cc6175f8608",
-                "sha256:8dca09dedf1bd8684767bc736cc20c97c29bc0c04c413e3276e0962cd7aeb148",
-                "sha256:974a39bdb8c90a85982cdb78a103a32e0b1be986d411303064b28a80611f6e51",
-                "sha256:9e112e03d37987d7b90c1e98ba5e1b59e1645226d78d73282f45b326f7bddcb9",
-                "sha256:9e9744c657d896c7b580455e739899e492a4a452e2dd4d2b3e459f6b244a638d",
-                "sha256:9ed358312e63bf683b9ef22c8e442ef6c5c02973f0c2a939ec1d7b50c974015c",
-                "sha256:9f2c221eecb7ead00b8e3ddb913c67f75cba078fd1d326053225a3f59d850d72",
-                "sha256:a20d33124935d27b80e6fdacbd34205732660e0a1d35d8b10b3328179a2b51a1",
-                "sha256:a4c0757db9bd08470ff8277791795e70d0bf035a011a528ee9a5ce9454b6cba2",
-                "sha256:afe07421c969e259e9403c3bb658968702bc3b78ec0b6fde3ae1e73440529c23",
-                "sha256:b1992ba9d4780d9af9726bbcef6a1db12d9ab1ccc35e5773685a24b7fb2758eb",
-                "sha256:b23d2a46d53210b498e5b701a1913697671988f4bf8e10f935433f6e7c332fb6",
-                "sha256:b5e83e4de81dcc9425598d9469a624826a0b1211380ac444c7c791d4a2137c19",
-                "sha256:be35822f35f99dcc48152c9839d0171a06186f2d71ef76dc57fa556cc9bf6b45",
-                "sha256:be9e0fb2ada7e5124f5282d6381903183ecc73ea019568d6d63d33f25b2a9000",
-                "sha256:c140e7eb5ce47249668056edf3b7e9900c6a2e22fb0eaf0513f18a1b2c14e1da",
-                "sha256:c6a08799e9e88052221adca55741bf106ec7ea0710bca635c208b751f0d5b617",
-                "sha256:cb242fc2cda5a307a7698c93173d3627a2a90d00507bccf5bc228851e8304963",
-                "sha256:cce1e90dd302f45716a7715517c6aa0468af0bf38e814ad4eab58e88fc09f7f7",
-                "sha256:cd4ccc364cf75d1422e66e247e52a93da6a9b73cefa8cad696f3cbbb75af179d",
-                "sha256:d21681f09e297a5adaa73060737e3aa1279a13ecdcfcc6ef66c292cb25125b2d",
-                "sha256:d38ffd0e81ba8ef347d2be0772e899c289b59ff150ebbbbe05dc61b1246eb4e0",
-                "sha256:d566b82e92ff2e09dd6342df7e0eb4ff6275a3f08db284888dcd98134dbd4243",
-                "sha256:d5b0ff9878333823226d270417f24f4d06f235cb3e54d1103b71ea537a6a86ce",
-                "sha256:d6ee1aa7ab36475035eb48c01efae87d37936a8173fc4d7b10bb02c2d75dd8f6",
-                "sha256:db38f80540083ea33bdab614a9d28bcec4b54daa5aff1668d7827a9fc769ae0a",
-                "sha256:ea688d11707d30e212e0110a1aac7f7f3f542a259235d396f88be68b649e47d1",
-                "sha256:f6327b6907b4cb72f650a5b7b1be23a2aab395017aa6f1adb13069d66360eb3f",
-                "sha256:fb412b7db83fe56847df9c47b6fe3f13911b06339c2aa02dcc09dce8bbf582cd"
-            ],
-            "markers": "platform_machine == 'aarch64' or (platform_machine == 'ppc64le' or (platform_machine == 'x86_64' or (platform_machine == 'amd64' or (platform_machine == 'AMD64' or (platform_machine == 'win32' or platform_machine == 'WIN32')))))",
-            "version": "==2.0.1"
-        },
->>>>>>> 96da0093
         "gunicorn": {
             "hashes": [
                 "sha256:9dcc4547dbb1cb284accfb15ab5667a0e5d1881cc443e0677b4882a4067a807e",
@@ -370,10 +297,11 @@
         },
         "mypy-extensions": {
             "hashes": [
-                "sha256:090fedd75945a69ae91ce1303b5824f428daf5a028d2f6ab8a299250a846f15d",
-                "sha256:2d82818f5bb3e369420cb3c4060a7970edba416647068eb4c5343488a6c604a8"
-            ],
-            "version": "==0.4.3"
+                "sha256:4392f6c0eb8a5668a69e23d168ffa70f0be9ccfd32b5cc2d26a34ae5b844552d",
+                "sha256:75dbf8955dc00442a438fc4d0666508a9a97b6bd41aa2f0ffe9d2f2725af0782"
+            ],
+            "markers": "python_version >= '3.5'",
+            "version": "==1.0.0"
         },
         "psycopg2-binary": {
             "hashes": [
@@ -477,31 +405,22 @@
         },
         "setuptools": {
             "hashes": [
-<<<<<<< HEAD
                 "sha256:a7687c12b444eaac951ea87a9627c4f904ac757e7abdc5aac32833234af90378",
                 "sha256:e261cdf010c11a41cb5cb5f1bf3338a7433832029f559a6a7614bd42a967c300"
             ],
             "markers": "python_version >= '3.7'",
             "version": "==67.1.0"
-=======
-                "sha256:6f590d76b713d5de4e49fe4fbca24474469f53c83632d5d0fd056f7ff7e8112b",
-                "sha256:ac4008d396bc9cd983ea483cb7139c0240a07bbc74ffb6232fceffedc6cf03a8"
-            ],
-            "markers": "python_version >= '3.7'",
-            "version": "==66.1.1"
->>>>>>> 96da0093
         },
         "six": {
             "hashes": [
                 "sha256:1e61c37477a1626458e36f7b1d82aa5c9b094fa4802892072e49de9c60c4c926",
                 "sha256:8abb2f1d86890a2dfb989f9a77cfcfd3e47c2a354b01111771326f8aa26e0254"
             ],
-            "markers": "python_version >= '2.7' and python_version not in '3.0, 3.1, 3.2, 3.3'",
+            "markers": "python_version >= '2.7' and python_version not in '3.0, 3.1, 3.2'",
             "version": "==1.16.0"
         },
         "sqlalchemy": {
             "hashes": [
-<<<<<<< HEAD
                 "sha256:01704ec4a6877b74608264992a87979a27a8927cefd14ccdc0d478acacc1ed85",
                 "sha256:0186b970fd4561def531b582a86819d8f8af65c8b1a78cf015ee47e526f4cfb6",
                 "sha256:05b81afdc25d1ce43cb59647c9992559dc7487b1670ccab0426fc8b8f859e933",
@@ -546,52 +465,6 @@
             ],
             "markers": "python_version >= '3.7'",
             "version": "==2.0.1"
-=======
-                "sha256:05923707b416b7034c0b14e59e14614cb1432647188ba46bcfd911998cdea48d",
-                "sha256:0fb3b58ba21898b94255e86da5e3bfc15cf99e039babcaccaa2ce10b6322929e",
-                "sha256:13929b9806b002e3018a2f4d6666466298f43043c53b037a27520d8e8dad238d",
-                "sha256:176ddfce8d720f90ffccfecfe66f41b1af8906bb74acc536068d067bdb0fd080",
-                "sha256:192210daec1062e93fcc732de0c602c4b58097257c56874baa6e491849e82ceb",
-                "sha256:1b17bc162c317973d87613eac869cc50c1fef7a8b9d657b7d7f764ab5d9fee72",
-                "sha256:1b4428bf59a5f12549f92f4274c8b2667313f105e36a7822c47727ea5572e0f7",
-                "sha256:2051899b520a4332da0fe7098d155e0981044aed91567623c7aff4bd4addddc8",
-                "sha256:20ef6ed15ecc17036523157e1f9900f0fa9163c29ce793d441b0bdd337057354",
-                "sha256:228851937becdbaeefdc937a3b43e9711b0a094eccc745f00b993ecd860a913b",
-                "sha256:28f8371e07c66f7bd8d665c0532e68986e1616f0505bef05a9bcb384889f94f2",
-                "sha256:2dc81c03d4bccc82c81e4e21da5cea2071eca2fcddb248b462b151911c4b47b8",
-                "sha256:33a05cc9533a580f94a69852c8dea26d7dec0bc8182bb8d68180a5103c0b0add",
-                "sha256:3758f3e12dd7a1448d8d2c5d4d36dc32a504a0ff6dded23b06d955c73f1b71b4",
-                "sha256:419228c073060face5e35388ddf00229f1be3664c91143f6e6897d67254589f7",
-                "sha256:47348dad936e0899e2910853df1af736a84b3bddbd5dfe6471a5a39e00b32f06",
-                "sha256:492dfab60c3df7105c97474a08408f15a506966340643eeaf40f59daa08a516e",
-                "sha256:54fa0308430ea13239557b6b38a41988ab9d0356420879b2e8b976f58c8b8229",
-                "sha256:606f55614af6777261e54cb5d541a5c555539c5abc5e0b40d299c9a3bd06fae5",
-                "sha256:6c75b77de2fd99bd19a609c00e870325574000c441f7bdb0cd33d15961ed93bc",
-                "sha256:6e6cb16419328100fc92ee676bcb09846034586461aeb96c89a072feb48c9a6d",
-                "sha256:77666361fdd70868a414762d0eead141183caf1e0cb6735484c0cad6d41ac869",
-                "sha256:7809546951b4a5ad1f0b5d5c87b42218af8c0574f50e89d141dfff531c069389",
-                "sha256:7a2709d68ec901add77aa378253568905ba8112ae82ae8b3d3e85fd56b06f44d",
-                "sha256:7b2231470060cd55b870806fb654f2ba66f7fc822f56fe594fa1fbd95e646da5",
-                "sha256:7c6934dfa9ab53853b1d31723ea2b8ea494de73ad3f36ea42f5859b74cb3afc3",
-                "sha256:807d4f83dcf0b7fd60b7af5f677e3d20151083c3454304813e450f6f6e4b4a5c",
-                "sha256:83db15a39539c6acb92075215aa68b9757085717d222ef678b0040cdf192adbb",
-                "sha256:86bc43f80b3fdae55f2dc6a3b0a9fe6f5c69001763e4095998e467b068a037d2",
-                "sha256:92388d03220eda6d744277a4d2cbcbb557509c7f7582215f61f8a04ec264be59",
-                "sha256:92b828f195bb967f85bda508bed5b4fe24b4ef0cac9ac2d9e403584ba504a304",
-                "sha256:a0b4047d7d9405005637fbfd70122746c78f2dada934067bfdd439bc934cb5fb",
-                "sha256:a0f6d402a12ce2dc9243553ae8088459e94540b2afc4b4c3fc3a0272b9aa2827",
-                "sha256:b850d709cddfe0fa03f0ce7d58389947813053a3cfd5c7cc2fa5a49b77b7f7b5",
-                "sha256:c1cae76f84755527c269ceb49e3a79ff370101bfd93d3f9d298bd7951e1b5e41",
-                "sha256:c658c985830d4d80598387b2eca5944507acc9d52af8ec867d4c9fa0d4e27fd7",
-                "sha256:c6e4a17bbcb882fcff597d6ffdf113144383ea346bcae97079b96faaf7d460fb",
-                "sha256:d1b1004e00023b37cc2385da670db28cb3dd96b9f01aafc3f9c437c030bf73f8",
-                "sha256:e052ae0c2a887472a74405e3afa5aa5c75cddc8a98a49bbf4a84a09dbc1cb896",
-                "sha256:ef0794ed9ed2cc3c42475998baf3ead135ce3849e72993fd61c82722a1def8a5",
-                "sha256:f0bc643a0228179bfcbc8df81c8d197b843e48d97073f41f90ada8f6aad1614d"
-            ],
-            "markers": "python_version >= '3.7'",
-            "version": "==2.0.0"
->>>>>>> 96da0093
         },
         "sqlalchemy-mixins": {
             "hashes": [
@@ -635,8 +508,6 @@
         }
     },
     "develop": {
-<<<<<<< HEAD
-=======
         "aiohttp": {
             "hashes": [
                 "sha256:02f9a2c72fc95d59b881cf38a4b2be9381b9527f9d328771e90f72ac76f31ad8",
@@ -737,7 +608,6 @@
             "markers": "python_version >= '3.7'",
             "version": "==1.3.1"
         },
->>>>>>> 96da0093
         "appnope": {
             "hashes": [
                 "sha256:02bd91c4de869fbb1e1c50aafc4098827a7a54ab2f39d9dcba6c9547ed920e24",
@@ -874,8 +744,6 @@
             ],
             "version": "==1.15.1"
         },
-<<<<<<< HEAD
-=======
         "charset-normalizer": {
             "hashes": [
                 "sha256:5a3d016c7c547f69d6f81fb0db9449ce888b418b5b9952cc5e6e66843e9dd845",
@@ -884,7 +752,6 @@
             "markers": "python_version >= '3.6'",
             "version": "==2.1.1"
         },
->>>>>>> 96da0093
         "click": {
             "hashes": [
                 "sha256:7682dc8afb30297001674575ea00d1814d808d6a36af415a82bd481d37ba7b8e",
@@ -901,8 +768,6 @@
             "markers": "python_version >= '3.6'",
             "version": "==6.7.0"
         },
-<<<<<<< HEAD
-=======
         "coverage": {
             "extras": [
                 "toml"
@@ -963,7 +828,6 @@
             "markers": "python_version >= '3.7'",
             "version": "==7.1.0"
         },
->>>>>>> 96da0093
         "cryptography": {
             "hashes": [
                 "sha256:1a6915075c6d3a5e1215eab5d99bcec0da26036ff2102a1038401d6ef5bef25b",
@@ -1028,7 +892,7 @@
                 "sha256:7b319f24340b51f55a2bf7a12ac0755a9b03e718311dac567a0f4f7fabd2f5de",
                 "sha256:f58d535af89bb9ad5cd4df046f741f8553a418c01a7856bf0d173bbc9f6bd16d"
             ],
-            "markers": "python_full_version >= '3.7.0'",
+            "markers": "python_version >= '3.7'",
             "version": "==3.9.0"
         },
         "flake8": {
@@ -1148,11 +1012,7 @@
                 "sha256:2d91e135bf72d31a410b17c16da610a82cb55f6b0477d1a902134b24a455b8b3",
                 "sha256:b6a85871a79d2e3b22d2d1b94ac2824226a63c6b741c88f7ae975f18b6778374"
             ],
-<<<<<<< HEAD
-            "markers": "python_full_version >= '3.7.0'",
-=======
             "markers": "python_version >= '3.7'",
->>>>>>> 96da0093
             "version": "==2.0.0"
         },
         "ipython": {
@@ -1339,10 +1199,11 @@
         },
         "mypy-extensions": {
             "hashes": [
-                "sha256:090fedd75945a69ae91ce1303b5824f428daf5a028d2f6ab8a299250a846f15d",
-                "sha256:2d82818f5bb3e369420cb3c4060a7970edba416647068eb4c5343488a6c604a8"
-            ],
-            "version": "==0.4.3"
+                "sha256:4392f6c0eb8a5668a69e23d168ffa70f0be9ccfd32b5cc2d26a34ae5b844552d",
+                "sha256:75dbf8955dc00442a438fc4d0666508a9a97b6bd41aa2f0ffe9d2f2725af0782"
+            ],
+            "markers": "python_version >= '3.5'",
+            "version": "==1.0.0"
         },
         "nox": {
             "hashes": [
@@ -1354,48 +1215,44 @@
         },
         "numpy": {
             "hashes": [
-                "sha256:0044f7d944ee882400890f9ae955220d29b33d809a038923d88e4e01d652acd9",
-                "sha256:0e3463e6ac25313462e04aea3fb8a0a30fb906d5d300f58b3bc2c23da6a15398",
-                "sha256:179a7ef0889ab769cc03573b6217f54c8bd8e16cef80aad369e1e8185f994cd7",
-                "sha256:2386da9a471cc00a1f47845e27d916d5ec5346ae9696e01a8a34760858fe9dd2",
-                "sha256:26089487086f2648944f17adaa1a97ca6aee57f513ba5f1c0b7ebdabbe2b9954",
-                "sha256:28bc9750ae1f75264ee0f10561709b1462d450a4808cd97c013046073ae64ab6",
-                "sha256:28e418681372520c992805bb723e29d69d6b7aa411065f48216d8329d02ba032",
-                "sha256:442feb5e5bada8408e8fcd43f3360b78683ff12a4444670a7d9e9824c1817d36",
-                "sha256:6ec0c021cd9fe732e5bab6401adea5a409214ca5592cd92a114f7067febcba0c",
-                "sha256:7094891dcf79ccc6bc2a1f30428fa5edb1e6fb955411ffff3401fb4ea93780a8",
-                "sha256:84e789a085aabef2f36c0515f45e459f02f570c4b4c4c108ac1179c34d475ed7",
-                "sha256:87a118968fba001b248aac90e502c0b13606721b1343cdaddbc6e552e8dfb56f",
-                "sha256:8e669fbdcdd1e945691079c2cae335f3e3a56554e06bbd45d7609a6cf568c700",
-                "sha256:ad2925567f43643f51255220424c23d204024ed428afc5aad0f86f3ffc080086",
-                "sha256:b0677a52f5d896e84414761531947c7a330d1adc07c3a4372262f25d84af7bf7",
-                "sha256:b07b40f5fb4fa034120a5796288f24c1fe0e0580bbfff99897ba6267af42def2",
-                "sha256:b09804ff570b907da323b3d762e74432fb07955701b17b08ff1b5ebaa8cfe6a9",
-                "sha256:b162ac10ca38850510caf8ea33f89edcb7b0bb0dfa5592d59909419986b72407",
-                "sha256:b31da69ed0c18be8b77bfce48d234e55d040793cebb25398e2a7d84199fbc7e2",
-                "sha256:caf65a396c0d1f9809596be2e444e3bd4190d86d5c1ce21f5fc4be60a3bc5b36",
-                "sha256:cfa1161c6ac8f92dea03d625c2d0c05e084668f4a06568b77a25a89111621566",
-                "sha256:dae46bed2cb79a58d6496ff6d8da1e3b95ba09afeca2e277628171ca99b99db1",
-                "sha256:ddc7ab52b322eb1e40521eb422c4e0a20716c271a306860979d450decbb51b8e",
-                "sha256:de92efa737875329b052982e37bd4371d52cabf469f83e7b8be9bb7752d67e51",
-                "sha256:e274f0f6c7efd0d577744f52032fdd24344f11c5ae668fe8d01aac0422611df1",
-                "sha256:ed5fb71d79e771ec930566fae9c02626b939e37271ec285e9efaf1b5d4370e7d",
-                "sha256:ef85cf1f693c88c1fd229ccd1055570cb41cdf4875873b7728b6301f12cd05bf",
-                "sha256:f1b739841821968798947d3afcefd386fa56da0caf97722a5de53e07c4ccedc7"
+                "sha256:003a9f530e880cb2cd177cba1af7220b9aa42def9c4afc2a2fc3ee6be7eb2b22",
+                "sha256:150947adbdfeceec4e5926d956a06865c1c690f2fd902efede4ca6fe2e657c3f",
+                "sha256:2620e8592136e073bd12ee4536149380695fbe9ebeae845b81237f986479ffc9",
+                "sha256:2eabd64ddb96a1239791da78fa5f4e1693ae2dadc82a76bc76a14cbb2b966e96",
+                "sha256:4173bde9fa2a005c2c6e2ea8ac1618e2ed2c1c6ec8a7657237854d42094123a0",
+                "sha256:4199e7cfc307a778f72d293372736223e39ec9ac096ff0a2e64853b866a8e18a",
+                "sha256:4cecaed30dc14123020f77b03601559fff3e6cd0c048f8b5289f4eeabb0eb281",
+                "sha256:557d42778a6869c2162deb40ad82612645e21d79e11c1dc62c6e82a2220ffb04",
+                "sha256:63e45511ee4d9d976637d11e6c9864eae50e12dc9598f531c035265991910468",
+                "sha256:6524630f71631be2dabe0c541e7675db82651eb998496bbe16bc4f77f0772253",
+                "sha256:76807b4063f0002c8532cfeac47a3068a69561e9c8715efdad3c642eb27c0756",
+                "sha256:7de8fdde0003f4294655aa5d5f0a89c26b9f22c0a58790c38fae1ed392d44a5a",
+                "sha256:889b2cc88b837d86eda1b17008ebeb679d82875022200c6e8e4ce6cf549b7acb",
+                "sha256:92011118955724465fb6853def593cf397b4a1367495e0b59a7e69d40c4eb71d",
+                "sha256:97cf27e51fa078078c649a51d7ade3c92d9e709ba2bfb97493007103c741f1d0",
+                "sha256:9a23f8440561a633204a67fb44617ce2a299beecf3295f0d13c495518908e910",
+                "sha256:a51725a815a6188c662fb66fb32077709a9ca38053f0274640293a14fdd22978",
+                "sha256:a77d3e1163a7770164404607b7ba3967fb49b24782a6ef85d9b5f54126cc39e5",
+                "sha256:adbdce121896fd3a17a77ab0b0b5eedf05a9834a18699db6829a64e1dfccca7f",
+                "sha256:c29e6bd0ec49a44d7690ecb623a8eac5ab8a923bce0bea6293953992edf3a76a",
+                "sha256:c72a6b2f4af1adfe193f7beb91ddf708ff867a3f977ef2ec53c0ffb8283ab9f5",
+                "sha256:d0a2db9d20117bf523dde15858398e7c0858aadca7c0f088ac0d6edd360e9ad2",
+                "sha256:e3ab5d32784e843fc0dd3ab6dcafc67ef806e6b6828dc6af2f689be0eb4d781d",
+                "sha256:e428c4fbfa085f947b536706a2fc349245d7baa8334f0c5723c56a10595f9b95",
+                "sha256:e8d2859428712785e8a8b7d2b3ef0a1d1565892367b32f915c4a4df44d0e64f5",
+                "sha256:eef70b4fc1e872ebddc38cddacc87c19a3709c0e3e5d20bf3954c147b1dd941d",
+                "sha256:f64bb98ac59b3ea3bf74b02f13836eb2e24e48e0ab0145bbda646295769bd780",
+                "sha256:f9006288bcf4895917d02583cf3411f98631275bc67cce355a7f39f8c14338fa"
             ],
             "markers": "python_version >= '3.8'",
-            "version": "==1.24.1"
+            "version": "==1.24.2"
         },
         "packaging": {
             "hashes": [
                 "sha256:714ac14496c3e68c99c29b00845f7a2b85f3bb6f1078fd9f72fd20f0570002b2",
                 "sha256:b6ad297f8907de0fa2fe1ccbd26fdaf387f5f47c7275fedf8cce89f99446cf97"
             ],
-<<<<<<< HEAD
-            "markers": "python_full_version >= '3.7.0'",
-=======
             "markers": "python_version >= '3.7'",
->>>>>>> 96da0093
             "version": "==23.0"
         },
         "parso": {
@@ -1411,11 +1268,7 @@
                 "sha256:3a66eb970cbac598f9e5ccb5b2cf58930cd8e3ed86d393d541eaf2d8b1705229",
                 "sha256:64d338d4e0914e91c1792321e6907b5a593f1ab1851de7fc269557a21b30ebbc"
             ],
-<<<<<<< HEAD
-            "markers": "python_full_version >= '3.7.0'",
-=======
             "markers": "python_version >= '3.7'",
->>>>>>> 96da0093
             "version": "==0.11.0"
         },
         "pexpect": {
@@ -1438,7 +1291,7 @@
                 "sha256:83c8f6d04389165de7c9b6f0c682439697887bca0aa2f1c87ef1826be3584490",
                 "sha256:e1fea1fe471b9ff8332e229df3cb7de4f53eeea4998d3b6bfff542115e998bd2"
             ],
-            "markers": "python_full_version >= '3.7.0'",
+            "markers": "python_version >= '3.7'",
             "version": "==2.6.2"
         },
         "pluggy": {
@@ -1531,7 +1384,7 @@
                 "sha256:1e61c37477a1626458e36f7b1d82aa5c9b094fa4802892072e49de9c60c4c926",
                 "sha256:8abb2f1d86890a2dfb989f9a77cfcfd3e47c2a354b01111771326f8aa26e0254"
             ],
-            "markers": "python_version >= '2.7' and python_version not in '3.0, 3.1, 3.2, 3.3'",
+            "markers": "python_version >= '2.7' and python_version not in '3.0, 3.1, 3.2'",
             "version": "==1.16.0"
         },
         "stack-data": {
@@ -1551,19 +1404,11 @@
         },
         "traitlets": {
             "hashes": [
-<<<<<<< HEAD
                 "sha256:9e6ec080259b9a5940c797d58b613b5e31441c2257b87c2e795c5228ae80d2d8",
                 "sha256:f6cde21a9c68cf756af02035f72d5a723bf607e862e7be33ece505abf4a3bad9"
             ],
-            "markers": "python_full_version >= '3.7.0'",
+            "markers": "python_version >= '3.7'",
             "version": "==5.9.0"
-=======
-                "sha256:32500888f5ff7bbf3b9267ea31748fa657aaf34d56d85e60f91dda7dc7f5785b",
-                "sha256:a1ca5df6414f8b5760f7c5f256e326ee21b581742114545b462b35ffe3f04861"
-            ],
-            "markers": "python_version >= '3.7'",
-            "version": "==5.8.1"
->>>>>>> 96da0093
         },
         "types-aiofiles": {
             "hashes": [
@@ -1687,17 +1532,10 @@
         },
         "types-croniter": {
             "hashes": [
-<<<<<<< HEAD
                 "sha256:60fb02c85514050d9773e1b467213d0ab37c9fc3c9fc39081cd8b33346fc502a",
                 "sha256:e62375bfc31f816fad580cd17e462a0cd485470c9a61e3d4a46bad4a7b02d04d"
             ],
             "version": "==1.3.2.3"
-=======
-                "sha256:46ce48b34ef47ccba78bf6df69ec2cf1059dd135802123a14d51f50b3934fc1a",
-                "sha256:c9faac268046df4c4a7c9df3632e743f531711568d09bffc3a99621ad1e8594d"
-            ],
-            "version": "==1.3.2.2"
->>>>>>> 96da0093
         },
         "types-cryptography": {
             "hashes": [
@@ -1890,10 +1728,10 @@
         },
         "types-mypy-extensions": {
             "hashes": [
-                "sha256:42ac20ed200050be06936cf90438ed2f868428e51fab182a9359aeea3d12dbe8",
-                "sha256:f0f5450380737a6c9dc1bd2559bec6ea60d3c0065f36d1ee10b0c276dd425eee"
-            ],
-            "version": "==0.4.24"
+                "sha256:902775bd232170736a7827d8b09c5a4f1bd85230d71bea65994753fc98e80903",
+                "sha256:eaff33d15b26b45e070248fefc977396b7bbc8e8bdeaeee40b5f2bb2be9ab578"
+            ],
+            "version": "==1.0.0.0"
         },
         "types-nmap": {
             "hashes": [
@@ -1931,17 +1769,10 @@
         },
         "types-pillow": {
             "hashes": [
-<<<<<<< HEAD
                 "sha256:51ba83bcebd7d3e21a5a3b558a9ba86b21b0eb3f18d5c66c93189c6ee4c0578b",
                 "sha256:fa638b8be75acf5dac21c7f01dfee645d2885f63a55b7aad95d65b05ac4d7b7d"
             ],
             "version": "==9.4.0.6"
-=======
-                "sha256:941cefaac2f5297d7d2a9989633c95b4063112690dc21c965d46bd5a7fff3c76",
-                "sha256:a1d2b3e070b4d852af04f76f018d12bd51abb4abca3b725d91b35e01cda7a2de"
-            ],
-            "version": "==9.4.0.5"
->>>>>>> 96da0093
         },
         "types-pkg-resources": {
             "hashes": [
@@ -1959,17 +1790,10 @@
         },
         "types-protobuf": {
             "hashes": [
-<<<<<<< HEAD
                 "sha256:09d39f2c84d0c9c323f44a4c6f1f88fbb1aac0c855f89a3c2746b50c823360cc",
                 "sha256:7e1f8641b013f1500ee3b56ab4596df26b325d61bc0c69c6eb58ec65f4e41ad8"
             ],
             "version": "==4.21.0.4"
-=======
-                "sha256:6c87c7f8df61d57a53de8221777e4fcc3c7ed24419fbf43b8e9f50887f3773fa",
-                "sha256:824109e0fe87525a9d2da4cc4eec36ca004f1a0f3d1c0838cfd2873a484cffdd"
-            ],
-            "version": "==4.21.0.3"
->>>>>>> 96da0093
         },
         "types-pyaudio": {
             "hashes": [
@@ -2010,7 +1834,6 @@
             "hashes": [
                 "sha256:753fc786288d4d856490ba3d804d347a0de764cdd354d3ae716f159d696788d8",
                 "sha256:cf2926741d46b299d13b631aa0a178b5a4277706a0a1f2462b31c9c20bbf1cdf"
-<<<<<<< HEAD
             ],
             "version": "==1.0.19.2"
         },
@@ -2019,16 +1842,6 @@
                 "sha256:2e95f9a667d5eeb0af699196f857f7d23d5b4d642437bd37355bc13a87e9f4ae",
                 "sha256:ea7e5d06f9190a1cb013ad4b13d48896e5cd1e785c04491f38b206d1bc4b8dc1"
             ],
-=======
-            ],
-            "version": "==1.0.19.2"
-        },
-        "types-pyopenssl": {
-            "hashes": [
-                "sha256:2e95f9a667d5eeb0af699196f857f7d23d5b4d642437bd37355bc13a87e9f4ae",
-                "sha256:ea7e5d06f9190a1cb013ad4b13d48896e5cd1e785c04491f38b206d1bc4b8dc1"
-            ],
->>>>>>> 96da0093
             "version": "==23.0.0.2"
         },
         "types-pyrfc3339": {
@@ -2082,7 +1895,6 @@
         },
         "types-pyyaml": {
             "hashes": [
-<<<<<<< HEAD
                 "sha256:ade6e328a5a3df816c47c912c2e1e946ae2bace90744aa73111ee6834b03a314",
                 "sha256:de3bacfc4e0772d9b1baf007c37354f3c34c8952e90307d5155b6de0fc183a67"
             ],
@@ -2094,19 +1906,6 @@
                 "sha256:8b40d6bf3a54352d4cb2aa7d01294c572a39d40a9d289b96bdf490b51d3a42d2"
             ],
             "version": "==4.4.0.6"
-=======
-                "sha256:17ce17b3ead8f06e416a3b1d5b8ddc6cb82a422bb200254dd8b469434b045ffc",
-                "sha256:879700e9f215afb20ab5f849590418ab500989f83a57e635689e1d50ccc63f0c"
-            ],
-            "version": "==6.0.12.3"
-        },
-        "types-redis": {
-            "hashes": [
-                "sha256:99fc86307fb19b775a0ad5de91d2fc0ccdb9a2be7ac790f4553911d2f2abdf61",
-                "sha256:fc25550bc108908a32bb47cfdecde8d2155b6b7e40688af99a4bacbd7e3e857e"
-            ],
-            "version": "==4.4.0.3"
->>>>>>> 96da0093
         },
         "types-requests": {
             "hashes": [
