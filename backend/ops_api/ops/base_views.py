--- conflicted
+++ resolved
@@ -1,12 +1,7 @@
-<<<<<<< HEAD
+from enum import Enum
 from typing import Optional
 
-from flask import Response, current_app, request
-=======
-from enum import Enum
-
-from flask import Response, current_app, jsonify
->>>>>>> 1f0c9911
+from flask import Response, current_app, jsonify, request
 from flask.views import MethodView
 from flask_jwt_extended import jwt_required
 from marshmallow import Schema
@@ -88,18 +83,16 @@
 
         return response
 
-<<<<<<< HEAD
     @staticmethod
     def _validate_request(schema: Schema, message: Optional[str] = ""):
         errors = schema.validate(request.json)
         if errors:
             current_app.logger.error(f"{message}: {errors}")
             raise RuntimeError(f"{message}: {errors}")
-=======
+
     def _get_enum_items(self) -> Response:
         enum_items = [e.name for e in self]
         return jsonify(enum_items)
->>>>>>> 1f0c9911
 
 
 class BaseItemAPI(OPSMethodView):
