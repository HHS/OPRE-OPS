--- conflicted
+++ resolved
@@ -13,11 +13,6 @@
         "server_metadata_url": "https://idp.int.identitysandbox.gov/.well-known/openid-configuration",
         "user_info_url": "https://idp.int.identitysandbox.gov/api/openid_connect/userinfo",
         "client_id": "urn:gov:gsa:openidconnect.profiles:sp:sso:hhs_acf:opre_ops",
-<<<<<<< HEAD
         "client_kwargs": {"scope": "openid email"},
-    },
-=======
-        "client_kwargs": {"scope": "openid"},
     }
->>>>>>> 2326152b
 }