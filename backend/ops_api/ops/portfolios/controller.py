import typing

from django.db.models import Sum
from rest_framework import serializers
from rest_framework.generics import ListAPIView, RetrieveAPIView
from rest_framework.response import Response
from rest_framework.views import APIView

from ops_api.ops.cans.controller import CANSerializer
from ops_api.ops.cans.models import BudgetLineItem, BudgetLineItemStatus
from ops_api.ops.portfolios.models import Portfolio


class PortfolioSerializer(serializers.ModelSerializer):
    internal_can = CANSerializer(many=True, read_only=True)

    class Meta:
        model = Portfolio
        fields = "__all__"
        depth = 1


class PortfolioListController(ListAPIView):
    queryset = Portfolio.objects.all()
    serializer_class = PortfolioSerializer


class PortfolioReadController(RetrieveAPIView):
    queryset = Portfolio.objects.prefetch_related("internal_can")
    serializer_class = PortfolioSerializer


class PortfolioFundingView(APIView):
    queryset = Portfolio.objects.all()

    def get(self, request, pk):
        portfolio = self.queryset.get(pk=pk)
        fiscal_year = request.query_params.get("fiscal_year")

        return Response(get_total_funding(portfolio, fiscal_year=fiscal_year))


class FundingLineItem(typing.TypedDict):
    """Dict type hint for line items in total funding."""

    amount: float
    label: str


class TotalFunding(typing.TypedDict):
    """Dict type hint for total funding."""

    total_funding: FundingLineItem
    planned_funding: FundingLineItem
    obligated_funding: FundingLineItem
    in_execution_funding: FundingLineItem
    available_funding: FundingLineItem


def get_total_funding(
    portfolio: Portfolio,
    fiscal_year: typing.Optional[int] = None,
) -> TotalFunding:
    budget_line_items = BudgetLineItem.objects.filter(can__managing_portfolio=portfolio)

    if fiscal_year:
        budget_line_items = budget_line_items.filter(fiscal_year=fiscal_year)

    planned_funding = (
        budget_line_items.filter(
            status=BudgetLineItemStatus.objects.get(status="Planned")
        ).aggregate(Sum("amount"))["amount__sum"]
        or 0
    )

    obligated_funding = (
        budget_line_items.filter(
            status=BudgetLineItemStatus.objects.get(status="Obligated")
        ).aggregate(Sum("amount"))["amount__sum"]
        or 0
    )

    in_execution_funding = (
        budget_line_items.filter(
            status=BudgetLineItemStatus.objects.get(status="In Execution")
        ).aggregate(Sum("amount"))["amount__sum"]
        or 0
    )

    total_funding = float(portfolio.current_fiscal_year_funding)

    total_accounted_for = sum(
        (
            planned_funding,
            obligated_funding,
            in_execution_funding,
        )
    )

    available_funding = total_funding - float(total_accounted_for)

    return {
        "total_funding": {
            "amount": total_funding,
            "percent": "Total",
        },
        "planned_funding": {
            "amount": planned_funding,
<<<<<<< HEAD
            "percent": f"{str(round(planned_funding / total_funding, 2) * 100)}",
        },
        "obligated_funding": {
            "amount": obligated_funding,
            "percent": f"{str(round(obligated_funding / total_funding, 2) * 100)}",
        },
        "in_execution_funding": {
            "amount": in_execution_funding,
            "percent": f"{str(round(in_execution_funding / total_funding, 2) * 100)}",
        },
        "available_funding": {
            "amount": available_funding,
            "percent": f"{str(round(available_funding / total_funding, 2) * 100)}",
=======
            "label": f"Planned {round(float(planned_funding) / total_funding, 2):.0%}",
        },
        "obligated_funding": {
            "amount": obligated_funding,
            "label": f"Obligated {round(float(obligated_funding) / total_funding, 2):.0%}",
        },
        "in_execution_funding": {
            "amount": in_execution_funding,
            "label": f"In Execution {round(float(in_execution_funding) / total_funding, 2):.0%}",
        },
        "available_funding": {
            "amount": available_funding,
            "label": f"Available {round(available_funding / total_funding, 2):.0%}",
>>>>>>> 007c273b
        },
    }<|MERGE_RESOLUTION|>--- conflicted
+++ resolved
@@ -106,7 +106,6 @@
         },
         "planned_funding": {
             "amount": planned_funding,
-<<<<<<< HEAD
             "percent": f"{str(round(planned_funding / total_funding, 2) * 100)}",
         },
         "obligated_funding": {
@@ -120,20 +119,5 @@
         "available_funding": {
             "amount": available_funding,
             "percent": f"{str(round(available_funding / total_funding, 2) * 100)}",
-=======
-            "label": f"Planned {round(float(planned_funding) / total_funding, 2):.0%}",
-        },
-        "obligated_funding": {
-            "amount": obligated_funding,
-            "label": f"Obligated {round(float(obligated_funding) / total_funding, 2):.0%}",
-        },
-        "in_execution_funding": {
-            "amount": in_execution_funding,
-            "label": f"In Execution {round(float(in_execution_funding) / total_funding, 2):.0%}",
-        },
-        "available_funding": {
-            "amount": available_funding,
-            "label": f"Available {round(available_funding / total_funding, 2):.0%}",
->>>>>>> 007c273b
         },
     }