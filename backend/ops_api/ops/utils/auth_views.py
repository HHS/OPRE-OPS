--- conflicted
+++ resolved
@@ -201,12 +201,8 @@
 
 # We are using the `refresh=True` options in jwt_required to only allow
 # refresh tokens to access this route.
-<<<<<<< HEAD
-@jwt_required(refresh=True, verify_type=True, locations=["cookies"])
-=======
 @jwt_required(refresh=True, verify_type=True, locations=["headers", "cookies"])
 @error_simulator
->>>>>>> 6ddb6855
 def refresh() -> Response:
     user = get_current_user()
     if user:
