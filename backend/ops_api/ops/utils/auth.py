--- conflicted
+++ resolved
@@ -1,7 +1,4 @@
-<<<<<<< HEAD
 import json
-=======
->>>>>>> 56fa27c7
 import time
 import uuid
 from enum import Enum, auto
@@ -142,15 +139,12 @@
         def wrapper(*args, **kwargs) -> Response:
             identity = get_jwt_identity()
             is_authorized = auth_gateway.is_authorized(identity, f"{self.permission_type}_{self.permission}".upper())
-<<<<<<< HEAD
-            if is_authorized:
-=======
+
             extra_valid = True
             if self.extra_check is not None:
                 extra_valid = self.extra_check(*args, **kwargs)
 
             if is_authorized and extra_valid:
->>>>>>> 56fa27c7
                 response = func(*args, **kwargs)
             else:
                 response = make_response_with_headers({}, 401)
