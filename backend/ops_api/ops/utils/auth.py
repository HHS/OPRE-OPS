--- conflicted
+++ resolved
@@ -1,22 +1,19 @@
-<<<<<<< HEAD
 import json
-=======
-from enum import auto, Enum
-from functools import wraps
->>>>>>> cfb8a1c0
 import time
 import uuid
+from enum import Enum, auto
+from functools import wraps
 from typing import Callable, Optional
 
 import requests
 from authlib.integrations.flask_client import OAuth
 from authlib.jose import JsonWebToken, JWTClaims
 from authlib.jose import jwt as jose_jwt
-from flask import current_app, Response
+from flask import Response, current_app
 from flask_jwt_extended import JWTManager, get_jwt_identity, jwt_required
 from models.users import User
+from ops_api.ops.utils.authorization import AuthorizationGateway, BasicAuthorizationPrivider
 from ops_api.ops.utils.response import make_response_with_headers
-from ops_api.ops.utils.authorization import AuthorizationGateway, BasicAuthorizationPrivider
 from sqlalchemy import select
 
 jwtMgr = JWTManager()
@@ -90,7 +87,6 @@
     return jws
 
 
-<<<<<<< HEAD
 def get_jwks():
     provider_uris = json.loads(
         requests.get(
@@ -121,7 +117,8 @@
     claims = jwt.decode(payload, get_jwks(), claims_options=claims_options)
     current_app.logger.debug(f"********  claims={claims}")
     return claims
-=======
+
+
 class is_authorized:
     def __init__(self, permission_type: PermissionType, permission: Permission) -> None:
         self.permission_type = permission_type
@@ -141,5 +138,4 @@
 
             return response
 
-        return wrapper
->>>>>>> cfb8a1c0
+        return wrapper