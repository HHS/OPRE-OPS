from marshmallow_enum import EnumField

from marshmallow import EXCLUDE, Schema, fields
from models import AgreementReason, AgreementSortCondition, AgreementType, ContractType, ServiceRequirementType
from ops_api.ops.schemas.budget_line_items import BudgetLineItemResponseSchema
from ops_api.ops.schemas.procurement_shops import ProcurementShopSchema
from ops_api.ops.schemas.product_service_code import ProductServiceCodeSchema
from ops_api.ops.schemas.projects import ProjectSchema
from ops_api.ops.schemas.team_members import TeamMembers


class Vendor(Schema):
    name = fields.String(required=True)


class MetaSchema(Schema):
    class Meta:
        unknown = EXCLUDE  # Exclude unknown fields

    isEditable = fields.Bool(default=False)


class AgreementData(Schema):
    name = fields.String(required=True)
    agreement_type = fields.Enum(AgreementType, required=True)
    description = fields.String(allow_none=True)
    product_service_code_id = fields.Integer(allow_none=True)
    agreement_reason = fields.Enum(AgreementReason, allow_none=True)
    project_officer_id = fields.Integer(allow_none=True)
    alternate_project_officer_id = fields.Integer(allow_none=True)
    team_members = fields.List(fields.Nested(TeamMembers), default=[], allow_none=True)
    project_id = fields.Integer(allow_none=True)
    awarding_entity_id = fields.Integer(allow_none=True)
    notes = fields.String(allow_none=True)
    procurement_tracker_id = fields.Integer(allow_none=True)


class ContractAgreementData(AgreementData):
    contract_number = fields.String(allow_none=True)
    vendor = fields.String(allow_none=True)
    delivered_status = fields.Bool(default=False)
    contract_type = fields.Enum(ContractType, allow_none=True)
    service_requirement_type = fields.Enum(ServiceRequirementType, allow_none=True)
    support_contacts = fields.List(fields.Nested(TeamMembers), default=[], allow_none=True)


class GrantAgreementData(AgreementData):
    foa = fields.String(allow_none=True)


class DirectAgreementData(AgreementData):
    pass


class IaaAgreementData(AgreementData):
    pass


class IaaAaAgreementData(AgreementData):
    pass


class AgreementRequestSchema(Schema):
    class Meta:
        unknown = EXCLUDE

    fiscal_year = fields.List(fields.Integer(), required=False)
    budget_line_status = fields.List(fields.String(), required=False)
    portfolio = fields.List(fields.Integer(), required=False)
    project_id = fields.List(fields.Integer(), required=False)
    agreement_reason = fields.List(fields.String(), required=False)
    contract_number = fields.List(fields.String(), required=False)
    contract_type = fields.List(fields.String(), required=False)
    agreement_type = fields.List(fields.String(), required=False)
    delivered_status = fields.List(fields.String(), required=False)
    awarding_entity_id = fields.List(fields.Integer(), required=False)
    project_officer_id = fields.List(fields.Integer(), required=False)
    alternate_project_officer_id = fields.List(fields.Integer(), required=False)
    foa = fields.List(fields.String(), required=False)
    name = fields.List(fields.String(), required=False)
    search = fields.List(fields.String(), required=False)  # currently an alias for name
<<<<<<< HEAD
    sort_conditions = fields.List(EnumField(AgreementSortCondition), required=False)
    sort_descending = fields.List(fields.Boolean(), required=False)
=======
    only_my = fields.List(fields.Boolean(), required=False)
>>>>>>> 05e54ef9


class AgreementResponse(AgreementData):
    id = fields.Integer(required=True)
    project = fields.Nested(ProjectSchema())
    product_service_code = fields.Nested(ProductServiceCodeSchema)
    budget_line_items = fields.List(fields.Nested(BudgetLineItemResponseSchema), allow_none=True)
    procurement_shop = fields.Nested(ProcurementShopSchema)
    display_name = fields.String(required=True)
    created_by = fields.Integer(allow_none=True)
    updated_by = fields.Integer(allow_none=True)
    created_on = fields.DateTime(format="%Y-%m-%dT%H:%M:%S.%fZ", allow_none=True)
    updated_on = fields.DateTime(format="%Y-%m-%dT%H:%M:%S.%fZ", allow_none=True)
    _meta = fields.Nested(MetaSchema, required=True)


class AgreementListResponse(AgreementData):
    id = fields.Integer(required=True)
    project = fields.Nested(ProjectSchema())
    product_service_code = fields.Nested(ProductServiceCodeSchema)
    budget_line_items = fields.List(fields.Nested(BudgetLineItemResponseSchema, only=["id"]), allow_none=True)
    procurement_shop = fields.Nested(ProcurementShopSchema)
    display_name = fields.String(required=True)
    created_by = fields.Integer(allow_none=True)
    updated_by = fields.Integer(allow_none=True)
    created_on = fields.DateTime(format="%Y-%m-%dT%H:%M:%S.%fZ", allow_none=True)
    updated_on = fields.DateTime(format="%Y-%m-%dT%H:%M:%S.%fZ", allow_none=True)
    _meta = fields.Nested(MetaSchema, required=True)


class ContractAgreementResponse(AgreementResponse):
    contract_number = fields.String(allow_none=True)
    vendor_id = fields.Integer(allow_none=True)
    vendor = fields.Pluck("Vendor", "name")
    delivered_status = fields.Bool(default=False)
    contract_type = fields.Enum(ContractType, allow_none=True)
    service_requirement_type = fields.Enum(ServiceRequirementType, allow_none=True)
    support_contacts = fields.List(fields.Nested(TeamMembers), default=[], allow_none=True)


class ContractListAgreementResponse(AgreementListResponse):
    contract_number = fields.String(allow_none=True)
    vendor_id = fields.Integer(allow_none=True)
    vendor = fields.Pluck("Vendor", "name")
    delivered_status = fields.Bool(default=False)
    contract_type = fields.Enum(ContractType, allow_none=True)
    service_requirement_type = fields.Enum(ServiceRequirementType, allow_none=True)
    support_contacts = fields.List(fields.Nested(TeamMembers), default=[], allow_none=True)


class GrantAgreementResponse(AgreementResponse):
    foa = fields.String(allow_none=True)


class GrantListAgreementResponse(AgreementListResponse):
    foa = fields.String(allow_none=True)


class DirectAgreementResponse(AgreementResponse):
    pass


class DirectListAgreementResponse(AgreementListResponse):
    pass


class IaaAgreementResponse(AgreementResponse):
    iaa = fields.String(required=True)


class IaaListAgreementResponse(AgreementListResponse):
    iaa = fields.String(required=True)


class IaaAaAgreementResponse(AgreementResponse):
    pass


class IaaAaListAgreementResponse(AgreementListResponse):
    pass<|MERGE_RESOLUTION|>--- conflicted
+++ resolved
@@ -79,12 +79,10 @@
     foa = fields.List(fields.String(), required=False)
     name = fields.List(fields.String(), required=False)
     search = fields.List(fields.String(), required=False)  # currently an alias for name
-<<<<<<< HEAD
     sort_conditions = fields.List(EnumField(AgreementSortCondition), required=False)
     sort_descending = fields.List(fields.Boolean(), required=False)
-=======
     only_my = fields.List(fields.Boolean(), required=False)
->>>>>>> 05e54ef9
+
 
 
 class AgreementResponse(AgreementData):
