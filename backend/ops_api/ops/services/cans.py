from typing import Optional, cast

from flask import current_app
from sqlalchemy import select
from sqlalchemy.exc import NoResultFound
from sqlalchemy.orm import InstrumentedAttribute
from werkzeug.exceptions import NotFound

from models import CAN, CANSortCondition
from ops_api.ops.utils.cans import get_can_funding_summary
from ops_api.ops.utils.query_helpers import QueryHelper


class CANService:
    def _update_fields(self, old_can: CAN, can_update) -> bool:
        """
        Update fields on the CAN based on the fields passed in can_update.
        Returns true if any fields were updated.
        """
        is_changed = False
        for attr, value in can_update.items():
            if getattr(old_can, attr) != value:
                setattr(old_can, attr, value)
                is_changed = True

        return is_changed

    def create(self, create_can_request) -> CAN:
        """
        Create a new Common Accounting Number (CAN) object and save it to the database.
        """
        new_can = CAN(**create_can_request)

        current_app.db_session.add(new_can)
        current_app.db_session.commit()
        return new_can

    def update(self, updated_fields, id: int) -> CAN:
        """
        Update a CAN with only the provided values in updated_fields.
        """
        try:
            old_can: CAN = current_app.db_session.execute(select(CAN).where(CAN.id == id)).scalar_one()

            can_was_updated = self._update_fields(old_can, updated_fields)
            if can_was_updated:
                current_app.db_session.add(old_can)
                current_app.db_session.commit()

            return old_can
        except NoResultFound as err:
            current_app.logger.exception(f"Could not find a CAN with id {id}")
            raise NotFound() from err

    def delete(self, id: int):
        """
        Delete a CAN with given id. Throw a NotFound error if no CAN corresponding to that ID exists."""
        try:
            old_can: CAN = current_app.db_session.execute(select(CAN).where(CAN.id == id)).scalar_one()
            current_app.db_session.delete(old_can)
            current_app.db_session.commit()
        except NoResultFound as err:
            current_app.logger.exception(f"Could not find a CAN with id {id}")
            raise NotFound() from err

    def get(self, id: int) -> CAN:
        """
        Get an individual CAN by id.
        """
        stmt = select(CAN).where(CAN.id == id).order_by(CAN.id)
        can = current_app.db_session.scalar(stmt)

        if can:
            return can
        else:
            current_app.logger.exception(f"Could not find a CAN with id {id}")
            raise NotFound()

    def get_list(self, search=None, fiscal_year=None, sort_conditions=None, sort_descending=None) -> list[CAN]:
        """
        Get a list of CANs, optionally filtered by a search parameter.
        """
        search_query = self._get_query(search)
        results = current_app.db_session.execute(search_query).all()
        cursor_results = [can for item in results for can in item]
        sorted_results = self._sort_results(cursor_results, fiscal_year, sort_conditions, sort_descending)
        return sorted_results

    @staticmethod
    def _sort_results(results, fiscal_year, sort_condition, sort_descending):
        match sort_condition:
            case CANSortCondition.CAN_NAME:
                return sorted(results, key=lambda can: can.number, reverse=sort_descending)
            case CANSortCondition.PORTFOLIO:
                return sorted(results, key=lambda can: can.portfolio.abbreviation, reverse=sort_descending)
            case CANSortCondition.ACTIVE_PERIOD:
                return sorted(results, key=lambda can: can.active_period, reverse=sort_descending)
            case CANSortCondition.OBLIGATE_BY:
                return sorted(results, key=lambda can: can.obligate_by, reverse=sort_descending)
            case CANSortCondition.FY_BUDGET:
                decorated_results = [
                    (get_can_funding_summary(can, fiscal_year).get("total_funding"), i, can)
                    for i, can in enumerate(results)
                ]
                decorated_results.sort(reverse=sort_descending)
                return [can for _, _, can in decorated_results]
            case CANSortCondition.FUNDING_RECEIVED:
<<<<<<< HEAD
                # We need to sort by funding received for the provided year
                # so we're going to use the decorate-sort-undecorate idiom to accomplish it
=======
                # We need to sort by funding received for the provided year so we're going to use the
                # decorate-sort-undecorate idiom to accomplish it
>>>>>>> 0a4f7335
                decorated_results = [
                    (CANService.get_can_funding_received(can, fiscal_year=fiscal_year), i, can)
                    for i, can in enumerate(results)
                ]
                decorated_results.sort(reverse=sort_descending)
                return [can for _, _, can in decorated_results]
            case CANSortCondition.AVAILABLE_BUDGET:
                decorated_results = [
                    (get_can_funding_summary(can, fiscal_year).get("available_funding"), i, can)
                    for i, can in enumerate(results)
                ]
                decorated_results.sort(reverse=sort_descending)
                return [can for _, _, can in decorated_results]
            case _:
                return results

    @staticmethod
    def get_can_funding_received(can: CAN, fiscal_year: Optional[int] = None):
        if fiscal_year:
            temp_val = sum([c.funding for c in can.funding_received if c.fiscal_year == fiscal_year])
            return temp_val or 0
        else:
            return sum([c.funding for c in can.funding_received]) or 0

    @staticmethod
    def get_can_available_budget(can: CAN, fiscal_year: Optional[int] = None):
        can_funding_summary = get_can_funding_summary(can, fiscal_year)
        return can_funding_summary.get("available_funding")

    @staticmethod
    def _get_query(search=None):
        """
        Construct a search query that can be used to retrieve a list of CANs.
        """
        stmt = select(CAN).order_by(CAN.id)

        query_helper = QueryHelper(stmt)

        if search is not None and len(search) == 0:
            query_helper.return_none()
        elif search:
            query_helper.add_search(cast(InstrumentedAttribute, CAN.number), search)

        stmt = query_helper.get_stmt()
        current_app.logger.debug(f"SQL: {stmt}")

        return stmt<|MERGE_RESOLUTION|>--- conflicted
+++ resolved
@@ -105,13 +105,8 @@
                 decorated_results.sort(reverse=sort_descending)
                 return [can for _, _, can in decorated_results]
             case CANSortCondition.FUNDING_RECEIVED:
-<<<<<<< HEAD
-                # We need to sort by funding received for the provided year
-                # so we're going to use the decorate-sort-undecorate idiom to accomplish it
-=======
                 # We need to sort by funding received for the provided year so we're going to use the
                 # decorate-sort-undecorate idiom to accomplish it
->>>>>>> 0a4f7335
                 decorated_results = [
                     (CANService.get_can_funding_received(can, fiscal_year=fiscal_year), i, can)
                     for i, can in enumerate(results)
