--- conflicted
+++ resolved
@@ -1,9 +1,5 @@
-<<<<<<< HEAD
+from ctypes import Array
 from typing import Any, Optional, Tuple
-=======
-from ctypes import Array
-from typing import Any, Optional
->>>>>>> a23a6ad8
 
 from flask import current_app
 from flask_jwt_extended import get_current_user
@@ -28,10 +24,7 @@
     Portfolio,
     ServicesComponent,
 )
-from ops_api.ops.schemas.budget_line_items import (
-    BudgetLineItemListFilterOptionResponseSchema,
-    PATCHRequestBodySchema,
-)
+from ops_api.ops.schemas.budget_line_items import BudgetLineItemListFilterOptionResponseSchema, PATCHRequestBodySchema
 from ops_api.ops.services.agreements import associated_with_agreement, check_user_association
 from ops_api.ops.services.cans import CANService
 from ops_api.ops.services.ops_service import AuthorizationError, ResourceNotFoundError, ValidationError
