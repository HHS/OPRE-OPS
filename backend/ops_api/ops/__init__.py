import logging.config
import os
from typing import Any, Optional

from flask import Blueprint, Flask
from flask_cors import CORS
from ops_api.ops.db import init_db
from ops_api.ops.home_page.views import home
from ops_api.ops.urls import register_api
from ops_api.ops.utils.auth import jwtMgr, oauth


def configure_logging(log_level: str = "INFO") -> None:
    logging.config.dictConfig(
        {
            "version": 1,
            "formatters": {
                "default": {
                    "format": "[%(asctime)s] %(levelname)s in %(module)s: %(message)s",
                }
            },
            "handlers": {
                "wsgi": {
                    "class": "logging.StreamHandler",
                    "stream": "ext://sys.stdout",
                    "formatter": "default",
                }
            },
            "root": {"level": f"{log_level}", "handlers": ["wsgi"]},
        }
    )


<<<<<<< HEAD
def create_app(config_overrides: Optional[dict] = {}) -> Flask:
    is_unit_test = config_overrides.get("TESTING") is True
    log_level = "INFO" if not is_unit_test else "DEBUG"
    configure_logging(log_level)  # should be configured before any access to app.logger
=======
def create_app(config_overrides: Optional[dict[str, Any]] = None) -> Flask:
    configure_logging()  # should be configured before any access to app.logger
>>>>>>> 6b89b6bf
    app = Flask(__name__)
    CORS(app)
    app.config.from_object("ops_api.ops.environment.default_settings")
    if os.getenv("OPS_CONFIG"):
        app.config.from_envvar("OPS_CONFIG")
    app.config.from_prefixed_env()  # type: ignore [attr-defined]

    # manually setting the public key path here, until we know where it will live longterm
    app.config.setdefault(
        "JWT_PUBLIC_KEY",
        app.open_resource(app.config.get("JWT_PUBLIC_KEY_PATH")).read(),
    )
    # fall back for pytest to use
    app.config.setdefault(
        "SQLALCHEMY_DATABASE_URI",
        "postgresql+psycopg2://postgres:local_password@localhost:5432/postgres",
    )

    if config_overrides is not None:
        app.config.from_mapping(config_overrides)

    app.register_blueprint(home)

    api_bp = Blueprint("api", __name__, url_prefix=f"/api/{app.config.get('API_VERSION', 'v1')}")
    register_api(api_bp)
    app.register_blueprint(api_bp)

    jwtMgr.init_app(app)
    oauth.init_app(app)

    app.db_session = init_db(app.config.get("SQLALCHEMY_DATABASE_URI"), is_unit_test)

    @app.teardown_appcontext
    def shutdown_session(exception=None):
        app.db_session.remove()

    return app<|MERGE_RESOLUTION|>--- conflicted
+++ resolved
@@ -31,15 +31,10 @@
     )
 
 
-<<<<<<< HEAD
-def create_app(config_overrides: Optional[dict] = {}) -> Flask:
+def create_app(config_overrides: Optional[dict[str, Any]] = {}) -> Flask:
     is_unit_test = config_overrides.get("TESTING") is True
     log_level = "INFO" if not is_unit_test else "DEBUG"
     configure_logging(log_level)  # should be configured before any access to app.logger
-=======
-def create_app(config_overrides: Optional[dict[str, Any]] = None) -> Flask:
-    configure_logging()  # should be configured before any access to app.logger
->>>>>>> 6b89b6bf
     app = Flask(__name__)
     CORS(app)
     app.config.from_object("ops_api.ops.environment.default_settings")
