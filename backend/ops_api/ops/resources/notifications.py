--- conflicted
+++ resolved
@@ -9,7 +9,7 @@
 from marshmallow import ValidationError
 from models import Notification, OpsEventType, User
 from ops_api.ops.base_views import BaseItemAPI, BaseListAPI
-from ops_api.ops.utils.auth import is_authorized, PermissionType, Permission
+from ops_api.ops.utils.auth import Permission, PermissionType, is_authorized
 from ops_api.ops.utils.events import OpsEventHandler
 from ops_api.ops.utils.query_helpers import QueryHelper
 from ops_api.ops.utils.response import make_response_with_headers
@@ -44,13 +44,8 @@
     is_read: bool
     created_by: int
     updated_by: int
-<<<<<<< HEAD
-    created_on: datetime = field(default=None, metadata={"format": "%Y-%m-%dT%H:%M:%S.%fZ"})
-    updated_on: datetime = field(default=None, metadata={"format": "%Y-%m-%dT%H:%M:%S.%fZ"})
-=======
-    created_on: Optional[datetime] = field(default=None, metadata={"format": "%Y-%m-%dT%H:%M:%S.%f"})
-    updated_on: Optional[datetime] = field(default=None, metadata={"format": "%Y-%m-%dT%H:%M:%S.%f"})
->>>>>>> c1fe14e8
+    created_on: Optional[datetime] = field(default=None, metadata={"format": "%Y-%m-%dT%H:%M:%S.%fZ"})
+    updated_on: Optional[datetime] = field(default=None, metadata={"format": "%Y-%m-%dT%H:%M:%S.%fZ"})
     title: Optional[str] = None
     message: Optional[str] = None
     recipient: Optional[Recipient] = None
