--- conflicted
+++ resolved
@@ -210,22 +210,12 @@
                 if not old_agreement:
                     raise RuntimeError(f"Invalid Agreement id: {id}.")
                 # reject change of agreement_type
-<<<<<<< HEAD
-                if "agreement_type" in request.json:
-                    try:
-                        req_type = request.json["agreement_type"]
-                        if req_type != old_agreement.agreement_type.name:
-                            raise ValueError(f"{req_type} != {old_agreement.agreement_type.name}")
-                    except (KeyError, ValueError) as e:
-                        raise RuntimeError("Invalid agreement_type, agreement_type must not change") from e
-=======
                 try:
                     req_type = request.json.get("agreement_type", old_agreement.agreement_type.name)
                     if req_type != old_agreement.agreement_type.name:
                         raise ValueError(f"{req_type} != {old_agreement.agreement_type.name}")
                 except (KeyError, ValueError) as e:
                     raise RuntimeError("Invalid agreement_type, agreement_type must not change") from e
->>>>>>> 020b45f6
                 schema = AgreementData.get_schema(old_agreement.agreement_type)
 
                 OPSMethodView._validate_request(
