--- conflicted
+++ resolved
@@ -417,16 +417,11 @@
 
     response_schema = AGREEMENT_ITEM_TYPE_TO_RESPONSE_MAPPING.get(agreement.agreement_type)()
     agreement_dict = response_schema.dump(agreement)
-<<<<<<< HEAD
     agreement_updates = generate_agreement_events_update(
         old_serialized_agreement, agreement.to_dict, agreement.id, agreement.updated_by
     )
     meta.metadata.update({"agreement_updates": agreement_updates})
     current_app.logger.info(f"{message_prefix}: Updated Agreement: {agreement_dict}")
-=======
-    meta.metadata.update({"updated_agreement": agreement_dict})
-    logger.info(f"{message_prefix}: Updated Agreement: {agreement_dict}")
->>>>>>> f7716a42
     return agreement, status_code
 
 
