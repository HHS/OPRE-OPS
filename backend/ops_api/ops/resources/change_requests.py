from flask import Response, current_app, request
from flask_jwt_extended import jwt_required

from models import (
    BudgetLineItemChangeRequest,
    ChangeRequest,
    ChangeRequestStatus,
    OpsEventType,
)
from ops_api.ops.auth.auth_types import Permission, PermissionType
from ops_api.ops.auth.decorators import is_authorized
from ops_api.ops.base_views import BaseListAPI
<<<<<<< HEAD
from ops_api.ops.schemas.change_requests import GenericChangeRequestResponseSchema
=======
from ops_api.ops.schemas.change_requests import (
    BudgetLineItemChangeRequestResponseSchema,
)
>>>>>>> ee4cf546
from ops_api.ops.services.change_requests import ChangeRequestService
from ops_api.ops.utils.events import OpsEventHandler
from ops_api.ops.utils.response import make_response_with_headers


def build_change_request_response(change_request: ChangeRequest):
    resp = change_request.to_dict()
    if isinstance(change_request, BudgetLineItemChangeRequest):
        resp["has_budget_change"] = change_request.has_budget_change
        resp["has_status_change"] = change_request.has_status_change
    return resp


class ChangeRequestListAPI(BaseListAPI):
    def __init__(self, model: ChangeRequest = ChangeRequest):
        super().__init__(model)
<<<<<<< HEAD
        self._response_schema = GenericChangeRequestResponseSchema()
        self._response_schema_collection = GenericChangeRequestResponseSchema(many=True)
=======
        self._response_schema = BudgetLineItemChangeRequestResponseSchema()
        self._response_schema_collection = BudgetLineItemChangeRequestResponseSchema(
            many=True
        )
>>>>>>> ee4cf546

    @is_authorized(PermissionType.GET, Permission.CHANGE_REQUEST)
    def get(self) -> Response:
        limit = request.args.get("limit", 10, type=int)
        offset = request.args.get("offset", 0, type=int)
        user_id = request.args.get("userId")

        if not user_id:
            return make_response_with_headers(
                {"error": "Missing required parameter: userId"}, 400
            )

        filters = {
            "status": ChangeRequestStatus.IN_REVIEW,
            "reviewer_user_id": user_id,
            "limit": limit,
            "offset": offset,
        }

        service = ChangeRequestService(current_app.db_session)
        change_requests, _ = service.get_list(data=filters)

        if change_requests:
            response = make_response_with_headers(
                self._response_schema_collection.dump(change_requests)
            )
        else:
            response = make_response_with_headers([], 200)
        return response

    @is_authorized(PermissionType.POST, Permission.CHANGE_REQUEST)
    @jwt_required()
    def patch(self) -> Response:
        with OpsEventHandler(OpsEventType.UPDATE_CHANGE_REQUEST) as meta:
            request_json = request.get_json()
            change_request_id = request_json.get("change_request_id")

            if not change_request_id:
                return make_response_with_headers(
                    {"error": "change_request_id is required"}, 400
                )

            service = ChangeRequestService(current_app.db_session)

            change_request, _ = service.update(change_request_id, request_json)
            meta.metadata.update({"change_request": change_request.to_dict()})
            return make_response_with_headers(change_request.to_dict(), 200)<|MERGE_RESOLUTION|>--- conflicted
+++ resolved
@@ -10,13 +10,9 @@
 from ops_api.ops.auth.auth_types import Permission, PermissionType
 from ops_api.ops.auth.decorators import is_authorized
 from ops_api.ops.base_views import BaseListAPI
-<<<<<<< HEAD
-from ops_api.ops.schemas.change_requests import GenericChangeRequestResponseSchema
-=======
 from ops_api.ops.schemas.change_requests import (
     BudgetLineItemChangeRequestResponseSchema,
 )
->>>>>>> ee4cf546
 from ops_api.ops.services.change_requests import ChangeRequestService
 from ops_api.ops.utils.events import OpsEventHandler
 from ops_api.ops.utils.response import make_response_with_headers
@@ -33,15 +29,10 @@
 class ChangeRequestListAPI(BaseListAPI):
     def __init__(self, model: ChangeRequest = ChangeRequest):
         super().__init__(model)
-<<<<<<< HEAD
-        self._response_schema = GenericChangeRequestResponseSchema()
-        self._response_schema_collection = GenericChangeRequestResponseSchema(many=True)
-=======
         self._response_schema = BudgetLineItemChangeRequestResponseSchema()
         self._response_schema_collection = BudgetLineItemChangeRequestResponseSchema(
             many=True
         )
->>>>>>> ee4cf546
 
     @is_authorized(PermissionType.GET, Permission.CHANGE_REQUEST)
     def get(self) -> Response:
