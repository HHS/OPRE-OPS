--- conflicted
+++ resolved
@@ -12,17 +12,10 @@
 desert = "==2022.9.22"
 flask = "==3.0.3"
 flask-cors = "==5.0.0"
-<<<<<<< HEAD
-psycopg2-binary = "==2.9.9"
-gunicorn = "==23.0.0"
-desert = "==2022.9.22"
-marshmallow-enum = "==1.5.1"
-=======
 flask-jwt-extended = {extras = ["asymmetric_crypto"], version = "==4.6.0"}
 gunicorn = "==22.0.0"
 loguru = "==0.7.2"
 markupsafe = "==3.0.1"
->>>>>>> 8ede2c6f
 marshmallow-dataclass = "==8.7.1"
 marshmallow-enum = "==1.5.1"
 marshmallow-sqlalchemy = "==1.0.0"
