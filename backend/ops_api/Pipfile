[[source]]
url = "https://pypi.org/simple"
verify_ssl = true
name = "pypi"

[packages]
sqlalchemy = "==2.0.27"
flask = "==2.3.3"
mypy = "==1.8.0"
flask-jwt-extended = {extras = ["asymmetric_crypto"], version = "==4.6.0"}
authlib = "==1.3.0"
requests = "==2.31.0"
markupsafe = "==2.1.5"
flask-cors = "==4.0.0"
psycopg2-binary = "==2.9.9"
gunicorn = "==21.2.0"
desert = "==2022.9.22"
marshmallow-enum = "==1.5.1"
marshmallow-dataclass = "==8.6.0"
sqlalchemy-continuum = "==1.4.0"
marshmallow-sqlalchemy = "==0.30.0"
<<<<<<< HEAD
azure-storage-blob = "==12.19.0"
azure-identity = "==1.15.0"
=======
alembic = "==1.13.1"
alembic-postgresql-enum = "==1.1.2"
>>>>>>> 59418ed6

[dev-packages]
flake8 = "==7.0.0"
isort = "==5.13.2"
pytest = "==7.4.4"
nox = "==2023.4.22"
ipython = "==8.22.1"
types-all = "==1.0.0"
pytest-flask = "==1.3.0"
black = {extras = ["d"], version = "==23.12.1"}
flake8-black = "==0.3.6"
pytest-cov = "==4.1.0"
pytest-docker = {extras = ["docker-compose-v2"], version = "==2.2.0"}
pytest-mock = "==3.12.0"
pytest-bdd = "==7.0.1"

[requires]
python_version = "3.10"<|MERGE_RESOLUTION|>--- conflicted
+++ resolved
@@ -19,13 +19,11 @@
 marshmallow-dataclass = "==8.6.0"
 sqlalchemy-continuum = "==1.4.0"
 marshmallow-sqlalchemy = "==0.30.0"
-<<<<<<< HEAD
 azure-storage-blob = "==12.19.0"
 azure-identity = "==1.15.0"
-=======
 alembic = "==1.13.1"
 alembic-postgresql-enum = "==1.1.2"
->>>>>>> 59418ed6
+
 
 [dev-packages]
 flake8 = "==7.0.0"
