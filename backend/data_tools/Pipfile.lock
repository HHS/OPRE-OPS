--- conflicted
+++ resolved
@@ -1,11 +1,7 @@
 {
     "_meta": {
         "hash": {
-<<<<<<< HEAD
-            "sha256": "73434384508350332ba10cb2ceaa5c6ef46c3820c60e6a78b88ea617317ee12c"
-=======
             "sha256": "30124a22bc66cfec3c0f43e704d2544f118bc3ea90277d383ab1283ba8173a38"
->>>>>>> a99bb7eb
         },
         "pipfile-spec": 6,
         "requires": {
@@ -358,14 +354,6 @@
             "index": "pypi",
             "version": "==2.0.19"
         },
-        "sqlalchemy-continuum": {
-            "hashes": [
-                "sha256:464f9a5b106352b5ee44f139312cb358c592d25eeaae3537c0eac72c2fafb5e5",
-                "sha256:a1de72660bb026cfaa6b8922ef79efaed5e7bc5e423f1d792d4c38e08ffaf3ae"
-            ],
-            "index": "pypi",
-            "version": "==1.4.0"
-        },
         "sqlalchemy-mixins": {
             "hashes": [
                 "sha256:0dc97e6992e89397632828d6547e34d77eef63434ae15afc312762b4604837a1",
@@ -373,14 +361,6 @@
             ],
             "index": "pypi",
             "version": "==1.5.3"
-        },
-        "sqlalchemy-utils": {
-            "hashes": [
-                "sha256:6c96b0768ea3f15c0dc56b363d386138c562752b84f647fb8d31a2223aaab801",
-                "sha256:a2181bff01eeb84479e38571d2c0718eb52042f9afd8c194d0d02877e84b7d74"
-            ],
-            "markers": "python_version >= '3.6'",
-            "version": "==0.41.1"
         },
         "typing-extensions": {
             "hashes": [
@@ -499,14 +479,6 @@
             "markers": "python_version >= '3.7'",
             "version": "==1.3.1"
         },
-        "appnope": {
-            "hashes": [
-                "sha256:02bd91c4de869fbb1e1c50aafc4098827a7a54ab2f39d9dcba6c9547ed920e24",
-                "sha256:265a455292d0bd8a72453494fa24df5a11eb18373a60c7c0430889f22548605e"
-            ],
-            "markers": "sys_platform == 'darwin'",
-            "version": "==0.1.3"
-        },
         "argcomplete": {
             "hashes": [
                 "sha256:35fa893a88deea85ea7b20d241100e64516d6af6d7b0ae2bed1d263d26f70948",
@@ -731,7 +703,7 @@
                 "sha256:f779d3ad205f108d14e99bb3859aa7dd8e9c68874617c72354d7ecaec2a054ac",
                 "sha256:f87f746ee241d30d6ed93969de31e5ffd09a2961a051e60ae6bddde9ec3583aa"
             ],
-            "markers": "python_version >= '3.7'",
+            "markers": "python_full_version >= '3.7.0'",
             "version": "==3.2.0"
         },
         "click": {
@@ -1268,7 +1240,7 @@
                 "sha256:04505ade687dc26dc4284b1ad19a83be2f2afe83e7a828ace0c72f3a1df72aac",
                 "sha256:9dffbe1d8acf91e3de75f3b544e4842382fc06c6babe903ac9acb74dc6e08d88"
             ],
-            "markers": "python_version >= '3.7'",
+            "markers": "python_full_version >= '3.7.0'",
             "version": "==3.0.39"
         },
         "ptyprocess": {
@@ -1402,7 +1374,7 @@
                 "sha256:8f87bc7ee54675732fa66a05ebfe489e27264caeeff3728c945d25971b6485ec",
                 "sha256:d653d6bccede5844304c605d5aac802c7cf9621efd700b46c7ec2b51ea914898"
             ],
-            "markers": "python_version >= '3.7'",
+            "markers": "python_full_version >= '3.7.0'",
             "version": "==13.4.2"
         },
         "setuptools": {
