--- conflicted
+++ resolved
@@ -1,11 +1,7 @@
 {
     "_meta": {
         "hash": {
-<<<<<<< HEAD
-            "sha256": "e494de152103708ee1c4ec858830d620536d5edb9703e2a21accfeb2f457f86e"
-=======
             "sha256": "40fc408e10eb4d07aeeacf97b3c4fc733963cd3518fee437984d5eed5de22ad5"
->>>>>>> c1224623
         },
         "pipfile-spec": 6,
         "requires": {
@@ -358,14 +354,6 @@
             "index": "pypi",
             "version": "==2.0.18"
         },
-        "sqlalchemy-continuum": {
-            "hashes": [
-                "sha256:464f9a5b106352b5ee44f139312cb358c592d25eeaae3537c0eac72c2fafb5e5",
-                "sha256:a1de72660bb026cfaa6b8922ef79efaed5e7bc5e423f1d792d4c38e08ffaf3ae"
-            ],
-            "index": "pypi",
-            "version": "==1.4.0"
-        },
         "sqlalchemy-mixins": {
             "hashes": [
                 "sha256:0dc97e6992e89397632828d6547e34d77eef63434ae15afc312762b4604837a1",
@@ -373,14 +361,6 @@
             ],
             "index": "pypi",
             "version": "==1.5.3"
-        },
-        "sqlalchemy-utils": {
-            "hashes": [
-                "sha256:6c96b0768ea3f15c0dc56b363d386138c562752b84f647fb8d31a2223aaab801",
-                "sha256:a2181bff01eeb84479e38571d2c0718eb52042f9afd8c194d0d02877e84b7d74"
-            ],
-            "markers": "python_version >= '3.6'",
-            "version": "==0.41.1"
         },
         "typing-extensions": {
             "hashes": [
@@ -726,7 +706,7 @@
                 "sha256:f779d3ad205f108d14e99bb3859aa7dd8e9c68874617c72354d7ecaec2a054ac",
                 "sha256:f87f746ee241d30d6ed93969de31e5ffd09a2961a051e60ae6bddde9ec3583aa"
             ],
-            "markers": "python_version >= '3.7'",
+            "markers": "python_full_version >= '3.7.0'",
             "version": "==3.2.0"
         },
         "click": {
@@ -1263,7 +1243,7 @@
                 "sha256:04505ade687dc26dc4284b1ad19a83be2f2afe83e7a828ace0c72f3a1df72aac",
                 "sha256:9dffbe1d8acf91e3de75f3b544e4842382fc06c6babe903ac9acb74dc6e08d88"
             ],
-            "markers": "python_version >= '3.7'",
+            "markers": "python_full_version >= '3.7.0'",
             "version": "==3.0.39"
         },
         "ptyprocess": {
@@ -1397,7 +1377,7 @@
                 "sha256:8f87bc7ee54675732fa66a05ebfe489e27264caeeff3728c945d25971b6485ec",
                 "sha256:d653d6bccede5844304c605d5aac802c7cf9621efd700b46c7ec2b51ea914898"
             ],
-            "markers": "python_version >= '3.7'",
+            "markers": "python_full_version >= '3.7.0'",
             "version": "==13.4.2"
         },
         "setuptools": {
