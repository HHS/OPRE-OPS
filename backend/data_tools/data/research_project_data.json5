{
  research_project: [
    {
      id: 1,
      title: "African American Child and Family Research Center",
      short_title: "",
      description: "\
        The National African American Child and Family Research Center, supported by a five-year OPRE\
        grant (2021 — 2026), will provide national leadership and excellence by investigating the assets, needs,\
        and experiences of the diverse population of African American families and children served (or potentially\
        served) by ACF programs, as well as promising approaches to address economic and social inequities and,\
        ultimately, promote social and economic well-being.  The primary focus of this Center will be on childcare\
        assistance, TANF, and Head Start and Early Head Start programs and the populations they serve. The work of\
        the Center will draw on interdisciplinary approaches to accomplish the three goals listed below.\
        \n\n1. Advance Research\
        The Center will plan, initiate, and maintain a community-engaged, focused, and high-caliber research program.\
        The Center’s program of research will build on the existing literature related to African American children\
        and families and should be directly relevant to the needs and interests of ACF areas of programmatic concern.\
        \n\n2. Build Research Capacity\
        The Center will build research capacity and infrastructure to conduct research relevant to ACF program and\
        policy goals that is culturally rigorous and informed by an understanding of current and historical\
        circumstances that shape the experiences of African Americans. In addition, the Center will contribute to the\
        development and expansion of the pool of researchers reflective of the communities being studied by the Center.\
        \n\n3. Communicate Research\
        The Center will develop and implement a dissemination strategy that broadly and efficiently communicates\
        findings from research conducted within and outside of the Center and increases the use of research, data, and\
        relevant resources for a wide audience including researchers, federal and state policymakers, ACF grantees,\
        program administrators, and communities participating in the research.\
        \n\nThe Center is led by the Morehouse School of Medicine.\
        \n\nThe OPRE point of contact is Megan Reid.\
        ",
      portfolio_id: 3,
      url: "https://www.acf.hhs.gov/opre/project/african-american-child-and-family-research-center",
      origination_date: "01-01-2022",
<<<<<<< HEAD
    },
  ],
  research_project_methodologies: [
    {
      research_project_id: 1,
      methodology_type_id: 1,
    },
    {
      research_project_id: 1,
      methodology_type_id: 2,
    },
    {
      research_project_id: 1,
      methodology_type_id: 3,
    },
    {
      research_project_id: 1,
      methodology_type_id: 4,
    },
    {
      research_project_id: 1,
      methodology_type_id: 5,
    },
    {
      research_project_id: 1,
      methodology_type_id: 6,
    },
    {
      research_project_id: 1,
      methodology_type_id: 7,
    },
  ],
  research_project_populations: [
    {
      research_project_id: 1,
      population_type_id: 1,
    },
  ]
=======
      methodologies: ["SURVEY", "FIELD_RESEARCH", "PARTICIPANT_OBSERVATION", "ETHNOGRAPHY", "EXPERIMENT", "SECONDARY_DATA_ANALYSIS", "CASE_STUDY"],
      populations: ["POPULATION_1"]
    },
  ],
>>>>>>> 825207ac
}<|MERGE_RESOLUTION|>--- conflicted
+++ resolved
@@ -1,5 +1,5 @@
 {
-  research_project: [
+  "research_project": [
     {
       id: 1,
       title: "African American Child and Family Research Center",
@@ -32,49 +32,8 @@
       portfolio_id: 3,
       url: "https://www.acf.hhs.gov/opre/project/african-american-child-and-family-research-center",
       origination_date: "01-01-2022",
-<<<<<<< HEAD
-    },
-  ],
-  research_project_methodologies: [
-    {
-      research_project_id: 1,
-      methodology_type_id: 1,
-    },
-    {
-      research_project_id: 1,
-      methodology_type_id: 2,
-    },
-    {
-      research_project_id: 1,
-      methodology_type_id: 3,
-    },
-    {
-      research_project_id: 1,
-      methodology_type_id: 4,
-    },
-    {
-      research_project_id: 1,
-      methodology_type_id: 5,
-    },
-    {
-      research_project_id: 1,
-      methodology_type_id: 6,
-    },
-    {
-      research_project_id: 1,
-      methodology_type_id: 7,
-    },
-  ],
-  research_project_populations: [
-    {
-      research_project_id: 1,
-      population_type_id: 1,
-    },
-  ]
-=======
       methodologies: ["SURVEY", "FIELD_RESEARCH", "PARTICIPANT_OBSERVATION", "ETHNOGRAPHY", "EXPERIMENT", "SECONDARY_DATA_ANALYSIS", "CASE_STUDY"],
       populations: ["POPULATION_1"]
     },
   ],
->>>>>>> 825207ac
 }