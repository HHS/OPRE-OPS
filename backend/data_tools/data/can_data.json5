--- conflicted
+++ resolved
@@ -208,15 +208,12 @@
       nick_name: "Next Generation Leadership Program",
       portfolio_id: 3,
       funding_details_id: 13,
-<<<<<<< HEAD
-=======
       projects: [
         {
           tablename: "project",
           id: 1000,
         },
       ],
->>>>>>> fa69570d
     },
     {
       // 513
