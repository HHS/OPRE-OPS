--- conflicted
+++ resolved
@@ -95,7 +95,6 @@
       email: "jdeangelis@flexion.us",
       role: "Software Engineer",
       oidc_id: "838861c4-8bee-427d-8b49-0892875483ba",
-<<<<<<< HEAD
     }
   ],
   portfolio_team_leaders: [
@@ -145,9 +144,6 @@
       research_project_id: 1,
       team_lead_id: "1",
     },
-  ]
-=======
-    },
   ],
   roles: [
     {
@@ -185,5 +181,4 @@
       role_id: 1,
     },
   ],
->>>>>>> 70e34e1b
 }