--- conflicted
+++ resolved
@@ -37,12 +37,8 @@
     "agreement",
     "agreement_cans",
     "budget_line_item",
-<<<<<<< HEAD
     "budget_line_item_status",
     "can_fiscal_year_carry_forward",
-=======
-    "can_fiscal_year_carry_over",
->>>>>>> 825207ac
     "portfolio_team_leaders",
     "research_project",
     "research_project_cans",
@@ -91,25 +87,9 @@
     return inspect(conn).has_table(table)
 
 
-<<<<<<< HEAD
-def delete_existing_data(conn: sqlalchemy.engine.Engine.connect, data: Dict):
-    for ops_table in data:
-        if ops_table not in ALLOWED_TABLES:
-            raise RuntimeError("Table not allowed")
-        # Only truncate if it actually exists
-        if exists(conn, ops_table):
-            # nosemgrep: python.sqlalchemy.security.audit.avoid-sqlalchemy-text.avoid-sqlalchemy-text
-            conn.execute(text(f"TRUNCATE TABLE {ops_table} RESTART IDENTITY CASCADE;"))
-        else:
-            return "Table does not exist"
-
-
-def load_new_data(conn: sqlalchemy.engine.Engine, data, metadata_obj: sqlalchemy.MetaData):
-=======
 def load_new_data(
     conn: sqlalchemy.engine.Engine, data, metadata_obj: sqlalchemy.MetaData
 ):
->>>>>>> 825207ac
     for ops_table in data:
         d = data[ops_table]
         conn.execute(
