import logging
import os

import json5
import sqlalchemy.engine
from data_tools.environment.azure import AzureConfig
from data_tools.environment.cloudgov import CloudGovConfig
from data_tools.environment.common import DataToolsConfig
from data_tools.environment.dev import DevConfig
from data_tools.environment.local import LocalConfig
from data_tools.environment.local_migration import LocalMigrationConfig
from data_tools.environment.pytest import PytestConfig
from data_tools.environment.test import TestConfig
from sqlalchemy import create_engine, insert, inspect, text
from sqlalchemy.engine import Connection, Engine
from sqlalchemy.orm import Session
from sqlalchemy.schema import MetaData

logging.basicConfig(level=logging.INFO)

from models import *  # noqa: F403, F401

# Whitelisting here to help mitigate a SQL Injection attack from the JSON data
ALLOWED_TABLES = [
    "division",
    "portfolio_url",
    "portfolio",
    "funding_partner",
    "funding_source",
    "ops_user",
    "roles",
    "user_role",
    "groups",
    "user_group",
    "can",
    "can_fiscal_year",
    "can_funding_sources",
    "agreement",
    "contract_agreement",
    "grant_agreement",
    "iaa_agreement",
    "iaa_aa_agreement",
    "direct_agreement",
    "budget_line_item",
    "budget_line_item_status",
    "can_fiscal_year_carry_forward",
    "portfolio_team_leaders",
    "research_project",
    "research_project_cans",
    "research_project_team_leaders",
    "shared_portfolio_cans",
    "research_project_methodologies",
    "research_project_populations",
    "procurement_shop",
    "agreement_team_members",
    "notification",
    "workflow_template",
    "workflow_step_template",
    "workflow_instance",
    "workflow_step_instance",
    "package",
    "package_snapshot",
    "workflow_step_dependency",
    "step_approvers",
    "vendor",
    "contact",
    "vendor_contacts",
    "clin",
    "services_component",
    "procurement_step",
    "procurement_acquisition_planning",
    "procurement_pre_solicitation",
    "procurement_solicitation",
    "procurement_award",
<<<<<<< HEAD
    "can_appropriation_details",
=======
    "can_fiscal_year_funding_details",
>>>>>>> 65a91b45
]

data = os.getenv("DATA")


def init_db(
    config: DataToolsConfig, db: Optional[Engine] = None
) -> tuple[sqlalchemy.engine.Engine, sqlalchemy.MetaData]:
    if not db:
        engine = create_engine(
            config.db_connection_string,
            echo=config.verbosity,
            future=True,
        )
    else:
        engine = db
    return engine, BaseModel.metadata


def get_config(environment_name: Optional[str] = None) -> DataToolsConfig:
    config: DataToolsConfig
    match environment_name:
        case "azure":
            config = AzureConfig()
        case "cloudgov":
            config = CloudGovConfig()
        case "local":
            config = LocalConfig()
        case "local-migration":
            config = LocalMigrationConfig()
        case "test":
            config = TestConfig()
        case "pytest":
            config = PytestConfig()
        case _:
            config = DevConfig()
    return config


def get_data_to_import(file_name: Optional[str] = data) -> dict[str, Any]:
    if file_name is None:
        raise ValueError
    return cast(dict[str, Any], json5.load(open(file_name)))


def load_new_data(
    conn: sqlalchemy.engine.Engine,
    data: dict[str, Any],
) -> None:
    for name, data_items in data.items():
        logging.debug(f"Loading {name}...")
        model = BaseModel.model_lookup_by_table_name(name)
        if model:
            seq_needs_reset = False
            for datum in data_items:
                # values of type list[dict] are associations
                data_without_associations = {
                    key: value
                    for key, value in datum.items()
                    if not isinstance(value, list) or any([not isinstance(obj, dict) for obj in value])
                }
                data_with_associations = {
                    key: value
                    for key, value in datum.items()
                    if isinstance(value, list) and all([isinstance(obj, dict) for obj in value])
                }
                with Session(conn) as session:
                    if "id" in data_without_associations:
                        seq_needs_reset = True
                    obj = model(**data_without_associations)
                    session.add(obj)
                    session.commit()
                    insert_associated_data(data_with_associations, obj, session)
            if seq_needs_reset:
                with Session(conn) as session:
                    print(f"Resetting ID sequence for {name} (after IDs were set manually) ...")
                    stmt = (
                        f"SELECT setval(pg_get_serial_sequence('ops.{name}', 'id'), coalesce(max(id),0) + 1, false) "
                        f"FROM ops.services_component;"
                    )
                    session.execute(text(stmt))


def after_user_load(conn: Connection) -> None:
    # set DD to Dave Director and Deputy DD to Admin Demo
    with Session(conn) as session:
        print("Setting Division Director and Deputy Division Director...")
        stmt = (
            "update ops.division "
            "  set division_director_id = (select id from ops.ops_user where email = 'dave.director@email.com') "
            "  where division_director_id is null; "
            "update ops.division "
            "  set deputy_division_director_id = (select id from ops.ops_user where email = 'admin.demo@email.com') "
            "  where deputy_division_director_id is null;"
        )
        session.execute(text(stmt))
        session.commit()


def insert_associated_data(data_with_associations, obj, session):
    for key, value in data_with_associations.items():
        for associated_id in value:
            associated_model = BaseModel.model_lookup_by_table_name(associated_id.get("tablename"))
            associated_obj = session.get(associated_model, associated_id.get("id"))
            getattr(obj, key).append(associated_obj)
            session.add(obj)
            session.commit()


def import_data(engine: Engine, data: dict[str, Any]) -> None:
    with engine.connect() as conn:
        load_new_data(conn, data)
        conn.commit()
        if "ops_user" in data:
            after_user_load(conn)


if __name__ == "__main__":
    script_env = os.getenv("ENV")
    script_config = get_config(script_env)

    db_engine, db_metadata_obj = init_db(script_config)

    global_data = get_data_to_import()

    import_data(db_engine, global_data)<|MERGE_RESOLUTION|>--- conflicted
+++ resolved
@@ -72,11 +72,8 @@
     "procurement_pre_solicitation",
     "procurement_solicitation",
     "procurement_award",
-<<<<<<< HEAD
+    "can_fiscal_year_funding_details",
     "can_appropriation_details",
-=======
-    "can_fiscal_year_funding_details",
->>>>>>> 65a91b45
 ]
 
 data = os.getenv("DATA")
