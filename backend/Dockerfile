<<<<<<< HEAD
FROM python:3.9-slim-bullseye
=======
FROM python:3.9-slim
>>>>>>> 445f4576
RUN apt-get update && apt-get clean && rm -rf /var/lib/apt/lists/*
WORKDIR /opt/local/

ENV PYTHONPATH=/opt/local/
ENV PYTHONUNBUFFERED=1
ENV DJANGO_SETTINGS_MODULE=opre_ops.django_config.settings.local

# Copy the Pipfile(s) only, so that we can cache dependencies
# in the next step
<<<<<<< HEAD
COPY Pipfile Pipfile.lock /opt/local/
RUN pip install --no-cache-dir --upgrade pip==22.2 pipenv==2022.7.24 && pipenv install --dev --system --deploy
=======
COPY ./Pipfile ./Pipfile.lock /opt/local/
RUN pip install --no-cache-dir --upgrade pip==22.2.2
RUN pip install --root-user-action=ignore --no-cache-dir pipenv==2022.7.24 && pipenv install --dev --system --deploy

# Now copy the rest of the app files, again to better support caching
# of prior steps.
COPY ./ /opt/local/
>>>>>>> 445f4576

# Now copy the rest of the app files, again to better support caching
# of prior steps.
COPY . /opt/local/

CMD ["python", "./opre_ops/manage.py", "runserver", "0.0.0.0:8080"]<|MERGE_RESOLUTION|>--- conflicted
+++ resolved
@@ -1,8 +1,4 @@
-<<<<<<< HEAD
-FROM python:3.9-slim-bullseye
-=======
 FROM python:3.9-slim
->>>>>>> 445f4576
 RUN apt-get update && apt-get clean && rm -rf /var/lib/apt/lists/*
 WORKDIR /opt/local/
 
@@ -12,10 +8,6 @@
 
 # Copy the Pipfile(s) only, so that we can cache dependencies
 # in the next step
-<<<<<<< HEAD
-COPY Pipfile Pipfile.lock /opt/local/
-RUN pip install --no-cache-dir --upgrade pip==22.2 pipenv==2022.7.24 && pipenv install --dev --system --deploy
-=======
 COPY ./Pipfile ./Pipfile.lock /opt/local/
 RUN pip install --no-cache-dir --upgrade pip==22.2.2
 RUN pip install --root-user-action=ignore --no-cache-dir pipenv==2022.7.24 && pipenv install --dev --system --deploy
@@ -23,10 +15,5 @@
 # Now copy the rest of the app files, again to better support caching
 # of prior steps.
 COPY ./ /opt/local/
->>>>>>> 445f4576
-
-# Now copy the rest of the app files, again to better support caching
-# of prior steps.
-COPY . /opt/local/
 
 CMD ["python", "./opre_ops/manage.py", "runserver", "0.0.0.0:8080"]