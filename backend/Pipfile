--- conflicted
+++ resolved
@@ -30,14 +30,9 @@
 pydot = "==1.4.2"
 django-extensions = "==3.2.1"
 markdown = "==3.4.1"
-<<<<<<< HEAD
-locust = "==2.12.1"
-cryptography = "==38.0.1"
-ipython = "==8.5.0"
-=======
 locust = "==2.12.2"
 cryptography = "==38.0.2"
->>>>>>> 75a5c381
+ipython = "==8.5.0"
 
 [requires]
 python_version = "3.9"
