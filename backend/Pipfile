--- conflicted
+++ resolved
@@ -9,11 +9,7 @@
 cfenv = "==0.5.3"
 djangorestframework = "==3.13.1"
 django-cors-headers = "==3.13.0"
-<<<<<<< HEAD
-uvicorn = "==0.18.2"
-=======
 django-filter = "==22.1"
->>>>>>> 445f4576
 
 [dev-packages]
 pytest = "==7.1.2"
@@ -29,13 +25,9 @@
 pyparsing = "==3.0.9"
 pydot = "==1.4.2"
 django-extensions = "==3.2.0"
-<<<<<<< HEAD
+markdown = "==3.4.1"
 model-bakery = "==1.7.0"
-locust = "==2.10.2"
-=======
-markdown = "==3.4.1"
 locust = "==2.11.0"
->>>>>>> 445f4576
 
 [requires]
 python_version = "3.9"