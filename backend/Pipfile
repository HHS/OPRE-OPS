[[source]]
url = "https://pypi.org/simple"
verify_ssl = true
name = "pypi"

[packages]
Django = "==4.1.2"
<<<<<<< HEAD
=======
psycopg2-binary = "==2.9.3"
>>>>>>> 94f956a1
cfenv = "==0.5.3"
djangorestframework = "==3.14.0"
django-cors-headers = "==3.13.0"
django-filter = "==22.1"
gunicorn = "==20.1.0"
djangorestframework-simplejwt = "==5.2.1"
<<<<<<< HEAD
authlib = "==1.1.0"
requests = "==2.28.1"
psycopg2-binary = "==2.9.3"
=======
>>>>>>> 94f956a1

[dev-packages]
pytest = "==7.1.3"
pytest-django = "==4.5.2"
pytest-cov = "==3.0.0"
nox = "==2022.8.7"
flake8 = "==5.0.4"
black = "==22.8.0"
flake8-black = "==0.3.3"
flake8-import-order = "==0.18.1"
flake8-bugbear = "==22.9.23"
flake8-bandit = "==4.1.1"
pyparsing = "==3.0.9"
pydot = "==1.4.2"
django-extensions = "==3.2.1"
markdown = "==3.4.1"
locust = "==2.12.1"

[requires]
python_version = "3.9"

[packages.uvicorn]
version = "==0.18.3"
extras = [ "standard",]<|MERGE_RESOLUTION|>--- conflicted
+++ resolved
@@ -5,22 +5,16 @@
 
 [packages]
 Django = "==4.1.2"
-<<<<<<< HEAD
-=======
-psycopg2-binary = "==2.9.3"
->>>>>>> 94f956a1
 cfenv = "==0.5.3"
 djangorestframework = "==3.14.0"
 django-cors-headers = "==3.13.0"
 django-filter = "==22.1"
 gunicorn = "==20.1.0"
 djangorestframework-simplejwt = "==5.2.1"
-<<<<<<< HEAD
 authlib = "==1.1.0"
 requests = "==2.28.1"
 psycopg2-binary = "==2.9.3"
-=======
->>>>>>> 94f956a1
+
 
 [dev-packages]
 pytest = "==7.1.3"
