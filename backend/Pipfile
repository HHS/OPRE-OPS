[[source]]
url = "https://pypi.org/simple"
verify_ssl = true
name = "pypi"

[packages]
Django = "==4.1.2"
<<<<<<< HEAD
=======
psycopg2-binary = "==2.9.4"
>>>>>>> ec37cf36
cfenv = "==0.5.3"
djangorestframework = "==3.14.0"
django-cors-headers = "==3.13.0"
django-filter = "==22.1"
gunicorn = "==20.1.0"
djangorestframework-simplejwt = "==5.2.1"
authlib = "==1.1.0"
requests = "==2.28.1"
psycopg2-binary = "==2.9.3"

[dev-packages]
pytest = "==7.1.3"
pytest-django = "==4.5.2"
pytest-cov = "==3.0.0"
nox = "==2022.8.7"
flake8 = "==5.0.4"
black = "==22.8.0"
flake8-black = "==0.3.3"
flake8-import-order = "==0.18.1"
flake8-bugbear = "==22.9.23"
flake8-bandit = "==4.1.1"
pyparsing = "==3.0.9"
pydot = "==1.4.2"
django-extensions = "==3.2.1"
markdown = "==3.4.1"
locust = "==2.12.1"
cryptography = "==38.0.1"

[requires]
python_version = "3.9"

[packages.uvicorn]
version = "==0.18.3"
extras = [ "standard",]<|MERGE_RESOLUTION|>--- conflicted
+++ resolved
@@ -5,10 +5,7 @@
 
 [packages]
 Django = "==4.1.2"
-<<<<<<< HEAD
-=======
 psycopg2-binary = "==2.9.4"
->>>>>>> ec37cf36
 cfenv = "==0.5.3"
 djangorestframework = "==3.14.0"
 django-cors-headers = "==3.13.0"
@@ -17,7 +14,6 @@
 djangorestframework-simplejwt = "==5.2.1"
 authlib = "==1.1.0"
 requests = "==2.28.1"
-psycopg2-binary = "==2.9.3"
 
 [dev-packages]
 pytest = "==7.1.3"
