--- conflicted
+++ resolved
@@ -3,13 +3,10 @@
 services:
 
   db:
-<<<<<<< HEAD
     image: "postgres:14.4-alpine3.16"
     platform: linux/arm64/v8
     container_name: ops-db
-=======
     image: "postgres:14.5"
->>>>>>> ea911840
     environment:
       - POSTGRES_PASSWORD=local_password
     healthcheck:
