--- conflicted
+++ resolved
@@ -56,11 +56,7 @@
     container_name: ops-backend
     ports:
       - "8080:8080"
-<<<<<<< HEAD
-    command: ["python", "-m", "flask", "run", "--host=0.0.0.0", "--port=8080"]
-=======
     command: ["python", "-m", "flask", "run", "--debug", "--host=0.0.0.0", "--port=8080"]
->>>>>>> 3939c5de
     environment:
       - JWT_PRIVATE_KEY
       - JWT_PUBLIC_KEY
